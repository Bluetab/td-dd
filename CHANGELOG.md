# Changelog
## [Unreleased]

<<<<<<< HEAD
### Changed

- [TD-4412] Update td-cache for changes in templates preprocessing
=======

### Added

- [TD-4920] add results to implementation query api/v2
>>>>>>> 2c47df84

### Fixed

- [TD-4959] Use implementation_ref instead of implementation_key for status changes

## [4.46.1] 2022-06-23

### Fixed

- [TD-4962] Submit results only for published implementations 

## [4.46.0] 2022-06-21

### Changed

- [TD-4739] Validate dynamic content for safety to prevent XSS attacks
- [TD-4923] Remove implementation_key dependency for version management

### Added

- [TD-4431] Support for requesting removal of grants
- [TD-4919] Allow query implementation versions using /api/v2

### Fixed

- [TD-4918] Implementations permissions
- [TD-4911] Implementations download was failing for ruleless implementations
- [TD-4950] Implementations move and clone actions for admin

## [4.45.0] 2022-06-06

### Added

- [TD-4540] Add approval workflow for quality implementations
- [TD-3633] Take into account ruleless implementations in event publishing
- [TD-4872] Support querying structures by `external_id` in GraphQL API
- [TD-3920] Alias support for structures
- [TD-4855] Support `Profile` searching with params (offset, limit, since)
- [TD-4843] Support filters grants by `system_external_id`

### Fixed

- [TD-4852] Ruleless implementation weren't being linked with data structures on
  creation
- [TD-4835] It was possible to execute non-executable implementations
- [TD-4878] Error loading structure metadata with synchronous API

## [4.44.0] 2022-05-23

### Added

- [TD-4045] Rule implementation `execute` action
- [TD-4457] Allow to have grants for non existing users in truedat
- [TD-4548] Upload/Download csv notes with multiple selection fields separted by `|`
- [TD-4660] Support for reference data
- [TD-4230] GraphQL `Templates` schema preprocesses templates

### Fixed

- [TD-4799] Performance issue filtering executions by source
- [TD-4848] Timeout on structures notes upload
- [TD-4849] Reindex grants in their bulk update API

## [4.43.2] 2022-05-12

### Fixed

- ImplementationsStructures migration was breaking with null structure_ids on dataset
- Typo in `implementations.ex`

## [4.43.1] 2022-05-11

### Added

- [TD-4089] Support for implementations without rules

## [4.43.0] 2022-05-09

### Added

- [TD-3186] Support for links between implementations and structures
- [TD-4538] Segments definitions in the implementations, and support for segment
  results

### Fixed

- [TD-4783]
  - Lineage Graph is not generated
  - Change chunk size for adding metadata in linage upload
- [TD-4586] Asynchronous CSV bulk update

### Changed

- [TD-4723] Support for domain-specific data structure tags

## [4.42.0] 2022-04-25

### Added

- [TD-4098] GraphQL query for data structures
- [TD-4683] GraphQL query for data structure relations
- [TD-2026] Add metadata to lineage graph

### Changed

- [TD-4536] Support rule implementation with multiple populations

### Fixed

- [TD-4721] User with permissions can list sources

### Added

- [TD-4695] Structure bulk update was not reindexing structures with updated
  notes
- [TD-3128] Profile `null_count`, `total_count` and `unique_count` fields were
  limited to PostgreSQL `integer` values (maximum 2,147,483,647). They have now
  been changed to `bigint` (maximum 9,223,372,036,854,775,807)

## [4.41.1] 2022-04-04

### Added

- [TD-4126] Support querying the jobs of a source
- [TD-4450] GraphQL mutations for sources

### Fixed

- [TD-4643] Raw implementation creation permission

## [4.41.0] 2022-03-28

### Fixed

- [TD-4535] Structures domains CSV upload bulk update

## [4.40.1] 2022-03-22

### Added

- [TD-3233] Rule result remediation plan
- [TD-4271] Support for linking implementations with business concepts
- [TD-4621] Include data structure version `name` in GraphQL schema
- [TD-4577] List of notes pending approval
- [TD-4447] Support for associating metadata filters with a structure type

### Fixed

- [TD-4580] Added migration to fix implementations without alias
- [TD-4623] Added multiple domains support for grant request approvals

### Changed

- [TD-4527] Exclude logically deleted sources from GraphQL response

### Removed

- [TD-4303] `GET /api/data_structure_types/lite` was removed, reverted
  corresponding changes from [TD-4344]

## [4.40.0] 2022-03-14

### Changed

- [TD-4500] Support data structure with multiple `domain_ids`
- [TD-4461] Avoid reindexing when a domain is modified
- [TD-4491] Refactored search and permissions
- [TD-4604] Include actions in `POST /api/rule_implementations/search` and `POST /api/data_structures/search` responses

## [4.39.0] 2022-03-07

### Added

- [TD-4378] Include the structure description in cache

### Changed

- [TD-4567] Refactor create implementations for non admin users
- [TD-4534] Avoid inheritance if has `with_inheritance: false` param when
  modifying a structure domain

## [4.38.1] 2022-02-23

### Fixed

- [TD-4567] Create implementations for non admin users

## [4.38.0] 2022-02-22

### Added

- [TD-4437] Control rule results upload using new `manage_rule_results`
  permission
- [TD-2511] support for updating specific field of `Source` config
- [TD-4463] Generate audit events for `rule_created` and
  `implementation_created`
- [TD-4425] Shift Implementations CSV last execution date field timezone

### Fixed

- [TD-4427] Fixed a performance issue when calling `/api/executions/search` by
  filtering by sources on the database, avoiding a potential time out

### Changed

- [TD-4553] Improve performance reading large CSV files during structure
  metadata bulk loading

## [4.37.1] 2022-02-10

- [TD-4456] Access audit API

## [4.37.0] 2022-02-07

### Added

- [TD-4277] Include `domain_id` in `rule implementations`
- [TD-4152] Include aditional information on implementations download
- [TD-4102] Support pagination of structure notes
- [TD-2929] UserSearchFilter now has `scope` and is used in Rules and
  RuleImplementations

### Fixed

- [TD-4424] Fixed a performance issue fetching filter values, due to a scripted
  aggregation (`linked_concept_count`), which was preventing elasticsearch from
  using its request cache. Also ensure that `size=0` is used when fetching
  aggregations from elasticsearch (the `hits` are not consumed).

- [TD-4501] Allow regular users to list lineage events based on :view_lineage
  permission

## [4.36.0] 2022-01-24

### Added

- [TD-4125] GraphQL support for data sources
- [TD-4100] Allow partial loads for notes in case that there are errors on the
  file
- [TD-4312]
  - Autogenerated template identifier field
  - Prevent identifier change if a new structure note version is created
  - Mapping to search by identifier
- [TD-4100] Allow partial loads for notes in case that there are errors on the
  file
- [TD-4293] Added quality implementations audit events
- [TD-3467] Add gt date condition for `rule results`
- [TD-4389] Add inserted_at in implementations views

## [4.35.1] 2022-01-10

### Fixed

- [TD-4390] Index implementation aliases

## [4.35.0] 2022-01-10

### Added

- [TD-4312] Autogenerated template identifier field
- [TD-4390] Add support for alias on implementations
- [TD-4379] Avoid indexing grants for class field structures

## [4.34.1] 2021-12-16

### Added

- [TD-4387] Limit graph_data maximum length

## [4.34.0] 2021-12-15

### Added

- [TD-4272] Avoid result calculation if it is already present
- [TD-4361] Add `value_modifier` to implementation document
- [TD-4345] Add `implementation_key` to notification payload
- [TD-4270] Move `goal` and `threshold` fields from `Rule` to
  `RuleImplementation`
- [TD-4301] Bulk upload quality `implementations` with csv
- [TD-4276] Materialize structure hierarchy in order to improve query
  performance
- [TD-4314] Bulk upload quality `rules` with csv

### Fixed

- [TD-4273] Error downloading implementations

## [4.33.0] 2021-11-30

### Added

- [TD-4262] Lineage graph polling
- [TD-4344] Add a new endpoint API for lite `structure_types` request without
  `metadata_fields`
- [TD-4358] Format path in editable download CSV

### Changed

- [TD-4299] Change CSV reader to `NimbleCSV` for performance improvement
- [TD-3606] Add descriptive fields to editable CSV download file
- [TD-4306] Add `df_content` to execution groups
- [TD-4341]
- Created function to get DataStructureType without metadata join queries
- Uses this function in DataStructure csv download
- [TD-4351] Remove metadata_fields from structure_types when reindex structures

## [4.32.2] 2021-11-17

- [TD-4216] Fix scroll implementations

## [4.32.0] 2021-11-15

### Added

- [TD-4216] Add scroll to implementations search
- [TD-4253] Include modifier in `/api/rule_implementations/search`
- [TD-4278] `Grants` bulk load

### Changed

- [TD-4174] `RuleResults` references `RuleImplementation` by its `id` instead of
  the `implementation_key`

## [4.31.2] 2021-11-09

### Added

- [TD-4099] Add source events subscriptions

### Changed

- [TD-4280] Increased default timeout on `StructureEnricher.refresh/0` to 60
  seconds

## [4.31.1] 2021-11-04

### Added

- [TD-3733] Structure names indexed in implementations
- [TD-3606] Download editable structures CSV

### Fixed

- [TD-4283] Move `max_payload_length` configuration to `releases.exs`

## [4.31.0] 2021-11-02

### Fixed

- [TD-4211] Subscriptions on data structures include structure note events

### Added

- [TD-4128] Structures bulk update auto_publish notes parameter
- [TD-4204] Add approvals to grant request view
- [TD-4213]
  - Allows GrantRequest from status `processed` to `failed`
  - Created `reason` field on GrantRequestStatus
- [TD-4124] Dependent domain field in td_df_lib
- [TD-4257] Wrapped `Plug.Parsers` to be configured in runtime

## [4.30.0] 2021-10-18

### Added

- [TD-3131] Added details to the rule results to show the `Query` information
- [TD-3874] Allow rule creation/update specifying domain for shared concepts

### Fixed

- [TD-3874] Fix manage_quality_rule permission check when searching rules
- [TD-4140] Bulk Update uses previous values of template when available

## [4.29.2] 2021-10-07

### Fixed

- [TD-4044] Permissions for admin creating a GrantRequestApproval

## [4.29.1] 2021-10-06

### Fixed

- [TD-4186] Error on grants reindex

## [4.29.0] 2021-10-05

### Fixed

- [TD-4018] Fix path of profile execution
- [TD-4166] GrantRequest index must filter pending_roles for approve action

### Added

- [TD-4108] Download grants CSV
  - `POST /api/grants/csv`
- [TD-4076] Support for grant request approval
- [TD-4113] Jobs change status is included in Audit Events
- [TD-3953] Cursor in grants search
- [TD-4114] Update job status after metadata load process
- [TD-4077] Grant request processing workflow support
- [TD-4111] GrantRequest params for getting own grant requests

### Changed

- [TD-4079] Give grant permission only if we have `gr` templates

## [4.28.0] 2021-09-20

### Added

- [TD-3950] Index and search grants
  - `POST /api/grants/search` searches grants
  - `POST /api/grant_filters/search` searches grant filters
  - `POST /api/grants/search/mine` searches "my grants" (granted to me)
  - `POST /api/grant_filters/search/mine` searches "my grants" filters
- [TD-4075] API routes for managing grant approvers:
  - `GET /api/grant_approvers`
  - `GET /api/grant_approvers/:id`
  - `POST /api/grant_approvers`
  - `DELETE /api/grant_approvers/:id`
- [TD-3971] Template mandatory dependent field
- [TD-4107] Adds `system_id` filter to structure_notes/search endpoint
- [TD-4037] change the limit on the taxonomy in aggregations
- [TD-3970] Adds `modifier` and `value_modifier` embbeds to `ConditionRow`

### Changed

- [TD-4065] Allow Implementation keys with spaces, points, etc.

### Fixed

- [TD-4048] `PUT /api/rules/:id` timeout if a rule has many implementations
- [TD-3780] Missing `domain_ids` in Audit events
- [TD-4037] change the limit on the taxonomy in aggregations

## [4.27.0] 2021-09-07

### Changed

- [TD-3824] Data quality rule implementations can now be modified, regardless of
  whether they have associated results or not

## [4.27.0] 2021-09-07

### Added

- [TD-3951] Include additional information for grant events
- [TD-3484] GraphQL API on `/api/v2`
- [TD-3972] Nested population in validations
- [TD-3910] Notifications included for structures notes status changes
- [TD-3546] `with_profiling` filter in data structure version
- [TD-3983] renders request_grant permission on structure_version

### Changed

- [TD-3826] Data quality permissions now uses `domain_id` instead of
  `business_concept_id`
- [TD-3039] `GET /api/data_structures/:data_structure_id/versions/:id` now
  includes mutable metadata in the `metadata` field. The `metadata_versions`
  field is no longer included in the response. The `metadata_fields` field in
  the data structure type responses now include mutable metadata fields.
- [TD-3973] Update td-df-lib for default values in swith fields

## [4.26.0] 2021-08-16

### Added

- [TD-3549] Add new quality rule result type: "deviation"
- [TD-3982] Initial support for grant requests
- [TD-3948] Grants in data structure version visualization
- [TD-2635] Admin can manually delete structures and all its children
- [TD-3917] `PATCH /api/systems/:external_id/metadata` allows mutable metadata
  to be replaced or merged
- [TD-3767] Support for filtering lineage nodes by domain id

### Changed

- [TD-3957] Structure profiles are now validated and expanded
- [TD-3952] Data structure types now support multiple metadata views
- [TD-3859] `PUT /api/units/:name` is now asynchronous when replacing an
  existing unit (fixes timeout issue for large units)
- [TD-4010] Grant `start_date` and `end_date` are now `Date` instead of
  `DateTime`

### Fixed

- [TD-3959] Publish `rule_result_created` event when result is created
- [TD-3908] Timeout on node retrieval
- [TD-4010] Grants were being created with the incorrect `user_id`
- [TD-4013] Internal server error fetching structures with grant having
  `end_date` `nil`
- [TD-4016] `GET /api/data_structures/:id/latest`: grants were being returned
  with the incorrect `data_structure_version`

## [4.25.0] 2021-07-26

### Fixed

- [TD-3929] Reindex the children of the structure domain when modifying
- [TD-3975] Exclude `mutable_metadata` from elasticsearch analysis

### Added

- [TD-3878] Include `domain_id` in structure cache
- [TD-3453] Purge logically deleted structures
- [TD-3906] Notes audit now includes status changes
- [TD-3050] Show quality errors
- [TD-3945] Created Grant entity
- [TD-3947] Display user grant in data structure
- [TD-3551] Restore rule implementations

## [4.24.0] 2021-07-13

### Added

- [TD-3787] Allow CSV bulk load of structure notes with autopublish capability
  for non admin users. These updates must follow new structure notes' workflow.

### Changed

- [TD-3933] Maximum size of payload for metadata upload using multipart data can
  now be configured using the `MAX_PAYLOAD_LENGTH` environment variable

### Fixed

- [TD-3752] Show execution implementation filter with no result data
- [TD-3867] Exception calculating some lineage graphs (graph 1.2.0)

### Added

- [TD-3230] Taxonomy aggregations with enriched information

## [4.23.0] 2021-06-28

### Fixed

- [TD-3893] Children classifications
- [TD-3905] Fix bug with StructureNote aggregation
- [TD-3907] Fix metadata index failure

### Added

- [TD-3720] Update structure domain (with children)
- [TD-3522] Support for StructureNote management with workflow
- [TD-3552] Executable implementations

## [4.22.0] 2021-06-15

### Changed

- [TD-3735] Include extra information in tag related events
- [TD-3447] Filter concept rules but do not check permissions over resource

### Fixed

- [TD-3837] Perfomance issue iterating over Redis keys to obtain linked concept
  count. The actual link count is only used in a comparison with 0 (to filter
  structures with or without concept links), so instead of counting links for
  each structure, assume 1 if structure has any linked concepts and 0 otherwise.
- [TD-3718] Get the extra information when structures are downloaded
- [TD-3864] Issue serializing certain lineage graphs as JSON

### Added

- [TD-3736] Tags in data structure version document

## [4.21.0] 2021-05-31

### Added

- [TD-3446] Domain in rule

### Fixed

- [TD-3236] Show path in profile execution
- [TD-3794] Metadata load fails when classifying structures
- [TD-3502] Avoid uploading files that are not images

### Changed

- [TD-3753] Build using Elixir 1.12 and Erlang/OTP 24
- [TD-3642] On startup ensures rules and implementations elasticsearch indices
  are created

## [4.20.1] 2021-05-18

### Added

- [TD-3236] Upload json profile

## [4.20.0] 2021-05-17

### Added

- [TD-3398] Support classification of data structures
- [TD-3500] Support for signing configuration using a secret key
- [TD-3597] Link between structures and tags

### Changed

- Security patches from `alpine:3.13`
- Update dependencies
- [TD-3680] Improve data catalog bulk indexing performance
- Timestamps on `DataStructure`, `DataStructureVersion`, `DataStructureRelation`
  and `StructureMetadata` are now `utc_datetime_usec`

## [4.19.2] 2021-05-07

### Fixed

- [TD-3630] Issue querying executions when some implementations have no source

## [4.19.0] 2021-05-04

### Changed

- [TD-3526] Merged `td-dq` with `td-dd`. See `CHANGELOG-dq.md` for changes in
  `td-dq` previous to this merge
- [TD-3621] Increase maximum length for JSON request bodies. The value for JSON
  request bodies can now be configured using the `MAX_PAYLOAD_LENGTH`
  environment variable.
- [TD-3596] Support tagging of data structures

### Added

- [TD-3517] Profile executions and events
- [TD-3189] Add templates in the creation of implementations

## [4.18.0] 2021-04-19

### Added

- [TD-3497] Allow system metadata to be uploaded using a JSON request body

### Fixed

- [TD-3566] `data_structure_relation` `parent_id` and `child_id` must not be
  `nil`

### Changed

- [TD-3498] Merged `td-cx` with `td-dd`. See `CHANGELOG-cx.md` for changes in
  `td-cx` previous to this merge.

## [4.17.0] 2021-04-05

### Added

- [TD-3108] add `profile_structure` permission to structures with `data_fields`

### Changed

- [TD-3445] Postgres port configurable through `DB_PORT` environment variable

## [4.16.0] 2021-03-22

### Added

- [TD-2951] `profile_structure` permission

### Fixed

- [TD-3235] Fallback of uncontroller responses on metadata controller

### Removed

- [TD-3421] remove `/data_structures/search/source_alias` endpoint

## [4.15.0] 2021-03-08

### Changed

- [TD-3341] Build with `elixir:1.11.3-alpine`, runtime `alpine:3.13`
- [TD-3329] Elasticsearch index settings are now configurable using environment
  variables:
  - `ES_TIMEOUT`: Connection timeout in milliseconds (default `5000`)
  - `ES_RECV_TIMEOUT`: Response timeout in milliseconds (default `40000`)
  - `ES_SHARDS`: Number of shards (default `1`)
  - `ES_REPLICAS`: Number of replicas (default `1`)
  - `ES_REFRESH_INTERVAL`: Index refresh interval (default `30s`)
  - `ES_INDEXING_SLOWLOG_THRESHOLD_WARN`: Indexing slowlog warning threshold
    (default `10s`)
  - `ES_INDEXING_SLOWLOG_THRESHOLD_INFO`: Indexing slowlog info threshold
    (default `5s`)
  - `ES_INDEXING_SLOWLOG_THRESHOLD_DEBUG`: Indexing slowlog debug threshold
    (default `2s`)
  - `ES_INDEXING_SLOWLOG_THRESHOLD_TRACE`: Indexing slowlog trace threshold
    (default `500ms`)
  - `ES_INDEXING_SLOWLOG_LEVEL`: Indexing slowlog level (default `info`)
  - `ES_INDEXING_SLOWLOG_SOURCE`: Indexing slowlog source limit (default `1000`)
- [TD-3222] `structures` index alias can now be configured using the
  `ES_ALIAS_STRUCTURES` environment variable

## [4.14.0] 2021-02-22

### Added

- [TD-3268] Source in data structure

### Changed

- [TD-3245] Tested compatibility with PostgreSQL 9.6, 10.15, 11.10, 12.5 and
  13.1. CI pipeline changed to use `postgres:12.5-alpine`.

## [4.13.0] 2021-02-08

### Added

- [TD-3263] Use HTTP Basic authentication for Elasticsearch if environment
  variables `ES_USERNAME` and `ES_PASSWORD` are present

### Fixed

- [TD-3264] Data structure type migration task was preventing application from
  starting up under certain data-dependent conditions. The task has now been
  removed as it is no longer needed.

## [4.12.1] 2021-01-28

### Fixed

- [TD-3248] Referenced structure ids were not being obtained correctly from
  cache

## [4.12.0] 2021-01-25

### Fixed

- [TD-3203] Truncate `field_type` to 32766 bytes when indexing (maximum sortable
  field length in elasticsearch)

### Changed

- [TD-3163] Auth tokens now include `role` claim instead of `is_admin` flag
- [TD-3164] Service accounts can view systems, view data structures and load
  metadata
- [TD-3182] Allow to use redis with password

## [4.11.1] 2021-01-15

### Fixed

- [TD-3204] Performance regression fetching a data structure version
- [TD-3204] Ancestry was being returned in inverse order

## [4.11.0] 2021-01-11

### Changed

- [TD-3170] Build docker image which runs with non-root user
- [TD-2655] Support bulk updating of domain_id, improve performance of mutable
  metadata updates
- [TD-3103] Changes obtaining referenced structure ids in rule implementations
- [TD-2655] Support bulk updating of domain_id
- [TD-2331] Return the path of deleted structures
- Performance improvements of metadata load process

### Fixed

- [TD-3172] Return error changeset when a data structure type cannot be inserted
  or updated

## [4.10.0] 2020-12-14

### Added

- [TD-3065] Support filtering on `updated_at` (date range)
- [TD-2486] Template type `domain`

### Fixed

- [TD-3142] `/api/data_structure_types` was failing if template was missing

## [4.9.0] 2020-11-30

### Changed

- [TD-2258] Filter structures by `linked_concepts_count`
- [TD-2946] Replace unit on PUT request

### Added

- [TD-3089] Widget and type `copy` on df

### Changed

- [TD-3066] Keep track of deleted structures in redis

## [4.8.0] 2020-11-16

### Added

- [TD-3112] The `domain_id` of a data structure can now be modified via API
- [TD-3115] Log error responses received from elasticsearch during bulk
  reindexing

## [4.7.0] 2020-11-03

### Added

- [TD-3071] Ignore empty lines on bulk upload

## [4.6.0] 2020-10-19

### Added

- [TD-2485]:
  - Enrich template fields from cache
  - Mappings for system type of templates

### Changed

- [TD-3058] Database connection timeout now can be configured using the
  environment variable `DB_TIMEOUT_MILLIS`

## [4.5.0] 2020-10-05

### Added

- [TD-2942] CSV upload of structures extra info
- [TD-2958] Extra info mapping and aggregations

### Changed

- [TD-2988] Cache entries for data structures are now refreshed every hour

## [4.4.0] 2020-09-22

### Added

- [TD-2943]:
  - Data Structure Type: Metadata fields
  - Endpoint to query all possible metadata fields for a given query

### Fixed

- [TD-2979] Timeout issues loading metadata

## [4.3.0] 2020-09-07

### Added

- [TD-2928] Data Dictionary custom user search filters
- [TD-2587] Download CSV for a given graph

### Changed

- [TD-2285] Check permissions for nodes related to units
- [TD-2720] Bulk Update:
  - Update only structures having content
  - Validate only updated fields

### Fixed

- [TD-2310] Exclude confidential structures from children and siblings if user
  has no permission to manage confidential structures

## [4.2.0] 2020-08-17

### Added

- [TD-2280] As a business glossary I want to create a concept with the same name
  as an existing concept in another domain to allow multi-organization
  management
- [TD-2941] Enable scrolling on `/api/data_structures/search` endpoint:
  - Initiate scrolling by including `scroll` parameter in request body
  - Continue scrolling by sending a request body with `scroll_id` and `scroll`

## [4.1.0] 2020-07-20

### Added

- [TD-911] Allow to limit lineage/impact levels
- [TD-2322] Allow to search all data structures versions without 10_000 limit
  using ES scroll API
- [TD-2774] Startup task to create data structure types

### Fixed

- [TD-2826] `DataStructures.list_data_structures` can receive `domain_id` list

### Changed

- [TD-2280] Do not retrieve information by name

## [4.0.0] 2020-07-01

### Changed

- [TD-2637] Audit events are now published to Redis instead of via HTTP
- [TD-2322] Allow to query deleted structures and systems having deleted
  structures

### Added

- [TD-2322] Index structure parent and number of linked concepts

## [3.24.0] 2020-06-15

### Fixed

- [TD-2593] Retrive parents over `default` relation type to build path

## [3.23.0] 2020-06-01

### Fixed

- [TD-2636] Bulk update was replacing instead of merging dynamic content

### Added

- [TD-2562] Endpoint `GET /api/data_structures/search/source_alias` to return
  the list of distinct structures metadata aliases

### Changed

- [TD-2643] Show metadata on structure relations
- [TD-2487] Exclude deleted structures from csv download
- [TD-2629] Update td-df-lib to omit template fields of type `image` on indexing
- [TD-2492] Update td-df-lib to include new numeric template types
- [TD-2261] Cache structures on load

### Removed

- [TD-2691] Removed unused comments functionality (routes
  `/api/data_structures/:id/comments` and `/api/comments`)

## [3.22.0] 2020-05-18

### Changed

- [TD-2321] Include `metadata` in data structure version response
- [TD-2589] Include `df_content.*`, `description` and `path.text` in search
  fields. Note that a complete reindex is required for the `path.text` field to
  be indexed. This will be performed automatically when the service starts
  unless the key `TdDd.DataStructures.Migrations:TD-2589` exists in Redis.
- [TD-2373] Removed dependency on Neo4j:
  - Neo4j is no longer used. The graph model is now persisted in PostgreSQL.
  - Lineage metadata is now uploaded using `PUT /api/units/:unit_name` passing
    `nodes` and `rels` files as form encoded data. Since the import process is
    performed as a background task, the API returns `202 Accepted`.
  - Each `unit_name` represents a replaceable unit of lineage metadata. New data
    files uploaded using the same unit name will overwrite the existing nodes
    and relations in that unit.
  - Latest status for a unit can be queried using `GET /api/units/:unit_name`.
  - Events relating to a unit can be queried using `GET /api/units/:unit_name/events`.
  - A unit can be logically deleted using `DELETE /api/units/:unit_name`.
  - A unit can be physically deleted using `DELETE /api/units/:unit_name?logical=false`.
  - [TD-2495] Changed structures loader migration key to cache all structures
    again including their metadata

### Removed

- [TD-2373] **BREAKING CHANGE** lineage data can no longer be uploaded to
  `/api/data_structures/metadata` or `/api/td_dl`

## [3.20.1] 2020-04-24

### Fixed

- [TD-2520] Root id retrieval from merkle graph

## [3.20.0] 2020-04-20

### Added

- [TD-2439] Include links in data structure relations response
- [TD-2531] Support `field_external_id` in `data_fields` metadata

### Changed

- [TD-2531] Include `external_id` in data structure hash calculation. Also,
  replace usage of Erlang's `:digraph` library with `Graph`. Note that this the
  hashes of all data structures will be recalculated the first time the service
  starts after this change is applied.

## [3.19.0] 2020-04-06

### Fixed

- [TD-2364] Loader issue when `external_id` and `parent_external_id` provided

### Added

- [TD-2364] Reindex structures linked to updated domains
- [TD-2318] Include node types in `/api/graphs/:id` response

### Changed

- [TD-2472] GraphData: Ignore duplicate relations when importing from Neo4j

## [3.18.0] 2020-03-23

### Added

- [TD-2326] Support for mutable metadata

### Changed

- [TD-2218] Revaluate structure children when its deletion is undone

## [3.17.0] 2020-03-09

### Added

- [TD-2336] System now has df_content
- [TD-2329] System search returns structure count info: count of structures by
  type and total structures count

## [3.16.0] 2020-02-25

### Changed

- [TD-2328] Support `domain_external_id` in structure metadata, removed `ou`
  from model

## [3.15.1] 2020-02-12

### Fixed

- [TD-2342] API failures when Neo4J is not present

## [3.15.0] 2020-02-10

### Added

- [TD-1595] Data lineage support
- [TD-2327] Data lineage metadata upload at `/api/data_structures/metadata` and
  `/api/td_dl/metadata`
- [TD-2292] Relation type in structures relations
- [TD-2293] Relation type in structures api

### Changed

- [TD-2269] Update elasticsearch mapping for dynamic field using new content
  model
- [TD-2284] Show systems to user with read permission in any structure, return
  structures count

## [3.14.0] 2020-01-27

### Changed

- [TD-2269] Update elasticsearch mappings for dynamic content

## [3.13.0] 2020-01-13

### Changed

- [TD-2272] 40 seconds timeout to query elasticsearch

## [3.12.0] 2019-12-19

### Added

- [TD-2210] Cache parent id in structures' cache

## [3.11.0] 2019-11-25

### Added

- [TD-2115] data_structure_lineage_id having external id of data lineage

### Changed

- [TD-2250] filter profiling whe user has not permission
  `view_data_structures_profile`

## [3.10.0] 2019-11-11

### Added

- [TD-2186] Return profile info in data structure view

## [3.9.0] 2019-10-28

### Added

- [TD-2144] Support ngram-search in structure name
- [TD-2159] Mapping for data field type

### Changed

- [TD-2200] Prevalence of data structure's attributes over metadata on versions
  index

### Changed

- [TD-2187] Add external_id to Structure cached info. Put in cache structures
  present in rule_implementations system_params

## [3.8.0] 2019-10-14

### Fixed

- [TD-2188] Synchronous upload does not work

### Changed

- [TD-2130] In bulk upload move parsing functions to GenServer"
- [TD-2176] Nullable field as boolean in metadata
- [TD-1721] Reindex automatically when a template changes
  - Breaking change: New environment variable ES_URL replaces existing
    ES_HOST/ES_PORT
- [TD-2124] Users without permission to link a data structure should not get the
  option to link in data catalog

## [3.7.0] 2019-09-30

### Added

- [TD-2010] As a Connector I want to delete all structures of a group
- [TD-2077] Support synchronous metadata upload for a specific data structure
- [TD-2089] Profiling support for structures
- [TD-2118] Metadata as mapping in data structures search
- [TD-2068] Use sortable normalizer for some fields in ES mappings
- [TD-1871] Structures CSV download

## [3.6.0] 2019-09-16

### Added

- [TD-1650] Automatic versioning of changed data structures
- [TD-2046] Bulk update endpoint for Data Catalog extra info
- [TD-2090] Search results and filters now use `:link_data_structure` permission
  instead of `:view_data_structure` depending on `referer` header

### Changed

- Metadata upload format (see config/metadata.exs for detail):
  - Structures CSV required fields:
    - `external_id` (globally unique)
    - `name`
    - `system` (or `POST` to `/systems/:system_external_id/metadata`)
    - `group`
    - `type`
  - Fields CSV required fields:
    - `external_id` (of structure)
    - `field_name`
    - `type`
  - Relations CSV required fields:
    - `parent_external_id`
    - `child_external_id`

## [3.5.5] 2019-09-09

### Changed

- Startup task to rename external_id of SQL server structures

## [3.5.2] 2019-09-04

### Fixed

- [TD-2087] DataStructure response excluded immediate parent from ancestry

## [3.5.1] 2019-09-03

### Fixed

- [TD-2080] DataStructureLoader was failing due to changes in [TD-2072]
- [TD-2081] Event stream consumer did not respect host and port config options

## [3.5.0] 2019-09-02

### Changed

- [TD-2061] Data structure external id is now required and unique
- [TD-2072] Refactor model to move mutable/versionable fields from DataStructure
  to DataStructureVersion

### Fixed

- [TD-2047] Check status filter when retrieving search filters

## [3.3.0] 2019-08-05

### Added

- [TD-1560] Enriched description field in template content

### Changed

- [TD-2027] Improve indexing performance
- [TD-1985] Type of template field user with an aggregation size of 50
- [TD-2009] Get external id by data structure system and external id, fixed
  ancestry in structure view

### Fixed

- [TD-1991] Performance issues due to blocking Redis connections
- [TD-2028] Eliminate duplicated data structure versions
- [TD-2003] Avoid loading a structure with a relation with itself in bulk load

### Removed

- [TD-1534] Remove data fields from model

## [3.2.0] 2019-07-24

### Fixed

- [TD-1996] Change `external_id` to text in data_structures
- [TD-1854] Data field metadata is not updated during metadata upload

### Added

- [TD-1845] Soft deletion of data structures no longer present in CSV input for
  system/group
- [TD-1970] New endpoint for
  `api/systems/:system_external_id/structures/:structure_external_id`

### Changed

- [TD-1532] Improve support for linking with business concepts (fields are no
  longer used)
- [TD-2002] Update td-cache and delete permissions list from config
- [TD-1927] Allow structure `class` property to be specified in metadata CSV

## [3.1.0] 2019-07-08

### Changed

- [TD-1618] Cache improvements. Use td-cache instead of td-perms.
- [TD-1866] Exclude logic deleted data structures in catalog navigation, catalog
  table and filters

## [3.0.1] 2019-07-05

### Fixed

- [TD-1967] Task to remove duplicate data structure versions, filter duplicates
  in CSV input

## [3.0.0] 2019-06-25

### Fixed

- [TD-1860] Fields were not associated to corresponding version when loading new
  version of existing structure
- [TD-1864] Indexes structures with `field` class
- [TD-1851] Verify permissions while getting the root structures of a system

### Changed

- [TD-1793] Checks if field structure has `df_content` and enriches
  data_structure :show
- [TD-1891] Bulk load types translation from data fields to data structures
- [TD-1533] Ignores search term when it is no on Aggregation

## [2.21.0] 2019-06-10

### Fixed

- [TD-1825] Structures of fields with metadata type are not setting its type
  correctly - metadata type key is not correct

### Added

- [TD-1824] Bump td-perms version to fix relations key
- [TD-1702] Support new permission `view_data_structures_profile`

### Changed

- [TD-1847] Filter class field on system_datastructure to improve performance

### Removed

- [TD-1832] Removed `business_concept_id` from data fields

## [2.20.1] 2019-05-28

### Added

- [TD-1819] Include `external_id` and `class` in data structure and data
  structure version show responses

## [2.20.0] 2019-05-27

### Added

- [TD-1703] Include system and ancestry in data structure and data structure
  version show responses

### Fixed

- [TD-1747] Structures upload is not creating relation between structures and
  fields when including version number
- [TD-1758] Structures with `field` class are no indexed on create/upload
- [TD-1797] Structures of Fields of type Metric and Attribute must have that
  type instead of Field

## [2.19.0] 2019-05-14

### Fixed

- [TD-1774] Newline is missing in logger format

### Added

- [TD-1704] Index path of data structures and return in search results
- Metadata upload success response is now 202 Accepted instead of 204 No Content

## [2.18.0] 2019-04-30

### Fixed

- [TD-1697] Dynamic content indexing and mapping

## [2.17.0] 2019-04-17

### Added

- [TD-1597] allow deletion of data structures with relations
- [TD-1593] System as an independent entity
- [TD-1626] Load data fields as structures
- [TD-1634] Include data structure metadata field to selectively disable
  indexing ("indexable" == "false")
- Improve elasticsearch index mappings
- [TD-1554] added endpoint for getting root structures of a system

### Changed

- [TD-1627] Removes df_name from the structure and uses the structure type as
  definition of template
- [TD-1636] Use `alpine:3.9` as base image for docker runtime

## [2.16.0] 2019-04-01

### Added

- [TD-1571] Elixir's Logger config will check for `EX_LOGGER_FORMAT` variable to
  override format

### Changed

- [TD-1530] Changed csv upload to write extra fields on metadata

## [2.15.0] 2019-03-18

### Changed

- [TD-1543] Updated to Phoenix 1.4, Ecto 3.0, Cowboy 2.0
- [TD-1526] Include parents and siblings in show data_structure response

## [2.14.0] 2019-03-04

### Changed

- Increase metadata upload file limit from 20M to 100M

## [2.12.1] 2019-01-28

### Changed

- Update td-df-lib version

## [2.12.0] 2019-01-24

### Changed

- [TD-1320] Aggregations are returned on data structures search

## [2.11.1] 2019-01-17

### Changed

- New cache to access linked business concepts of a field
  (`TdPerms.RelationCache`)

## [2.11.0] 2019-01-16

### Fixed

- Bulk index data structures in batches of 100 to avoid reaching HTTP request
  size limit

## [2.10.8] 2019-01-08

### Fixed

- Added `type` field to structure index that was wrongly removed

## [2.10.7] 2018-12-20

### Added

- [TD-1306] Add new field `external_id` to link data_structures with parents,
  children and fields.

## [2.10.6] 2018-12-20

### Changed

- Reindex data structures in background
- Reindex data structures after metadata is loaded

### Fixed

- Metadata loader structure diff was not calculating correctly the fields to be
  removed

## [2.10.2] 2018-12-19

### Changed

- [TD-1198] add functionality for confidential data structure
  - added field confidential to data_structure
  - check for `manage_confidential_structures` on listing and updating data
    structures
  - added elasticsearch filter regarding confidential permissions

## [2.10.1] 2018-12-17

### Changed

- Increase elasticsearch client default `recv_timeout` to 20 seconds
- Increase filter aggregation size to 50
- Remove `name` filter

## [2.10.0] 2018-12-12

### Changed

- [TD-1313] Adds type to structure filters

## [2.9.4] 2018-12-06

### Changed

- [TD-1104] Improved support for data structure versions

## [2.9.3] 2018-12-04

### Added

- [TD-1104] API endpoint `/api/data_structures/{id}/versions/{version}` to read
  specific version of a data structure

## [2.9.2] 2018-12-04

### Changed

- [TD-1153] Client may now use `sort` parameter to order search results

## [2.9.1] 2018-12-04

### Added

- [TD-1104] Support explicit version in data_structures metadata upload

## [2.9.0] 2018-12-01

### Added

- [TD-1207] Parent/child relationships between data structure versions

## [2.8.6] 2018-11-22

### Added

- [TD-1186] Adds dynamic form fields to structure filters

## [2.8.5] 2018-11-22

### Changed

- Order search results by `name.raw`

## [2.8.4] 2018-11-22

### Changed

- Configure Ecto to use UTC datetime for timestamps

## [2.8.3] 2018-11-20

### Added

- New endpoint to upload metadata `POST /api/data_structures/metadata`

## [2.8.2] 2018-11-20

### Added

- Data structure view return `domain_id`

## [2.8.1] 2018-11-19

### Added

- [TD-1062] Support for Dynamic Forms in data structures

### Removed

- Remove LOPD field from data structures

## [2.8.0] 2018-11-15

### Added

- [TD-1104] Initial support for versioning of data structures

## [2.6.2] 2018-10-30

### Added

- Modify endpoint from `/api/search/reindex_all` to
  `/api/data_structures/search/reindex_all`
- Verify if the user is admin while calling `reindex_all`<|MERGE_RESOLUTION|>--- conflicted
+++ resolved
@@ -1,16 +1,13 @@
 # Changelog
 ## [Unreleased]
 
-<<<<<<< HEAD
 ### Changed
 
 - [TD-4412] Update td-cache for changes in templates preprocessing
-=======
 
 ### Added
 
 - [TD-4920] add results to implementation query api/v2
->>>>>>> 2c47df84
 
 ### Fixed
 
