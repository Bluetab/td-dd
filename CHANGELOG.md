# Changelog

## [Unreleased]

### Fixed

- [TD-3929] Reindex the children of the structure domain when modifying

### Added

- [TD-3453] Purge logically deleted structures
- [TD-3906] Notes audit now includes status changes
- [TD-3050] Show quality errors
<<<<<<< HEAD
- [TD-3945] Created Grant entity
- [TD-3947] Display user grant in data structure
=======
- [TD-3551] Restore rule implementations
- [TD-3945] Created `Grant` entity
>>>>>>> a4a5c574

## [4.24.0] 2021-07-13

### Added

- [TD-3787] Allow CSV bulk load of structure notes with autopublish capability
  for non admin users. These updates must follow new structure notes' workflow.

### Changed

- [TD-3933] Maximum size of payload for metadata upload using multipart data can
  now be configured using the `MAX_PAYLOAD_LENGTH` environment variable

### Fixed

- [TD-3752] Show execution implementation filter with no result data
- [TD-3867] Exception calculating some lineage graphs (graph 1.2.0)

### Added

- [TD-3230] Taxonomy aggregations with enriched information

## [4.23.0] 2021-06-28

### Fixed

- [TD-3893] Children classifications
- [TD-3905] Fix bug with StructureNote aggregation
- [TD-3907] Fix metadata index failure

### Added

- [TD-3720] Update structure domain (with children)
- [TD-3522] Support for StructureNote management with workflow
- [TD-3552] Executable implementations

## [4.22.0] 2021-06-15

### Changed

- [TD-3735] Include extra information in tag related events
- [TD-3447] Filter concept rules but do not check permissions over resource

### Fixed

- [TD-3837] Perfomance issue iterating over Redis keys to obtain linked concept
  count. The actual link count is only used in a comparison with 0 (to filter
  structures with or without concept links), so instead of counting links for
  each structure, assume 1 if structure has any linked concepts and 0 otherwise.
- [TD-3718] Get the extra information when structures are downloaded
- [TD-3864] Issue serializing certain lineage graphs as JSON

### Added

- [TD-3736] Tags in data structure version document

## [4.21.0] 2021-05-31

### Added

- [TD-3446] Domain in rule

### Fixed

- [TD-3236] Show path in profile execution
- [TD-3794] Metadata load fails when classifying structures
- [TD-3502] Avoid uploading files that are not images

### Changed

- [TD-3753] Build using Elixir 1.12 and Erlang/OTP 24
- [TD-3642] On startup ensures rules and implementations elasticsearch indices are created

## [4.20.1] 2021-05-18

### Added

- [TD-3236] Upload json profile

## [4.20.0] 2021-05-17

### Added

- [TD-3398] Support classification of data structures
- [TD-3500] Support for signing configuration using a secret key
- [TD-3597] Link between structures and tags

### Changed

- Security patches from `alpine:3.13`
- Update dependencies
- [TD-3680] Improve data catalog bulk indexing performance
- Timestamps on `DataStructure`, `DataStructureVersion`, `DataStructureRelation`
  and `StructureMetadata` are now `utc_datetime_usec`.

## [4.19.2] 2021-05-07

### Fixed

- [TD-3630] Issue querying executions when some implementations have no source

## [4.19.0] 2021-05-04

### Changed

- [TD-3526] Merged `td-dq` with `td-dd`. See `CHANGELOG-dq.md` for changes in
  `td-dq` previous to this merge
- [TD-3621] Increase maximum length for JSON request bodies. The value for JSON
  request bodies can now be configured using the `MAX_PAYLOAD_LENGTH`
  environment variable.
- [TD-3596] Support tagging of data structures

### Added

- [TD-3517] Profile executions and events
- [TD-3189] add templates in the creation of implementations

## [4.18.0] 2021-04-19

### Added

- [TD-3497] Allow system metadata to be uploaded using a JSON request body

### Fixed

- [TD-3566] `data_structure_relation` `parent_id` and `child_id` must not be null`

### Changed

- [TD-3498] Merged `td-cx` with `td-dd`. See `CHANGELOG-cx.md` for changes in
  `td-cx` previous to this merge.

## [4.17.0] 2021-04-05

### Added

- [TD-3108] add `profile_structure` permission to structures with `data_fields`

### Changed

- [TD-3445] Postgres port configurable through `DB_PORT` environment variable

## [4.16.0] 2021-03-22

### Added

- [TD-2951] `profile_structure` permission

### Fixed

- [TD-3235] Fallback of uncontroller responses on metadata controller

### Removed

- [TD-3421] remove `/data_structures/search/source_alias` endpoint

## [4.15.0] 2021-03-08

### Changed

- [TD-3341] Build with `elixir:1.11.3-alpine`, runtime `alpine:3.13`
- [TD-3329] Elasticsearch index settings are now configurable using environment
  variables:
  - `ES_TIMEOUT`: Connection timeout in milliseconds (default `5000`)
  - `ES_RECV_TIMEOUT`: Response timeout in milliseconds (default `40000`)
  - `ES_SHARDS`: Number of shards (default `1`)
  - `ES_REPLICAS`: Number of replicas (default `1`)
  - `ES_REFRESH_INTERVAL`: Index refresh interval (default `30s`)
  - `ES_INDEXING_SLOWLOG_THRESHOLD_WARN`: Indexing slowlog warning threshold
    (default `10s`)
  - `ES_INDEXING_SLOWLOG_THRESHOLD_INFO`: Indexing slowlog info threshold
    (default `5s`)
  - `ES_INDEXING_SLOWLOG_THRESHOLD_DEBUG`: Indexing slowlog debug threshold
    (default `2s`)
  - `ES_INDEXING_SLOWLOG_THRESHOLD_TRACE`: Indexing slowlog trace threshold
    (default `500ms`)
  - `ES_INDEXING_SLOWLOG_LEVEL`: Indexing slowlog level (default `info`)
  - `ES_INDEXING_SLOWLOG_SOURCE`: Indexing slowlog source limit (default `1000`)
- [TD-3222] `structures` index alias can now be configured using the
  `ES_ALIAS_STRUCTURES` environment variable

## [4.14.0] 2021-02-22

### Added

- [TD-3268] Source in data structure

### Changed

- [TD-3245] Tested compatibility with PostgreSQL 9.6, 10.15, 11.10, 12.5 and
  13.1. CI pipeline changed to use `postgres:12.5-alpine`.

## [4.13.0] 2021-02-08

### Added

- [TD-3263] Use HTTP Basic authentication for Elasticsearch if environment
  variables `ES_USERNAME` and `ES_PASSWORD` are present

### Fixed

- [TD-3264] Data structure type migration task was preventing application from
  starting up under certain data-dependent conditions. The task has now been
  removed as it is no longer needed.

## [4.12.1] 2021-01-28

### Fixed

- [TD-3248] Referenced structure ids were not being obtained correctly from
  cache

## [4.12.0] 2021-01-25

### Fixed

- [TD-3203] Truncate `field_type` to 32766 bytes when indexing (maximum sortable
  field length in elasticsearch)

### Changed

- [TD-3163] Auth tokens now include `role` claim instead of `is_admin` flag
- [TD-3164] Service accounts can view systems, view data structures and load
  metadata
- [TD-3182] Allow to use redis with password

## [4.11.1] 2021-01-15

### Fixed

- [TD-3204] Performance regression fetching a data structure version
- [TD-3204] Ancestry was being returned in inverse order

## [4.11.0] 2021-01-11

### Changed

- [TD-3170] Build docker image which runs with non-root user
- [TD-2655] Support bulk updating of domain_id, improve performance of mutable
  metadata updates
- [TD-3103] Changes obtaining referenced structure ids in rule implementations
- [TD-2655] Support bulk updating of domain_id
- [TD-2331] Return the path of deleted structures
- Performance improvements of metadata load process

### Fixed

- [TD-3172] Return error changeset when a data structure type cannot be inserted
  or updated

## [4.10.0] 2020-12-14

### Added

- [TD-3065] Support filtering on `updated_at` (date range)
- [TD-2486] Template type `domain`

### Fixed

- [TD-3142] `/api/data_structure_types` was failing if template was missing

## [4.9.0] 2020-11-30

### Changed

- [TD-2258] Filter structures by `linked_concepts_count`
- [TD-2946] Replace unit on PUT request

### Added

- [TD-3089] Widget and type `copy` on df

### Changed

- [TD-3066] Keep track of deleted structures in redis

## [4.8.0] 2020-11-16

### Added

- [TD-3112] The `domain_id` of a data structure can now be modified via API
- [TD-3115] Log error responses received from elasticsearch during bulk
  reindexing

## [4.7.0] 2020-11-03

### Added

- [TD-3071] Ignore empty lines on bulk upload

## [4.6.0] 2020-10-19

### Added

- [TD-2485]:
  - Enrich template fields from cache
  - Mappings for system type of templates

### Changed

- [TD-3058] Database connection timeout now can be configured using the
  environment variable `DB_TIMEOUT_MILLIS`

## [4.5.0] 2020-10-05

### Added

- [TD-2942] CSV upload of structures extra info
- [TD-2958] Extra info mapping and aggregations

### Changed

- [TD-2988] Cache entries for data structures are now refreshed every hour

## [4.4.0] 2020-09-22

### Added

- [TD-2943]:
  - Data Structure Type: Metadata fields
  - Endpoint to query all possible metadata fields for a given query

### Fixed

- [TD-2979] Timeout issues loading metadata

## [4.3.0] 2020-09-07

### Added

- [TD-2928] Data Dictionary custom user search filters
- [TD-2587] Download CSV for a given graph

### Changed

- [TD-2285] Check permissions for nodes related to units
- [TD-2720] Bulk Update:
  - Update only structures having content
  - Validate only updated fields

### Fixed

- [TD-2310] Exclude confidential structures from children and siblings if user
  has no permission to manage confidential structures

## [4.2.0] 2020-08-17

### Added

- [TD-2280] As a business glossary I want to create a concept with the same name
  as an existing concept in another domain to allow multi-organization
  management
- [TD-2941] Enable scrolling on `/api/data_structures/search` endpoint:
  - Initiate scrolling by including `scroll` parameter in request body
  - Continue scrolling by sending a request body with `scroll_id` and `scroll`

## [4.1.0] 2020-07-20

### Added

- [TD-911] Allow to limit lineage/impact levels
- [TD-2322] Allow to search all data structures versions without 10_000 limit
  using ES scroll API
- [TD-2774] Startup task to create data structure types

### Fixed

- [TD-2826] `DataStructures.list_data_structures` can receive `domain_id` list

### Changed

- [TD-2280] Do not retrieve information by name

## [4.0.0] 2020-07-01

### Changed

- [TD-2637] Audit events are now published to Redis instead of via HTTP
- [TD-2322] Allow to query deleted structures and systems having deleted
  structures

### Added

- [TD-2322] Index structure parent and number of linked concepts

## [3.24.0] 2020-06-15

### Fixed

- [TD-2593] Retrive parents over `default` relation type to build path

## [3.23.0] 2020-06-01

### Fixed

- [TD-2636] Bulk update was replacing instead of merging dynamic content

### Added

- [TD-2562] Endpoint `GET /api/data_structures/search/source_alias` to return
  the list of distinct structures metadata aliases

### Changed

- [TD-2643] Show metadata on structure relations
- [TD-2487] Exclude deleted structures from csv download
- [TD-2629] Update td-df-lib to omit template fields of type `image` on indexing
- [TD-2492] Update td-df-lib to include new numeric template types
- [TD-2261] Cache structures on load

### Removed

- [TD-2691] Removed unused comments functionality (routes
  `/api/data_structures/:id/comments` and `/api/comments`)

## [3.22.0] 2020-05-18

### Changed

- [TD-2321] Include `metadata` in data structure version response
- [TD-2589] Include `df_content.*`, `description` and `path.text` in search
  fields. Note that a complete reindex is required for the `path.text` field to
  be indexed. This will be performed automatically when the service starts
  unless the key `TdDd.DataStructures.Migrations:TD-2589` exists in Redis.
- [TD-2373] Removed dependency on Neo4j:
  - Neo4j is no longer used. The graph model is now persisted in PostgreSQL.
  - Lineage metadata is now uploaded using `PUT /api/units/:unit_name` passing
    `nodes` and `rels` files as form encoded data. Since the import process is
    performed as a background task, the API returns `202 Accepted`.
  - Each `unit_name` represents a replaceable unit of lineage metadata. New data
    files uploaded using the same unit name will overwrite the existing nodes
    and relations in that unit.
  - Latest status for a unit can be queried using `GET /api/units/:unit_name`.
  - Events relating to a unit can be queried using `GET /api/units/:unit_name/events`.
  - A unit can be logically deleted using `DELETE /api/units/:unit_name`.
  - A unit can be physically deleted using `DELETE /api/units/:unit_name?logical=false`.
  - [TD-2495] Changed structures loader migration key to cache all structures
    again including their metadata

### Removed

- [TD-2373] **BREAKING CHANGE** lineage data can no longer be uploaded to
  `/api/data_structures/metadata` or `/api/td_dl`

## [3.20.1] 2020-04-24

### Fixed

- [TD-2520] Root id retrieval from merkle graph

## [3.20.0] 2020-04-20

### Added

- [TD-2439] Include links in data structure relations response
- [TD-2531] Support `field_external_id` in `data_fields` metadata

### Changed

- [TD-2531] Include `external_id` in data structure hash calculation. Also,
  replace usage of Erlang's `:digraph` library with `Graph`. Note that this the
  hashes of all data structures will be recalculated the first time the service
  starts after this change is applied.

## [3.19.0] 2020-04-06

### Fixed

- [TD-2364] Loader issue when `external_id` and `parent_external_id` provided

### Added

- [TD-2364] Reindex structures linked to updated domains
- [TD-2318] Include node types in `/api/graphs/:id` response

### Changed

- [TD-2472] GraphData: Ignore duplicate relations when importing from Neo4j

## [3.18.0] 2020-03-23

### Added

- [TD-2326] Support for mutable metadata

### Changed

- [TD-2218] Revaluate structure children when its deletion is undone

## [3.17.0] 2020-03-09

### Added

- [TD-2336] System now has df_content
- [TD-2329] System search returns structure count info: count of structures by
  type and total structures count

## [3.16.0] 2020-02-25

### Changed

- [TD-2328] Support `domain_external_id` in structure metadata, removed `ou`
  from model

## [3.15.1] 2020-02-12

### Fixed

- [TD-2342] API failures when Neo4J is not present

## [3.15.0] 2020-02-10

### Added

- [TD-1595] Data lineage support
- [TD-2327] Data lineage metadata upload at `/api/data_structures/metadata` and
  `/api/td_dl/metadata`
- [TD-2292] Relation type in structures relations
- [TD-2293] Relation type in structures api

### Changed

- [TD-2269] Update elasticsearch mapping for dynamic field using new content
  model
- [TD-2284] Show systems to user with read permission in any structure, return
  structures count

## [3.14.0] 2020-01-27

### Changed

- [TD-2269] Update elasticsearch mappings for dynamic content

## [3.13.0] 2020-01-13

### Changed

- [TD-2272] 40 seconds timeout to query elasticsearch

## [3.12.0] 2019-12-19

### Added

- [TD-2210] Cache parent id in structures' cache

## [3.11.0] 2019-11-25

### Added

- [TD-2115] data_structure_lineage_id having external id of data lineage

### Changed

- [TD-2250] filter profiling whe user has not permission
  `view_data_structures_profile`

## [3.10.0] 2019-11-11

### Added

- [TD-2186] Return profile info in data structure view

## [3.9.0] 2019-10-28

### Added

- [TD-2144] Support ngram-search in structure name
- [TD-2159] Mapping for data field type

### Changed

- [TD-2200] Prevalence of data structure's attributes over metadata on versions
  index

### Changed

- [TD-2187] Add external_id to Structure cached info. Put in cache structures
  present in rule_implementations system_params

## [3.8.0] 2019-10-14

### Fixed

- [TD-2188] Synchronous upload does not work

### Changed

- [TD-2130] In bulk upload move parsing functions to GenServer"
- [TD-2176] Nullable field as boolean in metadata
- [TD-1721] Reindex automatically when a template changes
  - Breaking change: New environment variable ES_URL replaces existing
    ES_HOST/ES_PORT
- [TD-2124] Users without permission to link a data structure should not get the
  option to link in data catalog

## [3.7.0] 2019-09-30

### Added

- [TD-2010] As a Connector I want to delete all structures of a group
- [TD-2077] Support synchronous metadata upload for a specific data structure
- [TD-2089] Profiling support for structures
- [TD-2118] Metadata as mapping in data structures search
- [TD-2068] Use sortable normalizer for some fields in ES mappings
- [TD-1871] Structures CSV download

## [3.6.0] 2019-09-16

### Added

- [TD-1650] Automatic versioning of changed data structures
- [TD-2046] Bulk update endpoint for Data Catalog extra info
- [TD-2090] Search results and filters now use `:link_data_structure` permission
  instead of `:view_data_structure` depending on `referer` header

### Changed

- Metadata upload format (see config/metadata.exs for detail):
  - Structures CSV required fields:
    - `external_id` (globally unique)
    - `name`
    - `system` (or `POST` to `/systems/:system_external_id/metadata`)
    - `group`
    - `type`
  - Fields CSV required fields:
    - `external_id` (of structure)
    - `field_name`
    - `type`
  - Relations CSV required fields:
    - `parent_external_id`
    - `child_external_id`

## [3.5.5] 2019-09-09

### Changed

- Startup task to rename external_id of SQL server structures

## [3.5.2] 2019-09-04

### Fixed

- [TD-2087] DataStructure response excluded immediate parent from ancestry

## [3.5.1] 2019-09-03

### Fixed

- [TD-2080] DataStructureLoader was failing due to changes in [TD-2072]
- [TD-2081] Event stream consumer did not respect host and port config options

## [3.5.0] 2019-09-02

### Changed

- [TD-2061] Data structure external id is now required and unique
- [TD-2072] Refactor model to move mutable/versionable fields from DataStructure
  to DataStructureVersion

### Fixed

- [TD-2047] Check status filter when retrieving search filters

## [3.3.0] 2019-08-05

### Added

- [TD-1560] Enriched description field in template content

### Changed

- [TD-2027] Improve indexing performance
- [TD-1985] Type of template field user with an aggregation size of 50
- [TD-2009] Get external id by data structure system and external id, fixed
  ancestry in structure view

### Fixed

- [TD-1991] Performance issues due to blocking Redis connections
- [TD-2028] Eliminate duplicated data structure versions
- [TD-2003] Avoid loading a structure with a relation with itself in bulk load

### Removed

- [TD-1534] Remove data fields from model

## [3.2.0] 2019-07-24

### Fixed

- [TD-1996] Change `external_id` to text in data_structures
- [TD-1854] Data field metadata is not updated during metadata upload

### Added

- [TD-1845] Soft deletion of data structures no longer present in CSV input for
  system/group
- [TD-1970] New endpoint for
  `api/systems/:system_external_id/structures/:structure_external_id`

### Changed

- [TD-1532] Improve support for linking with business concepts (fields are no
  longer used)
- [TD-2002] Update td-cache and delete permissions list from config
- [TD-1927] Allow structure `class` property to be specified in metadata CSV

## [3.1.0] 2019-07-08

### Changed

- [TD-1618] Cache improvements. Use td-cache instead of td-perms.
- [TD-1866] Exclude logic deleted data structures in catalog navigation, catalog
  table and filters

## [3.0.1] 2019-07-05

### Fixed

- [TD-1967] Task to remove duplicate data structure versions, filter duplicates
  in CSV input

## [3.0.0] 2019-06-25

### Fixed

- [TD-1860] Fields were not associated to corresponding version when loading new
  version of existing structure
- [TD-1864] Indexes structures with `field` class
- [TD-1851] Verify permissions while getting the root structures of a system

### Changed

- [TD-1793] Checks if field structure has `df_content` and enriches
  data_structure :show
- [TD-1891] Bulk load types translation from data fields to data structures
- [TD-1533] Ignores search term when it is no on Aggregation

## [2.21.0] 2019-06-10

### Fixed

- [TD-1825] Structures of fields with metadata type are not setting its type
  correctly - metadata type key is not correct

### Added

- [TD-1824] Bump td-perms version to fix relations key
- [TD-1702] Support new permission `view_data_structures_profile`

### Changed

- [TD-1847] Filter class field on system_datastructure to improve performance

### Removed

- [TD-1832] Removed `business_concept_id` from data fields

## [2.20.1] 2019-05-28

### Added

- [TD-1819] Include `external_id` and `class` in data structure and data
  structure version show responses

## [2.20.0] 2019-05-27

### Added

- [TD-1703] Include system and ancestry in data structure and data structure
  version show responses

### Fixed

- [TD-1747] Structures upload is not creating relation between structures and
  fields when including version number
- [TD-1758] Structures with `field` class are no indexed on create/upload
- [TD-1797] Structures of Fields of type Metric and Attribute must have that
  type instead of Field

## [2.19.0] 2019-05-14

### Fixed

- [TD-1774] Newline is missing in logger format

### Added

- [TD-1704] Index path of data structures and return in search results
- Metadata upload success response is now 202 Accepted instead of 204 No Content

## [2.18.0] 2019-04-30

### Fixed

- [TD-1697] Dynamic content indexing and mapping

## [2.17.0] 2019-04-17

### Added

- [TD-1597] allow deletion of data structures with relations
- [TD-1593] System as an independent entity
- [TD-1626] Load data fields as structures
- [TD-1634] Include data structure metadata field to selectively disable
  indexing ("indexable" == "false")
- Improve elasticsearch index mappings
- [TD-1554] added endpoint for getting root structures of a system

### Changed

- [TD-1627] Removes df_name from the structure and uses the structure type as
  definition of template
- [TD-1636] Use `alpine:3.9` as base image for docker runtime

## [2.16.0] 2019-04-01

### Added

- [TD-1571] Elixir's Logger config will check for `EX_LOGGER_FORMAT` variable to
  override format

### Changed

- [TD-1530] Changed csv upload to write extra fields on metadata

## [2.15.0] 2019-03-18

### Changed

- [TD-1543] Updated to Phoenix 1.4, Ecto 3.0, Cowboy 2.0
- [TD-1526] Include parents and siblings in show data_structure response

## [2.14.0] 2019-03-04

### Changed

- Increase metadata upload file limit from 20M to 100M

## [2.12.1] 2019-01-28

### Changed

- Update td-df-lib version

## [2.12.0] 2019-01-24

### Changed

- [TD-1320] Aggregations are returned on data structures search

## [2.11.1] 2019-01-17

### Changed

- New cache to access linked business concepts of a field
  (`TdPerms.RelationCache`)

## [2.11.0] 2019-01-16

### Fixed

- Bulk index data structures in batches of 100 to avoid reaching HTTP request
  size limit

## [2.10.8] 2019-01-08

### Fixed

- Added `type` field to structure index that was wrongly removed

## [2.10.7] 2018-12-20

### Added

- [TD-1306] Add new field `external_id` to link data_structures with parents,
  children and fields.

## [2.10.6] 2018-12-20

### Changed

- Reindex data structures in background
- Reindex data structures after metadata is loaded

### Fixed

- Metadata loader structure diff was not calculating correctly the fields to be
  removed

## [2.10.2] 2018-12-19

### Changed

- [TD-1198] add functionality for confidential data structure
  - added field confidential to data_structure
  - check for `manage_confidential_structures` on listing and updating data
    structures
  - added elasticsearch filter regarding confidential permissions

## [2.10.1] 2018-12-17

### Changed

- Increase elasticsearch client default `recv_timeout` to 20 seconds
- Increase filter aggregation size to 50
- Remove `name` filter

## [2.10.0] 2018-12-12

### Changed

- [TD-1313] Adds type to structure filters

## [2.9.4] 2018-12-06

### Changed

- [TD-1104] Improved support for data structure versions

## [2.9.3] 2018-12-04

### Added

- [TD-1104] API endpoint `/api/data_structures/{id}/versions/{version}` to read
  specific version of a data structure

## [2.9.2] 2018-12-04

### Changed

- [TD-1153] Client may now use `sort` parameter to order search results

## [2.9.1] 2018-12-04

### Added

- [TD-1104] Support explicit version in data_structures metadata upload

## [2.9.0] 2018-12-01

### Added

- [TD-1207] Parent/child relationships between data structure versions

## [2.8.6] 2018-11-22

### Added

- [TD-1186] Adds dynamic form fields to structure filters

## [2.8.5] 2018-11-22

### Changed

- Order search results by `name.raw`

## [2.8.4] 2018-11-22

### Changed

- Configure Ecto to use UTC datetime for timestamps

## [2.8.3] 2018-11-20

### Added

- New endpoint to upload metadata `POST /api/data_structures/metadata`

## [2.8.2] 2018-11-20

### Added

- Data structure view return `domain_id`

## [2.8.1] 2018-11-19

### Added

- [TD-1062] Support for Dynamic Forms in data structures

### Removed

- Remove LOPD field from data structures

## [2.8.0] 2018-11-15

### Added

- [TD-1104] Initial support for versioning of data structures

## [2.6.2] 2018-10-30

### Added

- Modify endpoint from `/api/search/reindex_all` to
  `/api/data_structures/search/reindex_all`
- Verify if the user is admin while calling `reindex_all`<|MERGE_RESOLUTION|>--- conflicted
+++ resolved
@@ -11,13 +11,9 @@
 - [TD-3453] Purge logically deleted structures
 - [TD-3906] Notes audit now includes status changes
 - [TD-3050] Show quality errors
-<<<<<<< HEAD
 - [TD-3945] Created Grant entity
 - [TD-3947] Display user grant in data structure
-=======
 - [TD-3551] Restore rule implementations
-- [TD-3945] Created `Grant` entity
->>>>>>> a4a5c574
 
 ## [4.24.0] 2021-07-13
 
