--- conflicted
+++ resolved
@@ -4,12 +4,9 @@
 
 ### Fixed
 
-<<<<<<< HEAD
 - [TD-5267] Bulk update was not reindexing changed structure notes
-=======
 - [TD-5265] `GET /api/user_search_filters/me` wasn't considering the `scope` of
   global filters
->>>>>>> 62ba0d18
 
 ### Added
 
