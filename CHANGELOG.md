--- conflicted
+++ resolved
@@ -2,16 +2,12 @@
 
 ## [Unreleased]
 
-### Added
-
-- [TD-4987]
-  - `api/rule_results/search` now include ruleless implementation results
-  - Add pagination for updated_at
-- [TD-5053] Add implementation_ref on `api/implementations/search`
-
-### Fixed
-
-<<<<<<< HEAD
+### Fixed
+
+- [TD-5011] `TemplateCache.list/0` was returning duplicate entries
+
+### Changed
+
 - [TD-5001] Improved support for data structure alias:
   - Data structure alias is now persisted and returned in responses. The alias
     is obtained or removed when a structure note containing an `alias` field is
@@ -21,16 +17,10 @@
 - [TD-3614] Support for access token revocation
 - [TD-4925] Create new draft when editing a published implementation only if it
   has changes
-=======
-- [TD-5011] `TemplateCache.list/0` was returning duplicate entries
-- [TD-3614] Support for access token revocation
-- [TD-4925] Create new draft when editing a published implementation only if it
-  has changes.
-
-### Changed
-
->>>>>>> 97d1408b
 - [TD-4997] Change search executions API sources list filter from 'AND' to 'OR'
+- [TD-4987] `/api/rule_results/search` now include ruleless implementation
+  results and supports pagination
+- [TD-5053] Add `implementation_ref` on `/api/implementations/search`
 
 ## [4.47.0] 2022-07-05
 
