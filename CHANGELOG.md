# Changelog

<<<<<<< HEAD
## [Unreleased]

### Fixed

- [TD-3874] Fix manage_quality_rule permission check when searching rules
=======
## [4.29.2] 2021-10-07

### Fixed

- [TD-4044] Permissions for admin creating a GrantRequestApproval

## [4.29.1] 2021-10-06

### Fixed

- [TD-4186] Error on grants reindex
>>>>>>> eb03c6b6

## [4.29.0] 2021-10-05

### Fixed

- [TD-4018] Fix path of profile execution
- [TD-4166] GrantRequest index must filter pending_roles for approve action

### Added

- [TD-4108] Download grants CSV
  - `POST /api/grants/csv`
- [TD-4076] Support for grant request approval
- [TD-4113] Jobs change status is included in Audit Events
- [TD-3953] Cursor in grants search
- [TD-4114] Update job status after metadata load process
- [TD-4077] Grant request processing workflow support
- [TD-4111] GrantRequest params for getting own grant requests

### Changed

- [TD-4079] Give grant permission only if we have `gr` templates 

## [4.28.0] 2021-09-20

### Added

- [TD-3950] Index and search grants
  - `POST /api/grants/search` searches grants
  - `POST /api/grant_filters/search` searches grant filters
  - `POST /api/grants/search/mine` searches "my grants" (granted to me)
  - `POST /api/grant_filters/search/mine` searches "my grants" filters 
- [TD-4075] API routes for managing grant approvers:
  - `GET /api/grant_approvers`
  - `GET /api/grant_approvers/:id`
  - `POST /api/grant_approvers`
  - `DELETE /api/grant_approvers/:id`
- [TD-3971] Template mandatory dependent field
- [TD-4107] Adds `system_id` filter to structure_notes/search endpoint 
- [TD-4037] change the limit on the taxonomy in aggregations
- [TD-3970] Adds `modifier` and `value_modifier` embbeds to `ConditionRow`

### Changed

- [TD-4065] Allow Implementation keys with spaces, points, etc.

### Fixed

- [TD-4048] `PUT /api/rules/:id` timeout if a rule has many implementations
- [TD-3780] Missing `domain_ids` in Audit events
- [TD-4037] change the limit on the taxonomy in aggregations

## [4.27.0] 2021-09-07

### Changed

- [TD-3824] Data quality rule implementations can now be modified, regardless of
  whether they have associated results or not

## [4.27.0] 2021-09-07

### Added

- [TD-3951] Include additional information for grant events
- [TD-3484] GraphQL API on `/api/v2`
- [TD-3972] Nested population in validations
- [TD-3910] Notifications included for structures notes status changes
- [TD-3546] `with_profiling` filter in data structure version
- [TD-3983] renders request_grant permission on structure_version

### Changed

- [TD-3826] Data quality permissions now uses `domain_id` instead of
  `business_concept_id`
- [TD-3039] `GET /api/data_structures/:data_structure_id/versions/:id` now
  includes mutable metadata in the `metadata` field. The `metadata_versions`
  field is no longer included in the response. The `metadata_fields` field in
  the data structure type responses now include mutable metadata fields.
- [TD-3973] Update td-df-lib for default values in swith fields

## [4.26.0] 2021-08-16

### Added

- [TD-3549] Add new quality rule result type: "deviation"
- [TD-3982] Initial support for grant requests
- [TD-3948] Grants in data structure version visualization
- [TD-2635] Admin can manually delete structures and all its children
- [TD-3917] `PATCH /api/systems/:external_id/metadata` allows mutable metadata
  to be replaced or merged
- [TD-3767] Support for filtering lineage nodes by domain id

### Changed

- [TD-3957] Structure profiles are now validated and expanded
- [TD-3952] Data structure types now support multiple metadata views
- [TD-3859] `PUT /api/units/:name` is now asynchronous when replacing an
  existing unit (fixes timeout issue for large units)
- [TD-4010] Grant `start_date` and `end_date` are now `Date` instead of
  `DateTime`

### Fixed

- [TD-3959] Publish `rule_result_created` event when result is created
- [TD-3908] Timeout on node retrieval
- [TD-4010] Grants were being created with the incorrect `user_id`
- [TD-4013] Internal server error fetching structures with grant having
  `end_date` `nil`
- [TD-4016] `GET /api/data_structures/:id/latest`: grants were being returned
  with the incorrect `data_structure_version`

## [4.25.0] 2021-07-26

### Fixed

- [TD-3929] Reindex the children of the structure domain when modifying
- [TD-3975] Exclude `mutable_metadata` from elasticsearch analysis

### Added

- [TD-3878] Include `domain_id` in structure cache
- [TD-3453] Purge logically deleted structures
- [TD-3906] Notes audit now includes status changes
- [TD-3050] Show quality errors
- [TD-3945] Created Grant entity
- [TD-3947] Display user grant in data structure
- [TD-3551] Restore rule implementations

## [4.24.0] 2021-07-13

### Added

- [TD-3787] Allow CSV bulk load of structure notes with autopublish capability
  for non admin users. These updates must follow new structure notes' workflow.

### Changed

- [TD-3933] Maximum size of payload for metadata upload using multipart data can
  now be configured using the `MAX_PAYLOAD_LENGTH` environment variable

### Fixed

- [TD-3752] Show execution implementation filter with no result data
- [TD-3867] Exception calculating some lineage graphs (graph 1.2.0)

### Added

- [TD-3230] Taxonomy aggregations with enriched information

## [4.23.0] 2021-06-28

### Fixed

- [TD-3893] Children classifications
- [TD-3905] Fix bug with StructureNote aggregation
- [TD-3907] Fix metadata index failure

### Added

- [TD-3720] Update structure domain (with children)
- [TD-3522] Support for StructureNote management with workflow
- [TD-3552] Executable implementations

## [4.22.0] 2021-06-15

### Changed

- [TD-3735] Include extra information in tag related events
- [TD-3447] Filter concept rules but do not check permissions over resource

### Fixed

- [TD-3837] Perfomance issue iterating over Redis keys to obtain linked concept
  count. The actual link count is only used in a comparison with 0 (to filter
  structures with or without concept links), so instead of counting links for
  each structure, assume 1 if structure has any linked concepts and 0 otherwise.
- [TD-3718] Get the extra information when structures are downloaded
- [TD-3864] Issue serializing certain lineage graphs as JSON

### Added

- [TD-3736] Tags in data structure version document

## [4.21.0] 2021-05-31

### Added

- [TD-3446] Domain in rule

### Fixed

- [TD-3236] Show path in profile execution
- [TD-3794] Metadata load fails when classifying structures
- [TD-3502] Avoid uploading files that are not images

### Changed

- [TD-3753] Build using Elixir 1.12 and Erlang/OTP 24
- [TD-3642] On startup ensures rules and implementations elasticsearch indices
  are created

## [4.20.1] 2021-05-18

### Added

- [TD-3236] Upload json profile

## [4.20.0] 2021-05-17

### Added

- [TD-3398] Support classification of data structures
- [TD-3500] Support for signing configuration using a secret key
- [TD-3597] Link between structures and tags

### Changed

- Security patches from `alpine:3.13`
- Update dependencies
- [TD-3680] Improve data catalog bulk indexing performance
- Timestamps on `DataStructure`, `DataStructureVersion`, `DataStructureRelation`
  and `StructureMetadata` are now `utc_datetime_usec`

## [4.19.2] 2021-05-07

### Fixed

- [TD-3630] Issue querying executions when some implementations have no source

## [4.19.0] 2021-05-04

### Changed

- [TD-3526] Merged `td-dq` with `td-dd`. See `CHANGELOG-dq.md` for changes in
  `td-dq` previous to this merge
- [TD-3621] Increase maximum length for JSON request bodies. The value for JSON
  request bodies can now be configured using the `MAX_PAYLOAD_LENGTH`
  environment variable.
- [TD-3596] Support tagging of data structures

### Added

- [TD-3517] Profile executions and events
- [TD-3189] Add templates in the creation of implementations

## [4.18.0] 2021-04-19

### Added

- [TD-3497] Allow system metadata to be uploaded using a JSON request body

### Fixed

- [TD-3566] `data_structure_relation` `parent_id` and `child_id` must not be
  `nil`

### Changed

- [TD-3498] Merged `td-cx` with `td-dd`. See `CHANGELOG-cx.md` for changes in
  `td-cx` previous to this merge.

## [4.17.0] 2021-04-05

### Added

- [TD-3108] add `profile_structure` permission to structures with `data_fields`

### Changed

- [TD-3445] Postgres port configurable through `DB_PORT` environment variable

## [4.16.0] 2021-03-22

### Added

- [TD-2951] `profile_structure` permission

### Fixed

- [TD-3235] Fallback of uncontroller responses on metadata controller

### Removed

- [TD-3421] remove `/data_structures/search/source_alias` endpoint

## [4.15.0] 2021-03-08

### Changed

- [TD-3341] Build with `elixir:1.11.3-alpine`, runtime `alpine:3.13`
- [TD-3329] Elasticsearch index settings are now configurable using environment
  variables:
  - `ES_TIMEOUT`: Connection timeout in milliseconds (default `5000`)
  - `ES_RECV_TIMEOUT`: Response timeout in milliseconds (default `40000`)
  - `ES_SHARDS`: Number of shards (default `1`)
  - `ES_REPLICAS`: Number of replicas (default `1`)
  - `ES_REFRESH_INTERVAL`: Index refresh interval (default `30s`)
  - `ES_INDEXING_SLOWLOG_THRESHOLD_WARN`: Indexing slowlog warning threshold
    (default `10s`)
  - `ES_INDEXING_SLOWLOG_THRESHOLD_INFO`: Indexing slowlog info threshold
    (default `5s`)
  - `ES_INDEXING_SLOWLOG_THRESHOLD_DEBUG`: Indexing slowlog debug threshold
    (default `2s`)
  - `ES_INDEXING_SLOWLOG_THRESHOLD_TRACE`: Indexing slowlog trace threshold
    (default `500ms`)
  - `ES_INDEXING_SLOWLOG_LEVEL`: Indexing slowlog level (default `info`)
  - `ES_INDEXING_SLOWLOG_SOURCE`: Indexing slowlog source limit (default `1000`)
- [TD-3222] `structures` index alias can now be configured using the
  `ES_ALIAS_STRUCTURES` environment variable

## [4.14.0] 2021-02-22

### Added

- [TD-3268] Source in data structure

### Changed

- [TD-3245] Tested compatibility with PostgreSQL 9.6, 10.15, 11.10, 12.5 and
  13.1. CI pipeline changed to use `postgres:12.5-alpine`.

## [4.13.0] 2021-02-08

### Added

- [TD-3263] Use HTTP Basic authentication for Elasticsearch if environment
  variables `ES_USERNAME` and `ES_PASSWORD` are present

### Fixed

- [TD-3264] Data structure type migration task was preventing application from
  starting up under certain data-dependent conditions. The task has now been
  removed as it is no longer needed.

## [4.12.1] 2021-01-28

### Fixed

- [TD-3248] Referenced structure ids were not being obtained correctly from
  cache

## [4.12.0] 2021-01-25

### Fixed

- [TD-3203] Truncate `field_type` to 32766 bytes when indexing (maximum sortable
  field length in elasticsearch)

### Changed

- [TD-3163] Auth tokens now include `role` claim instead of `is_admin` flag
- [TD-3164] Service accounts can view systems, view data structures and load
  metadata
- [TD-3182] Allow to use redis with password

## [4.11.1] 2021-01-15

### Fixed

- [TD-3204] Performance regression fetching a data structure version
- [TD-3204] Ancestry was being returned in inverse order

## [4.11.0] 2021-01-11

### Changed

- [TD-3170] Build docker image which runs with non-root user
- [TD-2655] Support bulk updating of domain_id, improve performance of mutable
  metadata updates
- [TD-3103] Changes obtaining referenced structure ids in rule implementations
- [TD-2655] Support bulk updating of domain_id
- [TD-2331] Return the path of deleted structures
- Performance improvements of metadata load process

### Fixed

- [TD-3172] Return error changeset when a data structure type cannot be inserted
  or updated

## [4.10.0] 2020-12-14

### Added

- [TD-3065] Support filtering on `updated_at` (date range)
- [TD-2486] Template type `domain`

### Fixed

- [TD-3142] `/api/data_structure_types` was failing if template was missing

## [4.9.0] 2020-11-30

### Changed

- [TD-2258] Filter structures by `linked_concepts_count`
- [TD-2946] Replace unit on PUT request

### Added

- [TD-3089] Widget and type `copy` on df

### Changed

- [TD-3066] Keep track of deleted structures in redis

## [4.8.0] 2020-11-16

### Added

- [TD-3112] The `domain_id` of a data structure can now be modified via API
- [TD-3115] Log error responses received from elasticsearch during bulk
  reindexing

## [4.7.0] 2020-11-03

### Added

- [TD-3071] Ignore empty lines on bulk upload

## [4.6.0] 2020-10-19

### Added

- [TD-2485]:
  - Enrich template fields from cache
  - Mappings for system type of templates

### Changed

- [TD-3058] Database connection timeout now can be configured using the
  environment variable `DB_TIMEOUT_MILLIS`

## [4.5.0] 2020-10-05

### Added

- [TD-2942] CSV upload of structures extra info
- [TD-2958] Extra info mapping and aggregations

### Changed

- [TD-2988] Cache entries for data structures are now refreshed every hour

## [4.4.0] 2020-09-22

### Added

- [TD-2943]:
  - Data Structure Type: Metadata fields
  - Endpoint to query all possible metadata fields for a given query

### Fixed

- [TD-2979] Timeout issues loading metadata

## [4.3.0] 2020-09-07

### Added

- [TD-2928] Data Dictionary custom user search filters
- [TD-2587] Download CSV for a given graph

### Changed

- [TD-2285] Check permissions for nodes related to units
- [TD-2720] Bulk Update:
  - Update only structures having content
  - Validate only updated fields

### Fixed

- [TD-2310] Exclude confidential structures from children and siblings if user
  has no permission to manage confidential structures

## [4.2.0] 2020-08-17

### Added

- [TD-2280] As a business glossary I want to create a concept with the same name
  as an existing concept in another domain to allow multi-organization
  management
- [TD-2941] Enable scrolling on `/api/data_structures/search` endpoint:
  - Initiate scrolling by including `scroll` parameter in request body
  - Continue scrolling by sending a request body with `scroll_id` and `scroll`

## [4.1.0] 2020-07-20

### Added

- [TD-911] Allow to limit lineage/impact levels
- [TD-2322] Allow to search all data structures versions without 10_000 limit
  using ES scroll API
- [TD-2774] Startup task to create data structure types

### Fixed

- [TD-2826] `DataStructures.list_data_structures` can receive `domain_id` list

### Changed

- [TD-2280] Do not retrieve information by name

## [4.0.0] 2020-07-01

### Changed

- [TD-2637] Audit events are now published to Redis instead of via HTTP
- [TD-2322] Allow to query deleted structures and systems having deleted
  structures

### Added

- [TD-2322] Index structure parent and number of linked concepts

## [3.24.0] 2020-06-15

### Fixed

- [TD-2593] Retrive parents over `default` relation type to build path

## [3.23.0] 2020-06-01

### Fixed

- [TD-2636] Bulk update was replacing instead of merging dynamic content

### Added

- [TD-2562] Endpoint `GET /api/data_structures/search/source_alias` to return
  the list of distinct structures metadata aliases

### Changed

- [TD-2643] Show metadata on structure relations
- [TD-2487] Exclude deleted structures from csv download
- [TD-2629] Update td-df-lib to omit template fields of type `image` on indexing
- [TD-2492] Update td-df-lib to include new numeric template types
- [TD-2261] Cache structures on load

### Removed

- [TD-2691] Removed unused comments functionality (routes
  `/api/data_structures/:id/comments` and `/api/comments`)

## [3.22.0] 2020-05-18

### Changed

- [TD-2321] Include `metadata` in data structure version response
- [TD-2589] Include `df_content.*`, `description` and `path.text` in search
  fields. Note that a complete reindex is required for the `path.text` field to
  be indexed. This will be performed automatically when the service starts
  unless the key `TdDd.DataStructures.Migrations:TD-2589` exists in Redis.
- [TD-2373] Removed dependency on Neo4j:
  - Neo4j is no longer used. The graph model is now persisted in PostgreSQL.
  - Lineage metadata is now uploaded using `PUT /api/units/:unit_name` passing
    `nodes` and `rels` files as form encoded data. Since the import process is
    performed as a background task, the API returns `202 Accepted`.
  - Each `unit_name` represents a replaceable unit of lineage metadata. New data
    files uploaded using the same unit name will overwrite the existing nodes
    and relations in that unit.
  - Latest status for a unit can be queried using `GET /api/units/:unit_name`.
  - Events relating to a unit can be queried using `GET /api/units/:unit_name/events`.
  - A unit can be logically deleted using `DELETE /api/units/:unit_name`.
  - A unit can be physically deleted using `DELETE /api/units/:unit_name?logical=false`.
  - [TD-2495] Changed structures loader migration key to cache all structures
    again including their metadata

### Removed

- [TD-2373] **BREAKING CHANGE** lineage data can no longer be uploaded to
  `/api/data_structures/metadata` or `/api/td_dl`

## [3.20.1] 2020-04-24

### Fixed

- [TD-2520] Root id retrieval from merkle graph

## [3.20.0] 2020-04-20

### Added

- [TD-2439] Include links in data structure relations response
- [TD-2531] Support `field_external_id` in `data_fields` metadata

### Changed

- [TD-2531] Include `external_id` in data structure hash calculation. Also,
  replace usage of Erlang's `:digraph` library with `Graph`. Note that this the
  hashes of all data structures will be recalculated the first time the service
  starts after this change is applied.

## [3.19.0] 2020-04-06

### Fixed

- [TD-2364] Loader issue when `external_id` and `parent_external_id` provided

### Added

- [TD-2364] Reindex structures linked to updated domains
- [TD-2318] Include node types in `/api/graphs/:id` response

### Changed

- [TD-2472] GraphData: Ignore duplicate relations when importing from Neo4j

## [3.18.0] 2020-03-23

### Added

- [TD-2326] Support for mutable metadata

### Changed

- [TD-2218] Revaluate structure children when its deletion is undone

## [3.17.0] 2020-03-09

### Added

- [TD-2336] System now has df_content
- [TD-2329] System search returns structure count info: count of structures by
  type and total structures count

## [3.16.0] 2020-02-25

### Changed

- [TD-2328] Support `domain_external_id` in structure metadata, removed `ou`
  from model

## [3.15.1] 2020-02-12

### Fixed

- [TD-2342] API failures when Neo4J is not present

## [3.15.0] 2020-02-10

### Added

- [TD-1595] Data lineage support
- [TD-2327] Data lineage metadata upload at `/api/data_structures/metadata` and
  `/api/td_dl/metadata`
- [TD-2292] Relation type in structures relations
- [TD-2293] Relation type in structures api

### Changed

- [TD-2269] Update elasticsearch mapping for dynamic field using new content
  model
- [TD-2284] Show systems to user with read permission in any structure, return
  structures count

## [3.14.0] 2020-01-27

### Changed

- [TD-2269] Update elasticsearch mappings for dynamic content

## [3.13.0] 2020-01-13

### Changed

- [TD-2272] 40 seconds timeout to query elasticsearch

## [3.12.0] 2019-12-19

### Added

- [TD-2210] Cache parent id in structures' cache

## [3.11.0] 2019-11-25

### Added

- [TD-2115] data_structure_lineage_id having external id of data lineage

### Changed

- [TD-2250] filter profiling whe user has not permission
  `view_data_structures_profile`

## [3.10.0] 2019-11-11

### Added

- [TD-2186] Return profile info in data structure view

## [3.9.0] 2019-10-28

### Added

- [TD-2144] Support ngram-search in structure name
- [TD-2159] Mapping for data field type

### Changed

- [TD-2200] Prevalence of data structure's attributes over metadata on versions
  index

### Changed

- [TD-2187] Add external_id to Structure cached info. Put in cache structures
  present in rule_implementations system_params

## [3.8.0] 2019-10-14

### Fixed

- [TD-2188] Synchronous upload does not work

### Changed

- [TD-2130] In bulk upload move parsing functions to GenServer"
- [TD-2176] Nullable field as boolean in metadata
- [TD-1721] Reindex automatically when a template changes
  - Breaking change: New environment variable ES_URL replaces existing
    ES_HOST/ES_PORT
- [TD-2124] Users without permission to link a data structure should not get the
  option to link in data catalog

## [3.7.0] 2019-09-30

### Added

- [TD-2010] As a Connector I want to delete all structures of a group
- [TD-2077] Support synchronous metadata upload for a specific data structure
- [TD-2089] Profiling support for structures
- [TD-2118] Metadata as mapping in data structures search
- [TD-2068] Use sortable normalizer for some fields in ES mappings
- [TD-1871] Structures CSV download

## [3.6.0] 2019-09-16

### Added

- [TD-1650] Automatic versioning of changed data structures
- [TD-2046] Bulk update endpoint for Data Catalog extra info
- [TD-2090] Search results and filters now use `:link_data_structure` permission
  instead of `:view_data_structure` depending on `referer` header

### Changed

- Metadata upload format (see config/metadata.exs for detail):
  - Structures CSV required fields:
    - `external_id` (globally unique)
    - `name`
    - `system` (or `POST` to `/systems/:system_external_id/metadata`)
    - `group`
    - `type`
  - Fields CSV required fields:
    - `external_id` (of structure)
    - `field_name`
    - `type`
  - Relations CSV required fields:
    - `parent_external_id`
    - `child_external_id`

## [3.5.5] 2019-09-09

### Changed

- Startup task to rename external_id of SQL server structures

## [3.5.2] 2019-09-04

### Fixed

- [TD-2087] DataStructure response excluded immediate parent from ancestry

## [3.5.1] 2019-09-03

### Fixed

- [TD-2080] DataStructureLoader was failing due to changes in [TD-2072]
- [TD-2081] Event stream consumer did not respect host and port config options

## [3.5.0] 2019-09-02

### Changed

- [TD-2061] Data structure external id is now required and unique
- [TD-2072] Refactor model to move mutable/versionable fields from DataStructure
  to DataStructureVersion

### Fixed

- [TD-2047] Check status filter when retrieving search filters

## [3.3.0] 2019-08-05

### Added

- [TD-1560] Enriched description field in template content

### Changed

- [TD-2027] Improve indexing performance
- [TD-1985] Type of template field user with an aggregation size of 50
- [TD-2009] Get external id by data structure system and external id, fixed
  ancestry in structure view

### Fixed

- [TD-1991] Performance issues due to blocking Redis connections
- [TD-2028] Eliminate duplicated data structure versions
- [TD-2003] Avoid loading a structure with a relation with itself in bulk load

### Removed

- [TD-1534] Remove data fields from model

## [3.2.0] 2019-07-24

### Fixed

- [TD-1996] Change `external_id` to text in data_structures
- [TD-1854] Data field metadata is not updated during metadata upload

### Added

- [TD-1845] Soft deletion of data structures no longer present in CSV input for
  system/group
- [TD-1970] New endpoint for
  `api/systems/:system_external_id/structures/:structure_external_id`

### Changed

- [TD-1532] Improve support for linking with business concepts (fields are no
  longer used)
- [TD-2002] Update td-cache and delete permissions list from config
- [TD-1927] Allow structure `class` property to be specified in metadata CSV

## [3.1.0] 2019-07-08

### Changed

- [TD-1618] Cache improvements. Use td-cache instead of td-perms.
- [TD-1866] Exclude logic deleted data structures in catalog navigation, catalog
  table and filters

## [3.0.1] 2019-07-05

### Fixed

- [TD-1967] Task to remove duplicate data structure versions, filter duplicates
  in CSV input

## [3.0.0] 2019-06-25

### Fixed

- [TD-1860] Fields were not associated to corresponding version when loading new
  version of existing structure
- [TD-1864] Indexes structures with `field` class
- [TD-1851] Verify permissions while getting the root structures of a system

### Changed

- [TD-1793] Checks if field structure has `df_content` and enriches
  data_structure :show
- [TD-1891] Bulk load types translation from data fields to data structures
- [TD-1533] Ignores search term when it is no on Aggregation

## [2.21.0] 2019-06-10

### Fixed

- [TD-1825] Structures of fields with metadata type are not setting its type
  correctly - metadata type key is not correct

### Added

- [TD-1824] Bump td-perms version to fix relations key
- [TD-1702] Support new permission `view_data_structures_profile`

### Changed

- [TD-1847] Filter class field on system_datastructure to improve performance

### Removed

- [TD-1832] Removed `business_concept_id` from data fields

## [2.20.1] 2019-05-28

### Added

- [TD-1819] Include `external_id` and `class` in data structure and data
  structure version show responses

## [2.20.0] 2019-05-27

### Added

- [TD-1703] Include system and ancestry in data structure and data structure
  version show responses

### Fixed

- [TD-1747] Structures upload is not creating relation between structures and
  fields when including version number
- [TD-1758] Structures with `field` class are no indexed on create/upload
- [TD-1797] Structures of Fields of type Metric and Attribute must have that
  type instead of Field

## [2.19.0] 2019-05-14

### Fixed

- [TD-1774] Newline is missing in logger format

### Added

- [TD-1704] Index path of data structures and return in search results
- Metadata upload success response is now 202 Accepted instead of 204 No Content

## [2.18.0] 2019-04-30

### Fixed

- [TD-1697] Dynamic content indexing and mapping

## [2.17.0] 2019-04-17

### Added

- [TD-1597] allow deletion of data structures with relations
- [TD-1593] System as an independent entity
- [TD-1626] Load data fields as structures
- [TD-1634] Include data structure metadata field to selectively disable
  indexing ("indexable" == "false")
- Improve elasticsearch index mappings
- [TD-1554] added endpoint for getting root structures of a system

### Changed

- [TD-1627] Removes df_name from the structure and uses the structure type as
  definition of template
- [TD-1636] Use `alpine:3.9` as base image for docker runtime

## [2.16.0] 2019-04-01

### Added

- [TD-1571] Elixir's Logger config will check for `EX_LOGGER_FORMAT` variable to
  override format

### Changed

- [TD-1530] Changed csv upload to write extra fields on metadata

## [2.15.0] 2019-03-18

### Changed

- [TD-1543] Updated to Phoenix 1.4, Ecto 3.0, Cowboy 2.0
- [TD-1526] Include parents and siblings in show data_structure response

## [2.14.0] 2019-03-04

### Changed

- Increase metadata upload file limit from 20M to 100M

## [2.12.1] 2019-01-28

### Changed

- Update td-df-lib version

## [2.12.0] 2019-01-24

### Changed

- [TD-1320] Aggregations are returned on data structures search

## [2.11.1] 2019-01-17

### Changed

- New cache to access linked business concepts of a field
  (`TdPerms.RelationCache`)

## [2.11.0] 2019-01-16

### Fixed

- Bulk index data structures in batches of 100 to avoid reaching HTTP request
  size limit

## [2.10.8] 2019-01-08

### Fixed

- Added `type` field to structure index that was wrongly removed

## [2.10.7] 2018-12-20

### Added

- [TD-1306] Add new field `external_id` to link data_structures with parents,
  children and fields.

## [2.10.6] 2018-12-20

### Changed

- Reindex data structures in background
- Reindex data structures after metadata is loaded

### Fixed

- Metadata loader structure diff was not calculating correctly the fields to be
  removed

## [2.10.2] 2018-12-19

### Changed

- [TD-1198] add functionality for confidential data structure
  - added field confidential to data_structure
  - check for `manage_confidential_structures` on listing and updating data
    structures
  - added elasticsearch filter regarding confidential permissions

## [2.10.1] 2018-12-17

### Changed

- Increase elasticsearch client default `recv_timeout` to 20 seconds
- Increase filter aggregation size to 50
- Remove `name` filter

## [2.10.0] 2018-12-12

### Changed

- [TD-1313] Adds type to structure filters

## [2.9.4] 2018-12-06

### Changed

- [TD-1104] Improved support for data structure versions

## [2.9.3] 2018-12-04

### Added

- [TD-1104] API endpoint `/api/data_structures/{id}/versions/{version}` to read
  specific version of a data structure

## [2.9.2] 2018-12-04

### Changed

- [TD-1153] Client may now use `sort` parameter to order search results

## [2.9.1] 2018-12-04

### Added

- [TD-1104] Support explicit version in data_structures metadata upload

## [2.9.0] 2018-12-01

### Added

- [TD-1207] Parent/child relationships between data structure versions

## [2.8.6] 2018-11-22

### Added

- [TD-1186] Adds dynamic form fields to structure filters

## [2.8.5] 2018-11-22

### Changed

- Order search results by `name.raw`

## [2.8.4] 2018-11-22

### Changed

- Configure Ecto to use UTC datetime for timestamps

## [2.8.3] 2018-11-20

### Added

- New endpoint to upload metadata `POST /api/data_structures/metadata`

## [2.8.2] 2018-11-20

### Added

- Data structure view return `domain_id`

## [2.8.1] 2018-11-19

### Added

- [TD-1062] Support for Dynamic Forms in data structures

### Removed

- Remove LOPD field from data structures

## [2.8.0] 2018-11-15

### Added

- [TD-1104] Initial support for versioning of data structures

## [2.6.2] 2018-10-30

### Added

- Modify endpoint from `/api/search/reindex_all` to
  `/api/data_structures/search/reindex_all`
- Verify if the user is admin while calling `reindex_all`<|MERGE_RESOLUTION|>--- conflicted
+++ resolved
@@ -1,12 +1,11 @@
 # Changelog
 
-<<<<<<< HEAD
 ## [Unreleased]
 
 ### Fixed
 
 - [TD-3874] Fix manage_quality_rule permission check when searching rules
-=======
+
 ## [4.29.2] 2021-10-07
 
 ### Fixed
@@ -18,7 +17,6 @@
 ### Fixed
 
 - [TD-4186] Error on grants reindex
->>>>>>> eb03c6b6
 
 ## [4.29.0] 2021-10-05
 
