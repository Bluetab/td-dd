--- conflicted
+++ resolved
@@ -2,20 +2,17 @@
 
 ## [Unreleased]
 
-<<<<<<< HEAD
-### Changed
-
-- [TD-3447] Filter concept rules but do not check permissions over resource 
-=======
+### Changed
+
+- [TD-3447] Filter concept rules but do not check permissions over resource
+
 ### Fixed
 
 - [TD-3837] Perfomance issue iterating over Redis keys to obtain linked concept
   count. The actual link count is only used in a comparison with 0 (to filter
   structures with or without concept links), so instead of counting links for
   each structure, assume 1 if structure has any linked concepts and 0 otherwise.
-
 - [TD-3718] Get the extra information when structures are downloaded
->>>>>>> f1fbb1d9
 
 ## [4.21.0] 2021-05-31
 
