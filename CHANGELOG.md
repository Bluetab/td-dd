--- conflicted
+++ resolved
@@ -4,13 +4,10 @@
 
 ### Changed
 
-<<<<<<< HEAD
 - [TD-3614] Support for access token revocation
-=======
 - [TD-4925] Create new draft when editing a published implementation
             only if it has changes.
 - [TD-4997] Change search executions API sources list filter from 'AND' to 'OR'
->>>>>>> 1083074e
 
 ## [4.47.0] 2022-07-05
 
