# Changelog

<<<<<<< HEAD
## [4.47.1] 2022-07-18

### Added

- [TD-5053] Add implementation_ref on `api/implementations/search`
=======
## [Unreleased]

### Fixed

- [TD-5011] `TemplateCache.list/0` was returning duplicate entries

### Changed

- [TD-5001] Improved support for data structure alias:
  - Data structure alias is now persisted and returned in responses. The alias
    is obtained or removed when a structure note containing an `alias` field is
    published or deprecated, respectively
  - Metadata fields (e.g. `order`, `precision`, `nullable`) in data structure
    responses are now returned within the `metadata` property
- [TD-3614] Support for access token revocation
- [TD-4925] Create new draft when editing a published implementation only if it
  has changes
- [TD-4997] Change search executions API sources list filter from 'AND' to 'OR'
- [TD-4987] `/api/rule_results/search` now include ruleless implementation
  results and supports pagination
- [TD-5053] Add `implementation_ref` on `/api/implementations/search`
>>>>>>> 307ba467

## [4.47.0] 2022-07-05

### Changed

- [TD-4412] Update td-cache for changes in templates preprocessing

### Added

- [TD-4920] Add results to implementation query api/v2
- [TD-4921] Add implementation workflow events
- [TD-4894] Multiple field validations
- [TD-4993] Add last_quality_event to implementation api/v2
- [TD-4176]
  - Added descrition in data structure tag
  - Changed description for comment in data structures tags link
- [TD-4661] Support for ReferenceDatasets on Implementations

### Fixed

- [TD-4959] Use implementation_ref instead of implementation_key for status changes
- [TD-4952] Missing code from [TD-4655]

## [4.46.1] 2022-06-23

### Fixed

- [TD-4962] Submit results only for published implementations

## [4.46.0] 2022-06-21

### Changed

- [TD-4739] Validate dynamic content for safety to prevent XSS attacks
- [TD-4923] Remove implementation_key dependency for version management

### Added

- [TD-4431] Support for requesting removal of grants
- [TD-4919] Allow query implementation versions using /api/v2

### Fixed

- [TD-4918] Implementations permissions
- [TD-4911] Implementations download was failing for ruleless implementations
- [TD-4950] Implementations move and clone actions for admin

## [4.45.0] 2022-06-06

### Added

- [TD-4540] Add approval workflow for quality implementations
- [TD-3633] Take into account ruleless implementations in event publishing
- [TD-4872] Support querying structures by `external_id` in GraphQL API
- [TD-3920] Alias support for structures
- [TD-4855] Support `Profile` searching with params (offset, limit, since)
- [TD-4843] Support filters grants by `system_external_id`

### Fixed

- [TD-4852] Ruleless implementation weren't being linked with data structures on
  creation
- [TD-4835] It was possible to execute non-executable implementations
- [TD-4878] Error loading structure metadata with synchronous API

## [4.44.0] 2022-05-23

### Added

- [TD-4045] Rule implementation `execute` action
- [TD-4457] Allow to have grants for non existing users in truedat
- [TD-4548] Upload/Download csv notes with multiple selection fields separted by `|`
- [TD-4660] Support for reference data
- [TD-4230] GraphQL `Templates` schema preprocesses templates

### Fixed

- [TD-4799] Performance issue filtering executions by source
- [TD-4848] Timeout on structures notes upload
- [TD-4849] Reindex grants in their bulk update API

## [4.43.2] 2022-05-12

### Fixed

- ImplementationsStructures migration was breaking with null structure_ids on dataset
- Typo in `implementations.ex`

## [4.43.1] 2022-05-11

### Added

- [TD-4089] Support for implementations without rules

## [4.43.0] 2022-05-09

### Added

- [TD-3186] Support for links between implementations and structures
- [TD-4538] Segments definitions in the implementations, and support for segment
  results

### Fixed

- [TD-4783]
  - Lineage Graph is not generated
  - Change chunk size for adding metadata in linage upload
- [TD-4586] Asynchronous CSV bulk update

### Changed

- [TD-4723] Support for domain-specific data structure tags

## [4.42.0] 2022-04-25

### Added

- [TD-4098] GraphQL query for data structures
- [TD-4683] GraphQL query for data structure relations
- [TD-2026] Add metadata to lineage graph

### Changed

- [TD-4536] Support rule implementation with multiple populations

### Fixed

- [TD-4721] User with permissions can list sources

### Added

- [TD-4695] Structure bulk update was not reindexing structures with updated
  notes
- [TD-3128] Profile `null_count`, `total_count` and `unique_count` fields were
  limited to PostgreSQL `integer` values (maximum 2,147,483,647). They have now
  been changed to `bigint` (maximum 9,223,372,036,854,775,807)

## [4.41.1] 2022-04-04

### Added

- [TD-4126] Support querying the jobs of a source
- [TD-4450] GraphQL mutations for sources

### Fixed

- [TD-4643] Raw implementation creation permission

## [4.41.0] 2022-03-28

### Fixed

- [TD-4535] Structures domains CSV upload bulk update

## [4.40.1] 2022-03-22

### Added

- [TD-3233] Rule result remediation plan
- [TD-4271] Support for linking implementations with business concepts
- [TD-4621] Include data structure version `name` in GraphQL schema
- [TD-4577] List of notes pending approval
- [TD-4447] Support for associating metadata filters with a structure type

### Fixed

- [TD-4580] Added migration to fix implementations without alias
- [TD-4623] Added multiple domains support for grant request approvals

### Changed

- [TD-4527] Exclude logically deleted sources from GraphQL response

### Removed

- [TD-4303] `GET /api/data_structure_types/lite` was removed, reverted
  corresponding changes from [TD-4344]

## [4.40.0] 2022-03-14

### Changed

- [TD-4500] Support data structure with multiple `domain_ids`
- [TD-4461] Avoid reindexing when a domain is modified
- [TD-4491] Refactored search and permissions
- [TD-4604] Include actions in `POST /api/rule_implementations/search` and `POST /api/data_structures/search` responses

## [4.39.0] 2022-03-07

### Added

- [TD-4378] Include the structure description in cache

### Changed

- [TD-4567] Refactor create implementations for non admin users
- [TD-4534] Avoid inheritance if has `with_inheritance: false` param when
  modifying a structure domain

## [4.38.1] 2022-02-23

### Fixed

- [TD-4567] Create implementations for non admin users

## [4.38.0] 2022-02-22

### Added

- [TD-4437] Control rule results upload using new `manage_rule_results`
  permission
- [TD-2511] support for updating specific field of `Source` config
- [TD-4463] Generate audit events for `rule_created` and
  `implementation_created`
- [TD-4425] Shift Implementations CSV last execution date field timezone

### Fixed

- [TD-4427] Fixed a performance issue when calling `/api/executions/search` by
  filtering by sources on the database, avoiding a potential time out

### Changed

- [TD-4553] Improve performance reading large CSV files during structure
  metadata bulk loading

## [4.37.1] 2022-02-10

- [TD-4456] Access audit API

## [4.37.0] 2022-02-07

### Added

- [TD-4277] Include `domain_id` in `rule implementations`
- [TD-4152] Include aditional information on implementations download
- [TD-4102] Support pagination of structure notes
- [TD-2929] UserSearchFilter now has `scope` and is used in Rules and
  RuleImplementations

### Fixed

- [TD-4424] Fixed a performance issue fetching filter values, due to a scripted
  aggregation (`linked_concept_count`), which was preventing elasticsearch from
  using its request cache. Also ensure that `size=0` is used when fetching
  aggregations from elasticsearch (the `hits` are not consumed).

- [TD-4501] Allow regular users to list lineage events based on :view_lineage
  permission

## [4.36.0] 2022-01-24

### Added

- [TD-4125] GraphQL support for data sources
- [TD-4100] Allow partial loads for notes in case that there are errors on the
  file
- [TD-4312]
  - Autogenerated template identifier field
  - Prevent identifier change if a new structure note version is created
  - Mapping to search by identifier
- [TD-4100] Allow partial loads for notes in case that there are errors on the
  file
- [TD-4293] Added quality implementations audit events
- [TD-3467] Add gt date condition for `rule results`
- [TD-4389] Add inserted_at in implementations views

## [4.35.1] 2022-01-10

### Fixed

- [TD-4390] Index implementation aliases

## [4.35.0] 2022-01-10

### Added

- [TD-4312] Autogenerated template identifier field
- [TD-4390] Add support for alias on implementations
- [TD-4379] Avoid indexing grants for class field structures

## [4.34.1] 2021-12-16

### Added

- [TD-4387] Limit graph_data maximum length

## [4.34.0] 2021-12-15

### Added

- [TD-4272] Avoid result calculation if it is already present
- [TD-4361] Add `value_modifier` to implementation document
- [TD-4345] Add `implementation_key` to notification payload
- [TD-4270] Move `goal` and `threshold` fields from `Rule` to
  `RuleImplementation`
- [TD-4301] Bulk upload quality `implementations` with csv
- [TD-4276] Materialize structure hierarchy in order to improve query
  performance
- [TD-4314] Bulk upload quality `rules` with csv

### Fixed

- [TD-4273] Error downloading implementations

## [4.33.0] 2021-11-30

### Added

- [TD-4262] Lineage graph polling
- [TD-4344] Add a new endpoint API for lite `structure_types` request without
  `metadata_fields`
- [TD-4358] Format path in editable download CSV

### Changed

- [TD-4299] Change CSV reader to `NimbleCSV` for performance improvement
- [TD-3606] Add descriptive fields to editable CSV download file
- [TD-4306] Add `df_content` to execution groups
- [TD-4341]
- Created function to get DataStructureType without metadata join queries
- Uses this function in DataStructure csv download
- [TD-4351] Remove metadata_fields from structure_types when reindex structures

## [4.32.2] 2021-11-17

- [TD-4216] Fix scroll implementations

## [4.32.0] 2021-11-15

### Added

- [TD-4216] Add scroll to implementations search
- [TD-4253] Include modifier in `/api/rule_implementations/search`
- [TD-4278] `Grants` bulk load

### Changed

- [TD-4174] `RuleResults` references `RuleImplementation` by its `id` instead of
  the `implementation_key`

## [4.31.2] 2021-11-09

### Added

- [TD-4099] Add source events subscriptions

### Changed

- [TD-4280] Increased default timeout on `StructureEnricher.refresh/0` to 60
  seconds

## [4.31.1] 2021-11-04

### Added

- [TD-3733] Structure names indexed in implementations
- [TD-3606] Download editable structures CSV

### Fixed

- [TD-4283] Move `max_payload_length` configuration to `releases.exs`

## [4.31.0] 2021-11-02

### Fixed

- [TD-4211] Subscriptions on data structures include structure note events

### Added

- [TD-4128] Structures bulk update auto_publish notes parameter
- [TD-4204] Add approvals to grant request view
- [TD-4213]
  - Allows GrantRequest from status `processed` to `failed`
  - Created `reason` field on GrantRequestStatus
- [TD-4124] Dependent domain field in td_df_lib
- [TD-4257] Wrapped `Plug.Parsers` to be configured in runtime

## [4.30.0] 2021-10-18

### Added

- [TD-3131] Added details to the rule results to show the `Query` information
- [TD-3874] Allow rule creation/update specifying domain for shared concepts

### Fixed

- [TD-3874] Fix manage_quality_rule permission check when searching rules
- [TD-4140] Bulk Update uses previous values of template when available

## [4.29.2] 2021-10-07

### Fixed

- [TD-4044] Permissions for admin creating a GrantRequestApproval

## [4.29.1] 2021-10-06

### Fixed

- [TD-4186] Error on grants reindex

## [4.29.0] 2021-10-05

### Fixed

- [TD-4018] Fix path of profile execution
- [TD-4166] GrantRequest index must filter pending_roles for approve action

### Added

- [TD-4108] Download grants CSV
  - `POST /api/grants/csv`
- [TD-4076] Support for grant request approval
- [TD-4113] Jobs change status is included in Audit Events
- [TD-3953] Cursor in grants search
- [TD-4114] Update job status after metadata load process
- [TD-4077] Grant request processing workflow support
- [TD-4111] GrantRequest params for getting own grant requests

### Changed

- [TD-4079] Give grant permission only if we have `gr` templates

## [4.28.0] 2021-09-20

### Added

- [TD-3950] Index and search grants
  - `POST /api/grants/search` searches grants
  - `POST /api/grant_filters/search` searches grant filters
  - `POST /api/grants/search/mine` searches "my grants" (granted to me)
  - `POST /api/grant_filters/search/mine` searches "my grants" filters
- [TD-4075] API routes for managing grant approvers:
  - `GET /api/grant_approvers`
  - `GET /api/grant_approvers/:id`
  - `POST /api/grant_approvers`
  - `DELETE /api/grant_approvers/:id`
- [TD-3971] Template mandatory dependent field
- [TD-4107] Adds `system_id` filter to structure_notes/search endpoint
- [TD-4037] change the limit on the taxonomy in aggregations
- [TD-3970] Adds `modifier` and `value_modifier` embbeds to `ConditionRow`

### Changed

- [TD-4065] Allow Implementation keys with spaces, points, etc.

### Fixed

- [TD-4048] `PUT /api/rules/:id` timeout if a rule has many implementations
- [TD-3780] Missing `domain_ids` in Audit events
- [TD-4037] change the limit on the taxonomy in aggregations

## [4.27.0] 2021-09-07

### Changed

- [TD-3824] Data quality rule implementations can now be modified, regardless of
  whether they have associated results or not

## [4.27.0] 2021-09-07

### Added

- [TD-3951] Include additional information for grant events
- [TD-3484] GraphQL API on `/api/v2`
- [TD-3972] Nested population in validations
- [TD-3910] Notifications included for structures notes status changes
- [TD-3546] `with_profiling` filter in data structure version
- [TD-3983] renders request_grant permission on structure_version

### Changed

- [TD-3826] Data quality permissions now uses `domain_id` instead of
  `business_concept_id`
- [TD-3039] `GET /api/data_structures/:data_structure_id/versions/:id` now
  includes mutable metadata in the `metadata` field. The `metadata_versions`
  field is no longer included in the response. The `metadata_fields` field in
  the data structure type responses now include mutable metadata fields.
- [TD-3973] Update td-df-lib for default values in swith fields

## [4.26.0] 2021-08-16

### Added

- [TD-3549] Add new quality rule result type: "deviation"
- [TD-3982] Initial support for grant requests
- [TD-3948] Grants in data structure version visualization
- [TD-2635] Admin can manually delete structures and all its children
- [TD-3917] `PATCH /api/systems/:external_id/metadata` allows mutable metadata
  to be replaced or merged
- [TD-3767] Support for filtering lineage nodes by domain id

### Changed

- [TD-3957] Structure profiles are now validated and expanded
- [TD-3952] Data structure types now support multiple metadata views
- [TD-3859] `PUT /api/units/:name` is now asynchronous when replacing an
  existing unit (fixes timeout issue for large units)
- [TD-4010] Grant `start_date` and `end_date` are now `Date` instead of
  `DateTime`

### Fixed

- [TD-3959] Publish `rule_result_created` event when result is created
- [TD-3908] Timeout on node retrieval
- [TD-4010] Grants were being created with the incorrect `user_id`
- [TD-4013] Internal server error fetching structures with grant having
  `end_date` `nil`
- [TD-4016] `GET /api/data_structures/:id/latest`: grants were being returned
  with the incorrect `data_structure_version`

## [4.25.0] 2021-07-26

### Fixed

- [TD-3929] Reindex the children of the structure domain when modifying
- [TD-3975] Exclude `mutable_metadata` from elasticsearch analysis

### Added

- [TD-3878] Include `domain_id` in structure cache
- [TD-3453] Purge logically deleted structures
- [TD-3906] Notes audit now includes status changes
- [TD-3050] Show quality errors
- [TD-3945] Created Grant entity
- [TD-3947] Display user grant in data structure
- [TD-3551] Restore rule implementations

## [4.24.0] 2021-07-13

### Added

- [TD-3787] Allow CSV bulk load of structure notes with autopublish capability
  for non admin users. These updates must follow new structure notes' workflow.

### Changed

- [TD-3933] Maximum size of payload for metadata upload using multipart data can
  now be configured using the `MAX_PAYLOAD_LENGTH` environment variable

### Fixed

- [TD-3752] Show execution implementation filter with no result data
- [TD-3867] Exception calculating some lineage graphs (graph 1.2.0)

### Added

- [TD-3230] Taxonomy aggregations with enriched information

## [4.23.0] 2021-06-28

### Fixed

- [TD-3893] Children classifications
- [TD-3905] Fix bug with StructureNote aggregation
- [TD-3907] Fix metadata index failure

### Added

- [TD-3720] Update structure domain (with children)
- [TD-3522] Support for StructureNote management with workflow
- [TD-3552] Executable implementations

## [4.22.0] 2021-06-15

### Changed

- [TD-3735] Include extra information in tag related events
- [TD-3447] Filter concept rules but do not check permissions over resource

### Fixed

- [TD-3837] Perfomance issue iterating over Redis keys to obtain linked concept
  count. The actual link count is only used in a comparison with 0 (to filter
  structures with or without concept links), so instead of counting links for
  each structure, assume 1 if structure has any linked concepts and 0 otherwise.
- [TD-3718] Get the extra information when structures are downloaded
- [TD-3864] Issue serializing certain lineage graphs as JSON

### Added

- [TD-3736] Tags in data structure version document

## [4.21.0] 2021-05-31

### Added

- [TD-3446] Domain in rule

### Fixed

- [TD-3236] Show path in profile execution
- [TD-3794] Metadata load fails when classifying structures
- [TD-3502] Avoid uploading files that are not images

### Changed

- [TD-3753] Build using Elixir 1.12 and Erlang/OTP 24
- [TD-3642] On startup ensures rules and implementations elasticsearch indices
  are created

## [4.20.1] 2021-05-18

### Added

- [TD-3236] Upload json profile

## [4.20.0] 2021-05-17

### Added

- [TD-3398] Support classification of data structures
- [TD-3500] Support for signing configuration using a secret key
- [TD-3597] Link between structures and tags

### Changed

- Security patches from `alpine:3.13`
- Update dependencies
- [TD-3680] Improve data catalog bulk indexing performance
- Timestamps on `DataStructure`, `DataStructureVersion`, `DataStructureRelation`
  and `StructureMetadata` are now `utc_datetime_usec`

## [4.19.2] 2021-05-07

### Fixed

- [TD-3630] Issue querying executions when some implementations have no source

## [4.19.0] 2021-05-04

### Changed

- [TD-3526] Merged `td-dq` with `td-dd`. See `CHANGELOG-dq.md` for changes in
  `td-dq` previous to this merge
- [TD-3621] Increase maximum length for JSON request bodies. The value for JSON
  request bodies can now be configured using the `MAX_PAYLOAD_LENGTH`
  environment variable.
- [TD-3596] Support tagging of data structures

### Added

- [TD-3517] Profile executions and events
- [TD-3189] Add templates in the creation of implementations

## [4.18.0] 2021-04-19

### Added

- [TD-3497] Allow system metadata to be uploaded using a JSON request body

### Fixed

- [TD-3566] `data_structure_relation` `parent_id` and `child_id` must not be
  `nil`

### Changed

- [TD-3498] Merged `td-cx` with `td-dd`. See `CHANGELOG-cx.md` for changes in
  `td-cx` previous to this merge.

## [4.17.0] 2021-04-05

### Added

- [TD-3108] add `profile_structure` permission to structures with `data_fields`

### Changed

- [TD-3445] Postgres port configurable through `DB_PORT` environment variable

## [4.16.0] 2021-03-22

### Added

- [TD-2951] `profile_structure` permission

### Fixed

- [TD-3235] Fallback of uncontroller responses on metadata controller

### Removed

- [TD-3421] remove `/data_structures/search/source_alias` endpoint

## [4.15.0] 2021-03-08

### Changed

- [TD-3341] Build with `elixir:1.11.3-alpine`, runtime `alpine:3.13`
- [TD-3329] Elasticsearch index settings are now configurable using environment
  variables:
  - `ES_TIMEOUT`: Connection timeout in milliseconds (default `5000`)
  - `ES_RECV_TIMEOUT`: Response timeout in milliseconds (default `40000`)
  - `ES_SHARDS`: Number of shards (default `1`)
  - `ES_REPLICAS`: Number of replicas (default `1`)
  - `ES_REFRESH_INTERVAL`: Index refresh interval (default `30s`)
  - `ES_INDEXING_SLOWLOG_THRESHOLD_WARN`: Indexing slowlog warning threshold
    (default `10s`)
  - `ES_INDEXING_SLOWLOG_THRESHOLD_INFO`: Indexing slowlog info threshold
    (default `5s`)
  - `ES_INDEXING_SLOWLOG_THRESHOLD_DEBUG`: Indexing slowlog debug threshold
    (default `2s`)
  - `ES_INDEXING_SLOWLOG_THRESHOLD_TRACE`: Indexing slowlog trace threshold
    (default `500ms`)
  - `ES_INDEXING_SLOWLOG_LEVEL`: Indexing slowlog level (default `info`)
  - `ES_INDEXING_SLOWLOG_SOURCE`: Indexing slowlog source limit (default `1000`)
- [TD-3222] `structures` index alias can now be configured using the
  `ES_ALIAS_STRUCTURES` environment variable

## [4.14.0] 2021-02-22

### Added

- [TD-3268] Source in data structure

### Changed

- [TD-3245] Tested compatibility with PostgreSQL 9.6, 10.15, 11.10, 12.5 and
  13.1. CI pipeline changed to use `postgres:12.5-alpine`.

## [4.13.0] 2021-02-08

### Added

- [TD-3263] Use HTTP Basic authentication for Elasticsearch if environment
  variables `ES_USERNAME` and `ES_PASSWORD` are present

### Fixed

- [TD-3264] Data structure type migration task was preventing application from
  starting up under certain data-dependent conditions. The task has now been
  removed as it is no longer needed.

## [4.12.1] 2021-01-28

### Fixed

- [TD-3248] Referenced structure ids were not being obtained correctly from
  cache

## [4.12.0] 2021-01-25

### Fixed

- [TD-3203] Truncate `field_type` to 32766 bytes when indexing (maximum sortable
  field length in elasticsearch)

### Changed

- [TD-3163] Auth tokens now include `role` claim instead of `is_admin` flag
- [TD-3164] Service accounts can view systems, view data structures and load
  metadata
- [TD-3182] Allow to use redis with password

## [4.11.1] 2021-01-15

### Fixed

- [TD-3204] Performance regression fetching a data structure version
- [TD-3204] Ancestry was being returned in inverse order

## [4.11.0] 2021-01-11

### Changed

- [TD-3170] Build docker image which runs with non-root user
- [TD-2655] Support bulk updating of domain_id, improve performance of mutable
  metadata updates
- [TD-3103] Changes obtaining referenced structure ids in rule implementations
- [TD-2655] Support bulk updating of domain_id
- [TD-2331] Return the path of deleted structures
- Performance improvements of metadata load process

### Fixed

- [TD-3172] Return error changeset when a data structure type cannot be inserted
  or updated

## [4.10.0] 2020-12-14

### Added

- [TD-3065] Support filtering on `updated_at` (date range)
- [TD-2486] Template type `domain`

### Fixed

- [TD-3142] `/api/data_structure_types` was failing if template was missing

## [4.9.0] 2020-11-30

### Changed

- [TD-2258] Filter structures by `linked_concepts_count`
- [TD-2946] Replace unit on PUT request

### Added

- [TD-3089] Widget and type `copy` on df

### Changed

- [TD-3066] Keep track of deleted structures in redis

## [4.8.0] 2020-11-16

### Added

- [TD-3112] The `domain_id` of a data structure can now be modified via API
- [TD-3115] Log error responses received from elasticsearch during bulk
  reindexing

## [4.7.0] 2020-11-03

### Added

- [TD-3071] Ignore empty lines on bulk upload

## [4.6.0] 2020-10-19

### Added

- [TD-2485]:
  - Enrich template fields from cache
  - Mappings for system type of templates

### Changed

- [TD-3058] Database connection timeout now can be configured using the
  environment variable `DB_TIMEOUT_MILLIS`

## [4.5.0] 2020-10-05

### Added

- [TD-2942] CSV upload of structures extra info
- [TD-2958] Extra info mapping and aggregations

### Changed

- [TD-2988] Cache entries for data structures are now refreshed every hour

## [4.4.0] 2020-09-22

### Added

- [TD-2943]:
  - Data Structure Type: Metadata fields
  - Endpoint to query all possible metadata fields for a given query

### Fixed

- [TD-2979] Timeout issues loading metadata

## [4.3.0] 2020-09-07

### Added

- [TD-2928] Data Dictionary custom user search filters
- [TD-2587] Download CSV for a given graph

### Changed

- [TD-2285] Check permissions for nodes related to units
- [TD-2720] Bulk Update:
  - Update only structures having content
  - Validate only updated fields

### Fixed

- [TD-2310] Exclude confidential structures from children and siblings if user
  has no permission to manage confidential structures

## [4.2.0] 2020-08-17

### Added

- [TD-2280] As a business glossary I want to create a concept with the same name
  as an existing concept in another domain to allow multi-organization
  management
- [TD-2941] Enable scrolling on `/api/data_structures/search` endpoint:
  - Initiate scrolling by including `scroll` parameter in request body
  - Continue scrolling by sending a request body with `scroll_id` and `scroll`

## [4.1.0] 2020-07-20

### Added

- [TD-911] Allow to limit lineage/impact levels
- [TD-2322] Allow to search all data structures versions without 10_000 limit
  using ES scroll API
- [TD-2774] Startup task to create data structure types

### Fixed

- [TD-2826] `DataStructures.list_data_structures` can receive `domain_id` list

### Changed

- [TD-2280] Do not retrieve information by name

## [4.0.0] 2020-07-01

### Changed

- [TD-2637] Audit events are now published to Redis instead of via HTTP
- [TD-2322] Allow to query deleted structures and systems having deleted
  structures

### Added

- [TD-2322] Index structure parent and number of linked concepts

## [3.24.0] 2020-06-15

### Fixed

- [TD-2593] Retrive parents over `default` relation type to build path

## [3.23.0] 2020-06-01

### Fixed

- [TD-2636] Bulk update was replacing instead of merging dynamic content

### Added

- [TD-2562] Endpoint `GET /api/data_structures/search/source_alias` to return
  the list of distinct structures metadata aliases

### Changed

- [TD-2643] Show metadata on structure relations
- [TD-2487] Exclude deleted structures from csv download
- [TD-2629] Update td-df-lib to omit template fields of type `image` on indexing
- [TD-2492] Update td-df-lib to include new numeric template types
- [TD-2261] Cache structures on load

### Removed

- [TD-2691] Removed unused comments functionality (routes
  `/api/data_structures/:id/comments` and `/api/comments`)

## [3.22.0] 2020-05-18

### Changed

- [TD-2321] Include `metadata` in data structure version response
- [TD-2589] Include `df_content.*`, `description` and `path.text` in search
  fields. Note that a complete reindex is required for the `path.text` field to
  be indexed. This will be performed automatically when the service starts
  unless the key `TdDd.DataStructures.Migrations:TD-2589` exists in Redis.
- [TD-2373] Removed dependency on Neo4j:
  - Neo4j is no longer used. The graph model is now persisted in PostgreSQL.
  - Lineage metadata is now uploaded using `PUT /api/units/:unit_name` passing
    `nodes` and `rels` files as form encoded data. Since the import process is
    performed as a background task, the API returns `202 Accepted`.
  - Each `unit_name` represents a replaceable unit of lineage metadata. New data
    files uploaded using the same unit name will overwrite the existing nodes
    and relations in that unit.
  - Latest status for a unit can be queried using `GET /api/units/:unit_name`.
  - Events relating to a unit can be queried using `GET /api/units/:unit_name/events`.
  - A unit can be logically deleted using `DELETE /api/units/:unit_name`.
  - A unit can be physically deleted using `DELETE /api/units/:unit_name?logical=false`.
  - [TD-2495] Changed structures loader migration key to cache all structures
    again including their metadata

### Removed

- [TD-2373] **BREAKING CHANGE** lineage data can no longer be uploaded to
  `/api/data_structures/metadata` or `/api/td_dl`

## [3.20.1] 2020-04-24

### Fixed

- [TD-2520] Root id retrieval from merkle graph

## [3.20.0] 2020-04-20

### Added

- [TD-2439] Include links in data structure relations response
- [TD-2531] Support `field_external_id` in `data_fields` metadata

### Changed

- [TD-2531] Include `external_id` in data structure hash calculation. Also,
  replace usage of Erlang's `:digraph` library with `Graph`. Note that this the
  hashes of all data structures will be recalculated the first time the service
  starts after this change is applied.

## [3.19.0] 2020-04-06

### Fixed

- [TD-2364] Loader issue when `external_id` and `parent_external_id` provided

### Added

- [TD-2364] Reindex structures linked to updated domains
- [TD-2318] Include node types in `/api/graphs/:id` response

### Changed

- [TD-2472] GraphData: Ignore duplicate relations when importing from Neo4j

## [3.18.0] 2020-03-23

### Added

- [TD-2326] Support for mutable metadata

### Changed

- [TD-2218] Revaluate structure children when its deletion is undone

## [3.17.0] 2020-03-09

### Added

- [TD-2336] System now has df_content
- [TD-2329] System search returns structure count info: count of structures by
  type and total structures count

## [3.16.0] 2020-02-25

### Changed

- [TD-2328] Support `domain_external_id` in structure metadata, removed `ou`
  from model

## [3.15.1] 2020-02-12

### Fixed

- [TD-2342] API failures when Neo4J is not present

## [3.15.0] 2020-02-10

### Added

- [TD-1595] Data lineage support
- [TD-2327] Data lineage metadata upload at `/api/data_structures/metadata` and
  `/api/td_dl/metadata`
- [TD-2292] Relation type in structures relations
- [TD-2293] Relation type in structures api

### Changed

- [TD-2269] Update elasticsearch mapping for dynamic field using new content
  model
- [TD-2284] Show systems to user with read permission in any structure, return
  structures count

## [3.14.0] 2020-01-27

### Changed

- [TD-2269] Update elasticsearch mappings for dynamic content

## [3.13.0] 2020-01-13

### Changed

- [TD-2272] 40 seconds timeout to query elasticsearch

## [3.12.0] 2019-12-19

### Added

- [TD-2210] Cache parent id in structures' cache

## [3.11.0] 2019-11-25

### Added

- [TD-2115] data_structure_lineage_id having external id of data lineage

### Changed

- [TD-2250] filter profiling whe user has not permission
  `view_data_structures_profile`

## [3.10.0] 2019-11-11

### Added

- [TD-2186] Return profile info in data structure view

## [3.9.0] 2019-10-28

### Added

- [TD-2144] Support ngram-search in structure name
- [TD-2159] Mapping for data field type

### Changed

- [TD-2200] Prevalence of data structure's attributes over metadata on versions
  index

### Changed

- [TD-2187] Add external_id to Structure cached info. Put in cache structures
  present in rule_implementations system_params

## [3.8.0] 2019-10-14

### Fixed

- [TD-2188] Synchronous upload does not work

### Changed

- [TD-2130] In bulk upload move parsing functions to GenServer"
- [TD-2176] Nullable field as boolean in metadata
- [TD-1721] Reindex automatically when a template changes
  - Breaking change: New environment variable ES_URL replaces existing
    ES_HOST/ES_PORT
- [TD-2124] Users without permission to link a data structure should not get the
  option to link in data catalog

## [3.7.0] 2019-09-30

### Added

- [TD-2010] As a Connector I want to delete all structures of a group
- [TD-2077] Support synchronous metadata upload for a specific data structure
- [TD-2089] Profiling support for structures
- [TD-2118] Metadata as mapping in data structures search
- [TD-2068] Use sortable normalizer for some fields in ES mappings
- [TD-1871] Structures CSV download

## [3.6.0] 2019-09-16

### Added

- [TD-1650] Automatic versioning of changed data structures
- [TD-2046] Bulk update endpoint for Data Catalog extra info
- [TD-2090] Search results and filters now use `:link_data_structure` permission
  instead of `:view_data_structure` depending on `referer` header

### Changed

- Metadata upload format (see config/metadata.exs for detail):
  - Structures CSV required fields:
    - `external_id` (globally unique)
    - `name`
    - `system` (or `POST` to `/systems/:system_external_id/metadata`)
    - `group`
    - `type`
  - Fields CSV required fields:
    - `external_id` (of structure)
    - `field_name`
    - `type`
  - Relations CSV required fields:
    - `parent_external_id`
    - `child_external_id`

## [3.5.5] 2019-09-09

### Changed

- Startup task to rename external_id of SQL server structures

## [3.5.2] 2019-09-04

### Fixed

- [TD-2087] DataStructure response excluded immediate parent from ancestry

## [3.5.1] 2019-09-03

### Fixed

- [TD-2080] DataStructureLoader was failing due to changes in [TD-2072]
- [TD-2081] Event stream consumer did not respect host and port config options

## [3.5.0] 2019-09-02

### Changed

- [TD-2061] Data structure external id is now required and unique
- [TD-2072] Refactor model to move mutable/versionable fields from DataStructure
  to DataStructureVersion

### Fixed

- [TD-2047] Check status filter when retrieving search filters

## [3.3.0] 2019-08-05

### Added

- [TD-1560] Enriched description field in template content

### Changed

- [TD-2027] Improve indexing performance
- [TD-1985] Type of template field user with an aggregation size of 50
- [TD-2009] Get external id by data structure system and external id, fixed
  ancestry in structure view

### Fixed

- [TD-1991] Performance issues due to blocking Redis connections
- [TD-2028] Eliminate duplicated data structure versions
- [TD-2003] Avoid loading a structure with a relation with itself in bulk load

### Removed

- [TD-1534] Remove data fields from model

## [3.2.0] 2019-07-24

### Fixed

- [TD-1996] Change `external_id` to text in data_structures
- [TD-1854] Data field metadata is not updated during metadata upload

### Added

- [TD-1845] Soft deletion of data structures no longer present in CSV input for
  system/group
- [TD-1970] New endpoint for
  `api/systems/:system_external_id/structures/:structure_external_id`

### Changed

- [TD-1532] Improve support for linking with business concepts (fields are no
  longer used)
- [TD-2002] Update td-cache and delete permissions list from config
- [TD-1927] Allow structure `class` property to be specified in metadata CSV

## [3.1.0] 2019-07-08

### Changed

- [TD-1618] Cache improvements. Use td-cache instead of td-perms.
- [TD-1866] Exclude logic deleted data structures in catalog navigation, catalog
  table and filters

## [3.0.1] 2019-07-05

### Fixed

- [TD-1967] Task to remove duplicate data structure versions, filter duplicates
  in CSV input

## [3.0.0] 2019-06-25

### Fixed

- [TD-1860] Fields were not associated to corresponding version when loading new
  version of existing structure
- [TD-1864] Indexes structures with `field` class
- [TD-1851] Verify permissions while getting the root structures of a system

### Changed

- [TD-1793] Checks if field structure has `df_content` and enriches
  data_structure :show
- [TD-1891] Bulk load types translation from data fields to data structures
- [TD-1533] Ignores search term when it is no on Aggregation

## [2.21.0] 2019-06-10

### Fixed

- [TD-1825] Structures of fields with metadata type are not setting its type
  correctly - metadata type key is not correct

### Added

- [TD-1824] Bump td-perms version to fix relations key
- [TD-1702] Support new permission `view_data_structures_profile`

### Changed

- [TD-1847] Filter class field on system_datastructure to improve performance

### Removed

- [TD-1832] Removed `business_concept_id` from data fields

## [2.20.1] 2019-05-28

### Added

- [TD-1819] Include `external_id` and `class` in data structure and data
  structure version show responses

## [2.20.0] 2019-05-27

### Added

- [TD-1703] Include system and ancestry in data structure and data structure
  version show responses

### Fixed

- [TD-1747] Structures upload is not creating relation between structures and
  fields when including version number
- [TD-1758] Structures with `field` class are no indexed on create/upload
- [TD-1797] Structures of Fields of type Metric and Attribute must have that
  type instead of Field

## [2.19.0] 2019-05-14

### Fixed

- [TD-1774] Newline is missing in logger format

### Added

- [TD-1704] Index path of data structures and return in search results
- Metadata upload success response is now 202 Accepted instead of 204 No Content

## [2.18.0] 2019-04-30

### Fixed

- [TD-1697] Dynamic content indexing and mapping

## [2.17.0] 2019-04-17

### Added

- [TD-1597] allow deletion of data structures with relations
- [TD-1593] System as an independent entity
- [TD-1626] Load data fields as structures
- [TD-1634] Include data structure metadata field to selectively disable
  indexing ("indexable" == "false")
- Improve elasticsearch index mappings
- [TD-1554] added endpoint for getting root structures of a system

### Changed

- [TD-1627] Removes df_name from the structure and uses the structure type as
  definition of template
- [TD-1636] Use `alpine:3.9` as base image for docker runtime

## [2.16.0] 2019-04-01

### Added

- [TD-1571] Elixir's Logger config will check for `EX_LOGGER_FORMAT` variable to
  override format

### Changed

- [TD-1530] Changed csv upload to write extra fields on metadata

## [2.15.0] 2019-03-18

### Changed

- [TD-1543] Updated to Phoenix 1.4, Ecto 3.0, Cowboy 2.0
- [TD-1526] Include parents and siblings in show data_structure response

## [2.14.0] 2019-03-04

### Changed

- Increase metadata upload file limit from 20M to 100M

## [2.12.1] 2019-01-28

### Changed

- Update td-df-lib version

## [2.12.0] 2019-01-24

### Changed

- [TD-1320] Aggregations are returned on data structures search

## [2.11.1] 2019-01-17

### Changed

- New cache to access linked business concepts of a field
  (`TdPerms.RelationCache`)

## [2.11.0] 2019-01-16

### Fixed

- Bulk index data structures in batches of 100 to avoid reaching HTTP request
  size limit

## [2.10.8] 2019-01-08

### Fixed

- Added `type` field to structure index that was wrongly removed

## [2.10.7] 2018-12-20

### Added

- [TD-1306] Add new field `external_id` to link data_structures with parents,
  children and fields.

## [2.10.6] 2018-12-20

### Changed

- Reindex data structures in background
- Reindex data structures after metadata is loaded

### Fixed

- Metadata loader structure diff was not calculating correctly the fields to be
  removed

## [2.10.2] 2018-12-19

### Changed

- [TD-1198] add functionality for confidential data structure
  - added field confidential to data_structure
  - check for `manage_confidential_structures` on listing and updating data
    structures
  - added elasticsearch filter regarding confidential permissions

## [2.10.1] 2018-12-17

### Changed

- Increase elasticsearch client default `recv_timeout` to 20 seconds
- Increase filter aggregation size to 50
- Remove `name` filter

## [2.10.0] 2018-12-12

### Changed

- [TD-1313] Adds type to structure filters

## [2.9.4] 2018-12-06

### Changed

- [TD-1104] Improved support for data structure versions

## [2.9.3] 2018-12-04

### Added

- [TD-1104] API endpoint `/api/data_structures/{id}/versions/{version}` to read
  specific version of a data structure

## [2.9.2] 2018-12-04

### Changed

- [TD-1153] Client may now use `sort` parameter to order search results

## [2.9.1] 2018-12-04

### Added

- [TD-1104] Support explicit version in data_structures metadata upload

## [2.9.0] 2018-12-01

### Added

- [TD-1207] Parent/child relationships between data structure versions

## [2.8.6] 2018-11-22

### Added

- [TD-1186] Adds dynamic form fields to structure filters

## [2.8.5] 2018-11-22

### Changed

- Order search results by `name.raw`

## [2.8.4] 2018-11-22

### Changed

- Configure Ecto to use UTC datetime for timestamps

## [2.8.3] 2018-11-20

### Added

- New endpoint to upload metadata `POST /api/data_structures/metadata`

## [2.8.2] 2018-11-20

### Added

- Data structure view return `domain_id`

## [2.8.1] 2018-11-19

### Added

- [TD-1062] Support for Dynamic Forms in data structures

### Removed

- Remove LOPD field from data structures

## [2.8.0] 2018-11-15

### Added

- [TD-1104] Initial support for versioning of data structures

## [2.6.2] 2018-10-30

### Added

- Modify endpoint from `/api/search/reindex_all` to
  `/api/data_structures/search/reindex_all`
- Verify if the user is admin while calling `reindex_all`<|MERGE_RESOLUTION|>--- conflicted
+++ resolved
@@ -1,12 +1,5 @@
 # Changelog
 
-<<<<<<< HEAD
-## [4.47.1] 2022-07-18
-
-### Added
-
-- [TD-5053] Add implementation_ref on `api/implementations/search`
-=======
 ## [Unreleased]
 
 ### Fixed
@@ -27,8 +20,12 @@
 - [TD-4997] Change search executions API sources list filter from 'AND' to 'OR'
 - [TD-4987] `/api/rule_results/search` now include ruleless implementation
   results and supports pagination
-- [TD-5053] Add `implementation_ref` on `/api/implementations/search`
->>>>>>> 307ba467
+
+## [4.47.1] 2022-07-18
+
+### Added
+
+- [TD-5053] Add implementation_ref on `api/implementations/search`
 
 ## [4.47.0] 2022-07-05
 
