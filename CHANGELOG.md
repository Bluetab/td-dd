# Changelog

<<<<<<< HEAD
## [Unreleased]

### Added

- [TD-1533] Added structure schema type for system params
=======
## [Unreleased] 2019-06-18

- [TD-1893] Use CI_JOB_ID instead of CI_PIPELINE_ID
>>>>>>> 4d92ff71

## [2.21.0] 2019-06-10

### Added

- [TD-1802] Added RuleFilterController
- [TD-1824] Bump td-perms version to fix relations key

## [2.20.0] 2019-05-27

### Fixed

- [TD-1743] fixed permissions for quality rules without associated concept
- [TD-1694] filter rules by domain and domain parents

## [2.19.0] 2019-05-14

### Fixed

- [TD-1774] Newline is missing in logs

## [2.18.0] 2019-04-30

### Added

- [TD-1667] New unique constraint formed from Business Concept Id and Name on rules

## [2.16.0] 2019-04-01

### Fixed

- [TD-1609] Ignore type param differing from `table`, `column`, or `group`

### Changed

- [TD-1606] Delete references to relation type `business_concept_to_field`
- [TD-1606] Bumped td_perms version to 2.16.0

### Added

- [TD-1571] Elixir's Logger config will check for EX_LOGGER_FORMAT variable to override format

### Fixed

- [TD-1587] Avoid rules indexing when they are soft deleted

## [2.15.0] 2019-03-18

### Added

- [TD-1468] Added search and filter functionality

## [2.14.0] 2019-03-04

### Added

- [TD-1179] Added sopport for Dynamix Fields in DQ
- added fields df_content and df_name to rules
- migration moves value o principle and tag to df_content
- removed principle and tag fields and all its handling
- added DF content validation on create/update rule

## [2.13.0] 2019-02-12

### Add

- [TD-1126] Migrations to clean unused tables and fields in model

## [2.13.0] 2019-02-06

### Modified

- [TD-967] New endpoint created to retrieve the rule detail with the possible system params used to create an implementation

## [2.12.0] 2019-01-29

### Added

- [TD-1390] Those rules attached to a deleted or deprecated business concept will be deleted by a soft deletion

## [2.11.0] 2019-01-11

### Changed

- [TD-859] Allow to create a rule without business concept<|MERGE_RESOLUTION|>--- conflicted
+++ resolved
@@ -1,16 +1,14 @@
 # Changelog
 
-<<<<<<< HEAD
 ## [Unreleased]
 
 ### Added
 
 - [TD-1533] Added structure schema type for system params
-=======
-## [Unreleased] 2019-06-18
+
+### Changed
 
 - [TD-1893] Use CI_JOB_ID instead of CI_PIPELINE_ID
->>>>>>> 4d92ff71
 
 ## [2.21.0] 2019-06-10
 
