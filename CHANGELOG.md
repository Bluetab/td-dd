--- conflicted
+++ resolved
@@ -1,19 +1,12 @@
 # Changelog
 
-<<<<<<< HEAD
 [Unreleased]
-
-### Added
-
-- [TD-5507] Grants API v2
-=======
-## [Unreleased]
 
 ### Added
 
 - [TD-5471] Bulk update of quality implementations via csv
 - [TD-3541] Get data_structure_versions for `api/v2`
->>>>>>> 73c2c917
+- [TD-5507] Grants API v2
 
 ## [5.1.0] 2023-02-13
 
