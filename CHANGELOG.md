--- conflicted
+++ resolved
@@ -7,12 +7,8 @@
 - [TD-2010] As a Connector I want to delete all structures of a group
 - [TD-2077] Support synchronous metadata upload for a specific data structure
 - [TD-2089] Profiling support for structures
-<<<<<<< HEAD
-- [TD-2118] Metadata as mapping in data structures search 
+- [TD-2118] Metadata as mapping in data structures search
 - [TD-2068] Use sortable normalizer for some fields in ES mappings
-=======
-- [TD-2118] Metadata as mapping in data structures search
->>>>>>> e93977b2
 
 ## [3.6.0] 2019-09-16
 
