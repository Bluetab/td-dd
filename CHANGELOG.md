# Changelog

<<<<<<< HEAD
## [Unreleased]

### Changed

- [TD-5365] Foreign key from `accesses` to `data_structures` now uses `id`
  (primary key) instead of `external_id`
=======
## [4.56.1] 2022-11-29

### Fixed

- [TD-5374] Approve rule grant request for a structure with multiple domains
>>>>>>> 1c54548c

## [4.56.0] 2022-11-28

### Changed

- [TD-5342] Refactor bulk operations to use Elasticsearch scroll API
- [TD-5136] Download of structures include all structure domains with complete
  path
- [TD-5341] Created indices on foreign key constraints to improve performance
  when physically deleting data structures
- [TD-4179] Implementation indexing uses inserted_at of original ref
- [TD-4711] Improved user feedback for errors in implementation upload

### Added

- [TD-5289] Elasticsearch 7 compatibility
- [TD-5258] Approve grants request rules
- [TD-5286] Implementation results pagination

## [4.55.0] 2022-11-14

### Added

- [TD-5038] Links between structures
- [TD-5037] Added diff information for draft and pending_aproval structure notes
  in API response

### Fixed

- [TD-5279] Fixed some inconsistencies in implementation bulk upload

## [4.54.0] 2022-10-31

### Changed

- [TD-5284] Phoenix 1.6.x

### Fixed

- [TD-5267] Bulk update was not reindexing changed structure notes
- [TD-5265] `GET /api/user_search_filters/me` wasn't considering the `scope` of
  global filters
- [TD-4710] Domain type fields of templates it not working in bulk upload
  implementations
- [TD-5244] Admin user can't clone implementations

### Added

- [TD-3765] Support for empty_dataset in rule_results
- [TD-5171] Enriches domain's parents on DataStructureVersion show
- [TD-5245] Allow multiple fields for structure modifiers
- [TD-4517] Adds `df_label` to Rule filters aggregation

## [4.53.2] 2022-10-20

### Changed

- [TD-5234] `GET /api/data_structures/:id/versions/:version` now includes
  `implementation_count` in response instead of embedded `implementations`

### Fixed

- [TD-4999] Serialization issue for data structures with profile but without
  class field
- [TD-5273] Allow request functions for grant request creators

## [4.53.1] 2022-10-18

### Fixed

- [TD-5260] Avoid to create a draft with not changes for implementations

## [4.53.0] 2022-10-18

### Fixed

- [TD-5250] GraphQL `latestGrantRequest` no longer returns `forbidden` for users
  with `view_data_structure` permissions
- [TD-5140] Changed implementations ids by implementations refs and links
  migration
- [TD-4927] Fix upload implementations file with and without rule raise an error

### Added

- [TD-4177] Support for querying the executions of an implementation
- [TD-4558] Support for managing data quality functions using API
- [TD-5027] support for restoring deprecated `Implementations`
- [TD-5195] Support for global user filters
- [TD-3087] OR/AND in implementations validations

## [4.52.0] 2022-10-03

### Changed

- [TD-4871] Unify `Claims` structs, replace `canada` with `bodyguard` for
  authorizations
- [TD-5184] Removed dependency on td-hypermedia library

### Added

- [TD-4903] Include `sobelow` static code analysis in CI pipeline
- [TD-4214] Publish grant requests workflow events
- [TD-2430] Allow different join types on implementation dataset

### Fixed

- [TD-4587]
  - Download implementations with reference_data
  - Implementations download when dataset has a table joing itself
- [TD-5183] Auto deprecate rule implementations based on
  its referenced structures and datasets

## [4.51.0] 2022-09-19

### Added

- [TD-5076] Allow to clone implementations for non admin users
- [TD-5169] Improve list_data_structure_versions since query performance
- [TD-5170] Capture graph tests Logger.warn output
- [TD-5082] Filter protected metadata (field "\_protected")
- [TD-5133] Support for creating grant requests for third parties

### Changed

- [TD-5168] GraphQL `source` query no longer enriches dynamic domain fields
- [TD-4794] GraphQL `domains` query now supports additional actions

### Fixed

- [TD-4956] When downloading structures csv, fields with same name on templates were duplicated

### Removed

- [TD-4794] Removed `/api/unit_domains` (replaced by GraphQL `domains` query)

## [4.50.0] 2022-09-05

### Added

- [TD-5078] Add request modification for Grants

### Changed

- [TD-3371] Catalog CSV download can now return more than 10,000 structures
- [TD-4994] Performance improvements of lineage load process
- [TD-4757] Take into account data structure `updated_at` in data structure
  version since-claused listing
- [TD-5091] Dynamic `domain` fields are now integer ids instead of embedded
  documents

### Fixed

- [TD-4348] Return errors if load_graph fails, so that an event is created.
- [TD-5075] Fixed implementation can't be moved to another rule

## [4.49.0] 2022-08-16

### Added

- [TD-5113] Add data_structures_hierarchy ds_id index
- [TD-4945] Allow to publish from creation and published implementations
- [TD-5070]
  - Added must_not filters for rule implementations
  - Filter draf implementation for users without permissions

## [4.48.1] 2022-08-02

### Fixed

- [TD-5106] An implementation's domain id couldn't be changed

## [4.48.0] 2022-07-26

### Added

- [TD-4987]
  - `api/rule_results/search` now include ruleless implementation results
  - Add pagination for updated_at
- [TD-5053] Add implementation_ref on `api/implementations/search`
- [TD-4441] Send grant_approval event when grant approval is created with rejection
- [TD-4922] Force cache to add implementations workflow status

### Fixed

- [TD-5011] `TemplateCache.list/0` was returning duplicate entries
- [TD-5042] Removal request for grant created through /api/bulk_grants with
  source_user_name and without user_id

### Changed

- [TD-5072] Remove deprecated `type_params` from `rules` table and corresponding
  mappings
- [TD-5001] Improved support for data structure alias:
  - Data structure alias is now persisted and returned in responses. The alias
    is obtained or removed when a structure note containing an `alias` field is
    published or deprecated, respectively
  - Metadata fields (e.g. `order`, `precision`, `nullable`) in data structure
    responses are now returned within the `metadata` property
- [TD-3614] Support for access token revocation
- [TD-4925] Create new draft when editing a published implementation only if it
  has changes
- [TD-4997] Change search executions API sources list filter from 'AND' to 'OR'
- [TD-4987] `/api/rule_results/search` now include ruleless implementation
  results and supports pagination
- [TD-4175] Data structure tags may now be inherited by descendents of the
  tagged data structure

## [4.47.1] 2022-07-18

### Added

- [TD-5053] Add implementation_ref on `api/implementations/search`

## [4.47.0] 2022-07-05

### Changed

- [TD-4412] Update td-cache for changes in templates preprocessing

### Added

- [TD-4920] Add results to implementation query api/v2
- [TD-4921] Add implementation workflow events
- [TD-4894] Multiple field validations
- [TD-4993] Add last_quality_event to implementation api/v2
- [TD-4176]
  - Added descrition in data structure tag
  - Changed description for comment in data structures tags link
- [TD-4661] Support for ReferenceDatasets on Implementations

### Fixed

- [TD-4959] Use implementation_ref instead of implementation_key for status changes
- [TD-4952] Missing code from [TD-4655]

## [4.46.1] 2022-06-23

### Fixed

- [TD-4962] Submit results only for published implementations

## [4.46.0] 2022-06-21

### Changed

- [TD-4739] Validate dynamic content for safety to prevent XSS attacks
- [TD-4923] Remove implementation_key dependency for version management

### Added

- [TD-4431] Support for requesting removal of grants
- [TD-4919] Allow query implementation versions using /api/v2

### Fixed

- [TD-4918] Implementations permissions
- [TD-4911] Implementations download was failing for ruleless implementations
- [TD-4950] Implementations move and clone actions for admin

## [4.45.0] 2022-06-06

### Added

- [TD-4540] Add approval workflow for quality implementations
- [TD-3633] Take into account ruleless implementations in event publishing
- [TD-4872] Support querying structures by `external_id` in GraphQL API
- [TD-3920] Alias support for structures
- [TD-4855] Support `Profile` searching with params (offset, limit, since)
- [TD-4843] Support filters grants by `system_external_id`

### Fixed

- [TD-4852] Ruleless implementation weren't being linked with data structures on
  creation
- [TD-4835] It was possible to execute non-executable implementations
- [TD-4878] Error loading structure metadata with synchronous API

## [4.44.0] 2022-05-23

### Added

- [TD-4045] Rule implementation `execute` action
- [TD-4457] Allow to have grants for non existing users in truedat
- [TD-4548] Upload/Download csv notes with multiple selection fields separted by `|`
- [TD-4660] Support for reference data
- [TD-4230] GraphQL `Templates` schema preprocesses templates

### Fixed

- [TD-4799] Performance issue filtering executions by source
- [TD-4848] Timeout on structures notes upload
- [TD-4849] Reindex grants in their bulk update API

## [4.43.2] 2022-05-12

### Fixed

- ImplementationsStructures migration was breaking with null structure_ids on dataset
- Typo in `implementations.ex`

## [4.43.1] 2022-05-11

### Added

- [TD-4089] Support for implementations without rules

## [4.43.0] 2022-05-09

### Added

- [TD-3186] Support for links between implementations and structures
- [TD-4538] Segments definitions in the implementations, and support for segment
  results

### Fixed

- [TD-4783]
  - Lineage Graph is not generated
  - Change chunk size for adding metadata in linage upload
- [TD-4586] Asynchronous CSV bulk update

### Changed

- [TD-4723] Support for domain-specific data structure tags

## [4.42.0] 2022-04-25

### Added

- [TD-4098] GraphQL query for data structures
- [TD-4683] GraphQL query for data structure relations
- [TD-2026] Add metadata to lineage graph

### Changed

- [TD-4536] Support rule implementation with multiple populations

### Fixed

- [TD-4721] User with permissions can list sources

### Added

- [TD-4695] Structure bulk update was not reindexing structures with updated
  notes
- [TD-3128] Profile `null_count`, `total_count` and `unique_count` fields were
  limited to PostgreSQL `integer` values (maximum 2,147,483,647). They have now
  been changed to `bigint` (maximum 9,223,372,036,854,775,807)

## [4.41.1] 2022-04-04

### Added

- [TD-4126] Support querying the jobs of a source
- [TD-4450] GraphQL mutations for sources

### Fixed

- [TD-4643] Raw implementation creation permission

## [4.41.0] 2022-03-28

### Fixed

- [TD-4535] Structures domains CSV upload bulk update

## [4.40.1] 2022-03-22

### Added

- [TD-3233] Rule result remediation plan
- [TD-4271] Support for linking implementations with business concepts
- [TD-4621] Include data structure version `name` in GraphQL schema
- [TD-4577] List of notes pending approval
- [TD-4447] Support for associating metadata filters with a structure type

### Fixed

- [TD-4580] Added migration to fix implementations without alias
- [TD-4623] Added multiple domains support for grant request approvals

### Changed

- [TD-4527] Exclude logically deleted sources from GraphQL response

### Removed

- [TD-4303] `GET /api/data_structure_types/lite` was removed, reverted
  corresponding changes from [TD-4344]

## [4.40.0] 2022-03-14

### Changed

- [TD-4500] Support data structure with multiple `domain_ids`
- [TD-4461] Avoid reindexing when a domain is modified
- [TD-4491] Refactored search and permissions
- [TD-4604] Include actions in `POST /api/rule_implementations/search` and `POST /api/data_structures/search` responses

## [4.39.0] 2022-03-07

### Added

- [TD-4378] Include the structure description in cache

### Changed

- [TD-4567] Refactor create implementations for non admin users
- [TD-4534] Avoid inheritance if has `with_inheritance: false` param when
  modifying a structure domain

## [4.38.1] 2022-02-23

### Fixed

- [TD-4567] Create implementations for non admin users

## [4.38.0] 2022-02-22

### Added

- [TD-4437] Control rule results upload using new `manage_rule_results`
  permission
- [TD-2511] support for updating specific field of `Source` config
- [TD-4463] Generate audit events for `rule_created` and
  `implementation_created`
- [TD-4425] Shift Implementations CSV last execution date field timezone

### Fixed

- [TD-4427] Fixed a performance issue when calling `/api/executions/search` by
  filtering by sources on the database, avoiding a potential time out

### Changed

- [TD-4553] Improve performance reading large CSV files during structure
  metadata bulk loading

## [4.37.1] 2022-02-10

- [TD-4456] Access audit API

## [4.37.0] 2022-02-07

### Added

- [TD-4277] Include `domain_id` in `rule implementations`
- [TD-4152] Include aditional information on implementations download
- [TD-4102] Support pagination of structure notes
- [TD-2929] UserSearchFilter now has `scope` and is used in Rules and
  RuleImplementations

### Fixed

- [TD-4424] Fixed a performance issue fetching filter values, due to a scripted
  aggregation (`linked_concept_count`), which was preventing elasticsearch from
  using its request cache. Also ensure that `size=0` is used when fetching
  aggregations from elasticsearch (the `hits` are not consumed).

- [TD-4501] Allow regular users to list lineage events based on :view_lineage
  permission

## [4.36.0] 2022-01-24

### Added

- [TD-4125] GraphQL support for data sources
- [TD-4100] Allow partial loads for notes in case that there are errors on the
  file
- [TD-4312]
  - Autogenerated template identifier field
  - Prevent identifier change if a new structure note version is created
  - Mapping to search by identifier
- [TD-4100] Allow partial loads for notes in case that there are errors on the
  file
- [TD-4293] Added quality implementations audit events
- [TD-3467] Add gt date condition for `rule results`
- [TD-4389] Add inserted_at in implementations views

## [4.35.1] 2022-01-10

### Fixed

- [TD-4390] Index implementation aliases

## [4.35.0] 2022-01-10

### Added

- [TD-4312] Autogenerated template identifier field
- [TD-4390] Add support for alias on implementations
- [TD-4379] Avoid indexing grants for class field structures

## [4.34.1] 2021-12-16

### Added

- [TD-4387] Limit graph_data maximum length

## [4.34.0] 2021-12-15

### Added

- [TD-4272] Avoid result calculation if it is already present
- [TD-4361] Add `value_modifier` to implementation document
- [TD-4345] Add `implementation_key` to notification payload
- [TD-4270] Move `goal` and `threshold` fields from `Rule` to
  `RuleImplementation`
- [TD-4301] Bulk upload quality `implementations` with csv
- [TD-4276] Materialize structure hierarchy in order to improve query
  performance
- [TD-4314] Bulk upload quality `rules` with csv

### Fixed

- [TD-4273] Error downloading implementations

## [4.33.0] 2021-11-30

### Added

- [TD-4262] Lineage graph polling
- [TD-4344] Add a new endpoint API for lite `structure_types` request without
  `metadata_fields`
- [TD-4358] Format path in editable download CSV

### Changed

- [TD-4299] Change CSV reader to `NimbleCSV` for performance improvement
- [TD-3606] Add descriptive fields to editable CSV download file
- [TD-4306] Add `df_content` to execution groups
- [TD-4341]
- Created function to get DataStructureType without metadata join queries
- Uses this function in DataStructure csv download
- [TD-4351] Remove metadata_fields from structure_types when reindex structures

## [4.32.2] 2021-11-17

- [TD-4216] Fix scroll implementations

## [4.32.0] 2021-11-15

### Added

- [TD-4216] Add scroll to implementations search
- [TD-4253] Include modifier in `/api/rule_implementations/search`
- [TD-4278] `Grants` bulk load

### Changed

- [TD-4174] `RuleResults` references `RuleImplementation` by its `id` instead of
  the `implementation_key`

## [4.31.2] 2021-11-09

### Added

- [TD-4099] Add source events subscriptions

### Changed

- [TD-4280] Increased default timeout on `StructureEnricher.refresh/0` to 60
  seconds

## [4.31.1] 2021-11-04

### Added

- [TD-3733] Structure names indexed in implementations
- [TD-3606] Download editable structures CSV

### Fixed

- [TD-4283] Move `max_payload_length` configuration to `releases.exs`

## [4.31.0] 2021-11-02

### Fixed

- [TD-4211] Subscriptions on data structures include structure note events

### Added

- [TD-4128] Structures bulk update auto_publish notes parameter
- [TD-4204] Add approvals to grant request view
- [TD-4213]
  - Allows GrantRequest from status `processed` to `failed`
  - Created `reason` field on GrantRequestStatus
- [TD-4124] Dependent domain field in td_df_lib
- [TD-4257] Wrapped `Plug.Parsers` to be configured in runtime

## [4.30.0] 2021-10-18

### Added

- [TD-3131] Added details to the rule results to show the `Query` information
- [TD-3874] Allow rule creation/update specifying domain for shared concepts

### Fixed

- [TD-3874] Fix manage_quality_rule permission check when searching rules
- [TD-4140] Bulk Update uses previous values of template when available

## [4.29.2] 2021-10-07

### Fixed

- [TD-4044] Permissions for admin creating a GrantRequestApproval

## [4.29.1] 2021-10-06

### Fixed

- [TD-4186] Error on grants reindex

## [4.29.0] 2021-10-05

### Fixed

- [TD-4018] Fix path of profile execution
- [TD-4166] GrantRequest index must filter pending_roles for approve action

### Added

- [TD-4108] Download grants CSV
  - `POST /api/grants/csv`
- [TD-4076] Support for grant request approval
- [TD-4113] Jobs change status is included in Audit Events
- [TD-3953] Cursor in grants search
- [TD-4114] Update job status after metadata load process
- [TD-4077] Grant request processing workflow support
- [TD-4111] GrantRequest params for getting own grant requests

### Changed

- [TD-4079] Give grant permission only if we have `gr` templates

## [4.28.0] 2021-09-20

### Added

- [TD-3950] Index and search grants
  - `POST /api/grants/search` searches grants
  - `POST /api/grant_filters/search` searches grant filters
  - `POST /api/grants/search/mine` searches "my grants" (granted to me)
  - `POST /api/grant_filters/search/mine` searches "my grants" filters
- [TD-4075] API routes for managing grant approvers:
  - `GET /api/grant_approvers`
  - `GET /api/grant_approvers/:id`
  - `POST /api/grant_approvers`
  - `DELETE /api/grant_approvers/:id`
- [TD-3971] Template mandatory dependent field
- [TD-4107] Adds `system_id` filter to structure_notes/search endpoint
- [TD-4037] change the limit on the taxonomy in aggregations
- [TD-3970] Adds `modifier` and `value_modifier` embbeds to `ConditionRow`

### Changed

- [TD-4065] Allow Implementation keys with spaces, points, etc.

### Fixed

- [TD-4048] `PUT /api/rules/:id` timeout if a rule has many implementations
- [TD-3780] Missing `domain_ids` in Audit events
- [TD-4037] change the limit on the taxonomy in aggregations

## [4.27.0] 2021-09-07

### Changed

- [TD-3824] Data quality rule implementations can now be modified, regardless of
  whether they have associated results or not

## [4.27.0] 2021-09-07

### Added

- [TD-3951] Include additional information for grant events
- [TD-3484] GraphQL API on `/api/v2`
- [TD-3972] Nested population in validations
- [TD-3910] Notifications included for structures notes status changes
- [TD-3546] `with_profiling` filter in data structure version
- [TD-3983] renders request_grant permission on structure_version

### Changed

- [TD-3826] Data quality permissions now uses `domain_id` instead of
  `business_concept_id`
- [TD-3039] `GET /api/data_structures/:data_structure_id/versions/:id` now
  includes mutable metadata in the `metadata` field. The `metadata_versions`
  field is no longer included in the response. The `metadata_fields` field in
  the data structure type responses now include mutable metadata fields.
- [TD-3973] Update td-df-lib for default values in swith fields

## [4.26.0] 2021-08-16

### Added

- [TD-3549] Add new quality rule result type: "deviation"
- [TD-3982] Initial support for grant requests
- [TD-3948] Grants in data structure version visualization
- [TD-2635] Admin can manually delete structures and all its children
- [TD-3917] `PATCH /api/systems/:external_id/metadata` allows mutable metadata
  to be replaced or merged
- [TD-3767] Support for filtering lineage nodes by domain id

### Changed

- [TD-3957] Structure profiles are now validated and expanded
- [TD-3952] Data structure types now support multiple metadata views
- [TD-3859] `PUT /api/units/:name` is now asynchronous when replacing an
  existing unit (fixes timeout issue for large units)
- [TD-4010] Grant `start_date` and `end_date` are now `Date` instead of
  `DateTime`

### Fixed

- [TD-3959] Publish `rule_result_created` event when result is created
- [TD-3908] Timeout on node retrieval
- [TD-4010] Grants were being created with the incorrect `user_id`
- [TD-4013] Internal server error fetching structures with grant having
  `end_date` `nil`
- [TD-4016] `GET /api/data_structures/:id/latest`: grants were being returned
  with the incorrect `data_structure_version`

## [4.25.0] 2021-07-26

### Fixed

- [TD-3929] Reindex the children of the structure domain when modifying
- [TD-3975] Exclude `mutable_metadata` from elasticsearch analysis

### Added

- [TD-3878] Include `domain_id` in structure cache
- [TD-3453] Purge logically deleted structures
- [TD-3906] Notes audit now includes status changes
- [TD-3050] Show quality errors
- [TD-3945] Created Grant entity
- [TD-3947] Display user grant in data structure
- [TD-3551] Restore rule implementations

## [4.24.0] 2021-07-13

### Added

- [TD-3787] Allow CSV bulk load of structure notes with autopublish capability
  for non admin users. These updates must follow new structure notes' workflow.

### Changed

- [TD-3933] Maximum size of payload for metadata upload using multipart data can
  now be configured using the `MAX_PAYLOAD_LENGTH` environment variable

### Fixed

- [TD-3752] Show execution implementation filter with no result data
- [TD-3867] Exception calculating some lineage graphs (graph 1.2.0)

### Added

- [TD-3230] Taxonomy aggregations with enriched information

## [4.23.0] 2021-06-28

### Fixed

- [TD-3893] Children classifications
- [TD-3905] Fix bug with StructureNote aggregation
- [TD-3907] Fix metadata index failure

### Added

- [TD-3720] Update structure domain (with children)
- [TD-3522] Support for StructureNote management with workflow
- [TD-3552] Executable implementations

## [4.22.0] 2021-06-15

### Changed

- [TD-3735] Include extra information in tag related events
- [TD-3447] Filter concept rules but do not check permissions over resource

### Fixed

- [TD-3837] Perfomance issue iterating over Redis keys to obtain linked concept
  count. The actual link count is only used in a comparison with 0 (to filter
  structures with or without concept links), so instead of counting links for
  each structure, assume 1 if structure has any linked concepts and 0 otherwise.
- [TD-3718] Get the extra information when structures are downloaded
- [TD-3864] Issue serializing certain lineage graphs as JSON

### Added

- [TD-3736] Tags in data structure version document

## [4.21.0] 2021-05-31

### Added

- [TD-3446] Domain in rule

### Fixed

- [TD-3236] Show path in profile execution
- [TD-3794] Metadata load fails when classifying structures
- [TD-3502] Avoid uploading files that are not images

### Changed

- [TD-3753] Build using Elixir 1.12 and Erlang/OTP 24
- [TD-3642] On startup ensures rules and implementations elasticsearch indices
  are created

## [4.20.1] 2021-05-18

### Added

- [TD-3236] Upload json profile

## [4.20.0] 2021-05-17

### Added

- [TD-3398] Support classification of data structures
- [TD-3500] Support for signing configuration using a secret key
- [TD-3597] Link between structures and tags

### Changed

- Security patches from `alpine:3.13`
- Update dependencies
- [TD-3680] Improve data catalog bulk indexing performance
- Timestamps on `DataStructure`, `DataStructureVersion`, `DataStructureRelation`
  and `StructureMetadata` are now `utc_datetime_usec`

## [4.19.2] 2021-05-07

### Fixed

- [TD-3630] Issue querying executions when some implementations have no source

## [4.19.0] 2021-05-04

### Changed

- [TD-3526] Merged `td-dq` with `td-dd`. See `CHANGELOG-dq.md` for changes in
  `td-dq` previous to this merge
- [TD-3621] Increase maximum length for JSON request bodies. The value for JSON
  request bodies can now be configured using the `MAX_PAYLOAD_LENGTH`
  environment variable.
- [TD-3596] Support tagging of data structures

### Added

- [TD-3517] Profile executions and events
- [TD-3189] Add templates in the creation of implementations

## [4.18.0] 2021-04-19

### Added

- [TD-3497] Allow system metadata to be uploaded using a JSON request body

### Fixed

- [TD-3566] `data_structure_relation` `parent_id` and `child_id` must not be
  `nil`

### Changed

- [TD-3498] Merged `td-cx` with `td-dd`. See `CHANGELOG-cx.md` for changes in
  `td-cx` previous to this merge.

## [4.17.0] 2021-04-05

### Added

- [TD-3108] add `profile_structure` permission to structures with `data_fields`

### Changed

- [TD-3445] Postgres port configurable through `DB_PORT` environment variable

## [4.16.0] 2021-03-22

### Added

- [TD-2951] `profile_structure` permission

### Fixed

- [TD-3235] Fallback of uncontroller responses on metadata controller

### Removed

- [TD-3421] remove `/data_structures/search/source_alias` endpoint

## [4.15.0] 2021-03-08

### Changed

- [TD-3341] Build with `elixir:1.11.3-alpine`, runtime `alpine:3.13`
- [TD-3329] Elasticsearch index settings are now configurable using environment
  variables:
  - `ES_TIMEOUT`: Connection timeout in milliseconds (default `5000`)
  - `ES_RECV_TIMEOUT`: Response timeout in milliseconds (default `40000`)
  - `ES_SHARDS`: Number of shards (default `1`)
  - `ES_REPLICAS`: Number of replicas (default `1`)
  - `ES_REFRESH_INTERVAL`: Index refresh interval (default `30s`)
  - `ES_INDEXING_SLOWLOG_THRESHOLD_WARN`: Indexing slowlog warning threshold
    (default `10s`)
  - `ES_INDEXING_SLOWLOG_THRESHOLD_INFO`: Indexing slowlog info threshold
    (default `5s`)
  - `ES_INDEXING_SLOWLOG_THRESHOLD_DEBUG`: Indexing slowlog debug threshold
    (default `2s`)
  - `ES_INDEXING_SLOWLOG_THRESHOLD_TRACE`: Indexing slowlog trace threshold
    (default `500ms`)
  - `ES_INDEXING_SLOWLOG_LEVEL`: Indexing slowlog level (default `info`)
  - `ES_INDEXING_SLOWLOG_SOURCE`: Indexing slowlog source limit (default `1000`)
- [TD-3222] `structures` index alias can now be configured using the
  `ES_ALIAS_STRUCTURES` environment variable

## [4.14.0] 2021-02-22

### Added

- [TD-3268] Source in data structure

### Changed

- [TD-3245] Tested compatibility with PostgreSQL 9.6, 10.15, 11.10, 12.5 and
  13.1. CI pipeline changed to use `postgres:12.5-alpine`.

## [4.13.0] 2021-02-08

### Added

- [TD-3263] Use HTTP Basic authentication for Elasticsearch if environment
  variables `ES_USERNAME` and `ES_PASSWORD` are present

### Fixed

- [TD-3264] Data structure type migration task was preventing application from
  starting up under certain data-dependent conditions. The task has now been
  removed as it is no longer needed.

## [4.12.1] 2021-01-28

### Fixed

- [TD-3248] Referenced structure ids were not being obtained correctly from
  cache

## [4.12.0] 2021-01-25

### Fixed

- [TD-3203] Truncate `field_type` to 32766 bytes when indexing (maximum sortable
  field length in elasticsearch)

### Changed

- [TD-3163] Auth tokens now include `role` claim instead of `is_admin` flag
- [TD-3164] Service accounts can view systems, view data structures and load
  metadata
- [TD-3182] Allow to use redis with password

## [4.11.1] 2021-01-15

### Fixed

- [TD-3204] Performance regression fetching a data structure version
- [TD-3204] Ancestry was being returned in inverse order

## [4.11.0] 2021-01-11

### Changed

- [TD-3170] Build docker image which runs with non-root user
- [TD-2655] Support bulk updating of domain_id, improve performance of mutable
  metadata updates
- [TD-3103] Changes obtaining referenced structure ids in rule implementations
- [TD-2655] Support bulk updating of domain_id
- [TD-2331] Return the path of deleted structures
- Performance improvements of metadata load process

### Fixed

- [TD-3172] Return error changeset when a data structure type cannot be inserted
  or updated

## [4.10.0] 2020-12-14

### Added

- [TD-3065] Support filtering on `updated_at` (date range)
- [TD-2486] Template type `domain`

### Fixed

- [TD-3142] `/api/data_structure_types` was failing if template was missing

## [4.9.0] 2020-11-30

### Changed

- [TD-2258] Filter structures by `linked_concepts_count`
- [TD-2946] Replace unit on PUT request

### Added

- [TD-3089] Widget and type `copy` on df

### Changed

- [TD-3066] Keep track of deleted structures in redis

## [4.8.0] 2020-11-16

### Added

- [TD-3112] The `domain_id` of a data structure can now be modified via API
- [TD-3115] Log error responses received from elasticsearch during bulk
  reindexing

## [4.7.0] 2020-11-03

### Added

- [TD-3071] Ignore empty lines on bulk upload

## [4.6.0] 2020-10-19

### Added

- [TD-2485]:
  - Enrich template fields from cache
  - Mappings for system type of templates

### Changed

- [TD-3058] Database connection timeout now can be configured using the
  environment variable `DB_TIMEOUT_MILLIS`

## [4.5.0] 2020-10-05

### Added

- [TD-2942] CSV upload of structures extra info
- [TD-2958] Extra info mapping and aggregations

### Changed

- [TD-2988] Cache entries for data structures are now refreshed every hour

## [4.4.0] 2020-09-22

### Added

- [TD-2943]:
  - Data Structure Type: Metadata fields
  - Endpoint to query all possible metadata fields for a given query

### Fixed

- [TD-2979] Timeout issues loading metadata

## [4.3.0] 2020-09-07

### Added

- [TD-2928] Data Dictionary custom user search filters
- [TD-2587] Download CSV for a given graph

### Changed

- [TD-2285] Check permissions for nodes related to units
- [TD-2720] Bulk Update:
  - Update only structures having content
  - Validate only updated fields

### Fixed

- [TD-2310] Exclude confidential structures from children and siblings if user
  has no permission to manage confidential structures

## [4.2.0] 2020-08-17

### Added

- [TD-2280] As a business glossary I want to create a concept with the same name
  as an existing concept in another domain to allow multi-organization
  management
- [TD-2941] Enable scrolling on `/api/data_structures/search` endpoint:
  - Initiate scrolling by including `scroll` parameter in request body
  - Continue scrolling by sending a request body with `scroll_id` and `scroll`

## [4.1.0] 2020-07-20

### Added

- [TD-911] Allow to limit lineage/impact levels
- [TD-2322] Allow to search all data structures versions without 10_000 limit
  using ES scroll API
- [TD-2774] Startup task to create data structure types

### Fixed

- [TD-2826] `DataStructures.list_data_structures` can receive `domain_id` list

### Changed

- [TD-2280] Do not retrieve information by name

## [4.0.0] 2020-07-01

### Changed

- [TD-2637] Audit events are now published to Redis instead of via HTTP
- [TD-2322] Allow to query deleted structures and systems having deleted
  structures

### Added

- [TD-2322] Index structure parent and number of linked concepts

## [3.24.0] 2020-06-15

### Fixed

- [TD-2593] Retrive parents over `default` relation type to build path

## [3.23.0] 2020-06-01

### Fixed

- [TD-2636] Bulk update was replacing instead of merging dynamic content

### Added

- [TD-2562] Endpoint `GET /api/data_structures/search/source_alias` to return
  the list of distinct structures metadata aliases

### Changed

- [TD-2643] Show metadata on structure relations
- [TD-2487] Exclude deleted structures from csv download
- [TD-2629] Update td-df-lib to omit template fields of type `image` on indexing
- [TD-2492] Update td-df-lib to include new numeric template types
- [TD-2261] Cache structures on load

### Removed

- [TD-2691] Removed unused comments functionality (routes
  `/api/data_structures/:id/comments` and `/api/comments`)

## [3.22.0] 2020-05-18

### Changed

- [TD-2321] Include `metadata` in data structure version response
- [TD-2589] Include `df_content.*`, `description` and `path.text` in search
  fields. Note that a complete reindex is required for the `path.text` field to
  be indexed. This will be performed automatically when the service starts
  unless the key `TdDd.DataStructures.Migrations:TD-2589` exists in Redis.
- [TD-2373] Removed dependency on Neo4j:
  - Neo4j is no longer used. The graph model is now persisted in PostgreSQL.
  - Lineage metadata is now uploaded using `PUT /api/units/:unit_name` passing
    `nodes` and `rels` files as form encoded data. Since the import process is
    performed as a background task, the API returns `202 Accepted`.
  - Each `unit_name` represents a replaceable unit of lineage metadata. New data
    files uploaded using the same unit name will overwrite the existing nodes
    and relations in that unit.
  - Latest status for a unit can be queried using `GET /api/units/:unit_name`.
  - Events relating to a unit can be queried using `GET /api/units/:unit_name/events`.
  - A unit can be logically deleted using `DELETE /api/units/:unit_name`.
  - A unit can be physically deleted using `DELETE /api/units/:unit_name?logical=false`.
  - [TD-2495] Changed structures loader migration key to cache all structures
    again including their metadata

### Removed

- [TD-2373] **BREAKING CHANGE** lineage data can no longer be uploaded to
  `/api/data_structures/metadata` or `/api/td_dl`

## [3.20.1] 2020-04-24

### Fixed

- [TD-2520] Root id retrieval from merkle graph

## [3.20.0] 2020-04-20

### Added

- [TD-2439] Include links in data structure relations response
- [TD-2531] Support `field_external_id` in `data_fields` metadata

### Changed

- [TD-2531] Include `external_id` in data structure hash calculation. Also,
  replace usage of Erlang's `:digraph` library with `Graph`. Note that this the
  hashes of all data structures will be recalculated the first time the service
  starts after this change is applied.

## [3.19.0] 2020-04-06

### Fixed

- [TD-2364] Loader issue when `external_id` and `parent_external_id` provided

### Added

- [TD-2364] Reindex structures linked to updated domains
- [TD-2318] Include node types in `/api/graphs/:id` response

### Changed

- [TD-2472] GraphData: Ignore duplicate relations when importing from Neo4j

## [3.18.0] 2020-03-23

### Added

- [TD-2326] Support for mutable metadata

### Changed

- [TD-2218] Revaluate structure children when its deletion is undone

## [3.17.0] 2020-03-09

### Added

- [TD-2336] System now has df_content
- [TD-2329] System search returns structure count info: count of structures by
  type and total structures count

## [3.16.0] 2020-02-25

### Changed

- [TD-2328] Support `domain_external_id` in structure metadata, removed `ou`
  from model

## [3.15.1] 2020-02-12

### Fixed

- [TD-2342] API failures when Neo4J is not present

## [3.15.0] 2020-02-10

### Added

- [TD-1595] Data lineage support
- [TD-2327] Data lineage metadata upload at `/api/data_structures/metadata` and
  `/api/td_dl/metadata`
- [TD-2292] Relation type in structures relations
- [TD-2293] Relation type in structures api

### Changed

- [TD-2269] Update elasticsearch mapping for dynamic field using new content
  model
- [TD-2284] Show systems to user with read permission in any structure, return
  structures count

## [3.14.0] 2020-01-27

### Changed

- [TD-2269] Update elasticsearch mappings for dynamic content

## [3.13.0] 2020-01-13

### Changed

- [TD-2272] 40 seconds timeout to query elasticsearch

## [3.12.0] 2019-12-19

### Added

- [TD-2210] Cache parent id in structures' cache

## [3.11.0] 2019-11-25

### Added

- [TD-2115] data_structure_lineage_id having external id of data lineage

### Changed

- [TD-2250] filter profiling whe user has not permission
  `view_data_structures_profile`

## [3.10.0] 2019-11-11

### Added

- [TD-2186] Return profile info in data structure view

## [3.9.0] 2019-10-28

### Added

- [TD-2144] Support ngram-search in structure name
- [TD-2159] Mapping for data field type

### Changed

- [TD-2200] Prevalence of data structure's attributes over metadata on versions
  index

### Changed

- [TD-2187] Add external_id to Structure cached info. Put in cache structures
  present in rule_implementations system_params

## [3.8.0] 2019-10-14

### Fixed

- [TD-2188] Synchronous upload does not work

### Changed

- [TD-2130] In bulk upload move parsing functions to GenServer"
- [TD-2176] Nullable field as boolean in metadata
- [TD-1721] Reindex automatically when a template changes
  - Breaking change: New environment variable ES_URL replaces existing
    ES_HOST/ES_PORT
- [TD-2124] Users without permission to link a data structure should not get the
  option to link in data catalog

## [3.7.0] 2019-09-30

### Added

- [TD-2010] As a Connector I want to delete all structures of a group
- [TD-2077] Support synchronous metadata upload for a specific data structure
- [TD-2089] Profiling support for structures
- [TD-2118] Metadata as mapping in data structures search
- [TD-2068] Use sortable normalizer for some fields in ES mappings
- [TD-1871] Structures CSV download

## [3.6.0] 2019-09-16

### Added

- [TD-1650] Automatic versioning of changed data structures
- [TD-2046] Bulk update endpoint for Data Catalog extra info
- [TD-2090] Search results and filters now use `:link_data_structure` permission
  instead of `:view_data_structure` depending on `referer` header

### Changed

- Metadata upload format (see config/metadata.exs for detail):
  - Structures CSV required fields:
    - `external_id` (globally unique)
    - `name`
    - `system` (or `POST` to `/systems/:system_external_id/metadata`)
    - `group`
    - `type`
  - Fields CSV required fields:
    - `external_id` (of structure)
    - `field_name`
    - `type`
  - Relations CSV required fields:
    - `parent_external_id`
    - `child_external_id`

## [3.5.5] 2019-09-09

### Changed

- Startup task to rename external_id of SQL server structures

## [3.5.2] 2019-09-04

### Fixed

- [TD-2087] DataStructure response excluded immediate parent from ancestry

## [3.5.1] 2019-09-03

### Fixed

- [TD-2080] DataStructureLoader was failing due to changes in [TD-2072]
- [TD-2081] Event stream consumer did not respect host and port config options

## [3.5.0] 2019-09-02

### Changed

- [TD-2061] Data structure external id is now required and unique
- [TD-2072] Refactor model to move mutable/versionable fields from DataStructure
  to DataStructureVersion

### Fixed

- [TD-2047] Check status filter when retrieving search filters

## [3.3.0] 2019-08-05

### Added

- [TD-1560] Enriched description field in template content

### Changed

- [TD-2027] Improve indexing performance
- [TD-1985] Type of template field user with an aggregation size of 50
- [TD-2009] Get external id by data structure system and external id, fixed
  ancestry in structure view

### Fixed

- [TD-1991] Performance issues due to blocking Redis connections
- [TD-2028] Eliminate duplicated data structure versions
- [TD-2003] Avoid loading a structure with a relation with itself in bulk load

### Removed

- [TD-1534] Remove data fields from model

## [3.2.0] 2019-07-24

### Fixed

- [TD-1996] Change `external_id` to text in data_structures
- [TD-1854] Data field metadata is not updated during metadata upload

### Added

- [TD-1845] Soft deletion of data structures no longer present in CSV input for
  system/group
- [TD-1970] New endpoint for
  `api/systems/:system_external_id/structures/:structure_external_id`

### Changed

- [TD-1532] Improve support for linking with business concepts (fields are no
  longer used)
- [TD-2002] Update td-cache and delete permissions list from config
- [TD-1927] Allow structure `class` property to be specified in metadata CSV

## [3.1.0] 2019-07-08

### Changed

- [TD-1618] Cache improvements. Use td-cache instead of td-perms.
- [TD-1866] Exclude logic deleted data structures in catalog navigation, catalog
  table and filters

## [3.0.1] 2019-07-05

### Fixed

- [TD-1967] Task to remove duplicate data structure versions, filter duplicates
  in CSV input

## [3.0.0] 2019-06-25

### Fixed

- [TD-1860] Fields were not associated to corresponding version when loading new
  version of existing structure
- [TD-1864] Indexes structures with `field` class
- [TD-1851] Verify permissions while getting the root structures of a system

### Changed

- [TD-1793] Checks if field structure has `df_content` and enriches
  data_structure :show
- [TD-1891] Bulk load types translation from data fields to data structures
- [TD-1533] Ignores search term when it is no on Aggregation

## [2.21.0] 2019-06-10

### Fixed

- [TD-1825] Structures of fields with metadata type are not setting its type
  correctly - metadata type key is not correct

### Added

- [TD-1824] Bump td-perms version to fix relations key
- [TD-1702] Support new permission `view_data_structures_profile`

### Changed

- [TD-1847] Filter class field on system_datastructure to improve performance

### Removed

- [TD-1832] Removed `business_concept_id` from data fields

## [2.20.1] 2019-05-28

### Added

- [TD-1819] Include `external_id` and `class` in data structure and data
  structure version show responses

## [2.20.0] 2019-05-27

### Added

- [TD-1703] Include system and ancestry in data structure and data structure
  version show responses

### Fixed

- [TD-1747] Structures upload is not creating relation between structures and
  fields when including version number
- [TD-1758] Structures with `field` class are no indexed on create/upload
- [TD-1797] Structures of Fields of type Metric and Attribute must have that
  type instead of Field

## [2.19.0] 2019-05-14

### Fixed

- [TD-1774] Newline is missing in logger format

### Added

- [TD-1704] Index path of data structures and return in search results
- Metadata upload success response is now 202 Accepted instead of 204 No Content

## [2.18.0] 2019-04-30

### Fixed

- [TD-1697] Dynamic content indexing and mapping

## [2.17.0] 2019-04-17

### Added

- [TD-1597] allow deletion of data structures with relations
- [TD-1593] System as an independent entity
- [TD-1626] Load data fields as structures
- [TD-1634] Include data structure metadata field to selectively disable
  indexing ("indexable" == "false")
- Improve elasticsearch index mappings
- [TD-1554] added endpoint for getting root structures of a system

### Changed

- [TD-1627] Removes df_name from the structure and uses the structure type as
  definition of template
- [TD-1636] Use `alpine:3.9` as base image for docker runtime

## [2.16.0] 2019-04-01

### Added

- [TD-1571] Elixir's Logger config will check for `EX_LOGGER_FORMAT` variable to
  override format

### Changed

- [TD-1530] Changed csv upload to write extra fields on metadata

## [2.15.0] 2019-03-18

### Changed

- [TD-1543] Updated to Phoenix 1.4, Ecto 3.0, Cowboy 2.0
- [TD-1526] Include parents and siblings in show data_structure response

## [2.14.0] 2019-03-04

### Changed

- Increase metadata upload file limit from 20M to 100M

## [2.12.1] 2019-01-28

### Changed

- Update td-df-lib version

## [2.12.0] 2019-01-24

### Changed

- [TD-1320] Aggregations are returned on data structures search

## [2.11.1] 2019-01-17

### Changed

- New cache to access linked business concepts of a field
  (`TdPerms.RelationCache`)

## [2.11.0] 2019-01-16

### Fixed

- Bulk index data structures in batches of 100 to avoid reaching HTTP request
  size limit

## [2.10.8] 2019-01-08

### Fixed

- Added `type` field to structure index that was wrongly removed

## [2.10.7] 2018-12-20

### Added

- [TD-1306] Add new field `external_id` to link data_structures with parents,
  children and fields.

## [2.10.6] 2018-12-20

### Changed

- Reindex data structures in background
- Reindex data structures after metadata is loaded

### Fixed

- Metadata loader structure diff was not calculating correctly the fields to be
  removed

## [2.10.2] 2018-12-19

### Changed

- [TD-1198] add functionality for confidential data structure
  - added field confidential to data_structure
  - check for `manage_confidential_structures` on listing and updating data
    structures
  - added elasticsearch filter regarding confidential permissions

## [2.10.1] 2018-12-17

### Changed

- Increase elasticsearch client default `recv_timeout` to 20 seconds
- Increase filter aggregation size to 50
- Remove `name` filter

## [2.10.0] 2018-12-12

### Changed

- [TD-1313] Adds type to structure filters

## [2.9.4] 2018-12-06

### Changed

- [TD-1104] Improved support for data structure versions

## [2.9.3] 2018-12-04

### Added

- [TD-1104] API endpoint `/api/data_structures/{id}/versions/{version}` to read
  specific version of a data structure

## [2.9.2] 2018-12-04

### Changed

- [TD-1153] Client may now use `sort` parameter to order search results

## [2.9.1] 2018-12-04

### Added

- [TD-1104] Support explicit version in data_structures metadata upload

## [2.9.0] 2018-12-01

### Added

- [TD-1207] Parent/child relationships between data structure versions

## [2.8.6] 2018-11-22

### Added

- [TD-1186] Adds dynamic form fields to structure filters

## [2.8.5] 2018-11-22

### Changed

- Order search results by `name.raw`

## [2.8.4] 2018-11-22

### Changed

- Configure Ecto to use UTC datetime for timestamps

## [2.8.3] 2018-11-20

### Added

- New endpoint to upload metadata `POST /api/data_structures/metadata`

## [2.8.2] 2018-11-20

### Added

- Data structure view return `domain_id`

## [2.8.1] 2018-11-19

### Added

- [TD-1062] Support for Dynamic Forms in data structures

### Removed

- Remove LOPD field from data structures

## [2.8.0] 2018-11-15

### Added

- [TD-1104] Initial support for versioning of data structures

## [2.6.2] 2018-10-30

### Added

- Modify endpoint from `/api/search/reindex_all` to
  `/api/data_structures/search/reindex_all`
- Verify if the user is admin while calling `reindex_all`<|MERGE_RESOLUTION|>--- conflicted
+++ resolved
@@ -1,19 +1,17 @@
 # Changelog
 
-<<<<<<< HEAD
 ## [Unreleased]
 
 ### Changed
 
 - [TD-5365] Foreign key from `accesses` to `data_structures` now uses `id`
   (primary key) instead of `external_id`
-=======
+
 ## [4.56.1] 2022-11-29
 
 ### Fixed
 
 - [TD-5374] Approve rule grant request for a structure with multiple domains
->>>>>>> 1c54548c
 
 ## [4.56.0] 2022-11-28
 
