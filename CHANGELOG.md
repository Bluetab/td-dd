--- conflicted
+++ resolved
@@ -1,10 +1,5 @@
 # Changelog
 
-<<<<<<< HEAD
-### Unrelease
-
-- [TD-3502] Avoid uploading files that are not images
-=======
 ## [Unreleased]
 
 ### Added
@@ -15,12 +10,12 @@
 
 - [TD-3236] Show path in profile execution
 - [TD-3794] Metadata load fails when classifying structures
+- [TD-3502] Avoid uploading files that are not images
 
 ### Changed
 
 - [TD-3753] Build using Elixir 1.12 and Erlang/OTP 24
 - [TD-3642] On startup ensures rules and implementations elasticsearch indices are created
->>>>>>> b2151168
 
 ## [4.20.1] 2021-05-18
 
