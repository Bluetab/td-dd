# Changelog

## [Unreleased]

<<<<<<< HEAD
### Fixed

- [TD-5075] Fixed implementation can't no be moved to another rule
=======
### Added

- [TD-5078] Add request modification for Grants

### Changed

- [TD-4994] Performance improvement of lineage load proccess
  - Optimize `delete_orphaned_nodes` query
  - Change `CSV` reader to `NimbleCSV`
- [TD-4757] TD-4757 Take into account data structure updated_at in data structure version since-claused listing
>>>>>>> 08865607

## [4.49.0] 2022-08-16

### Added

- [TD-5113] Add data_structures_hierarchy ds_id index
- [TD-4945] Allow to publish from creation and published implementations
- [TD-5070]
  - Added must_not filters for rule implementations
  - Filter draf implementation for users without permissions

## [4.48.1] 2022-08-02

### Fixed

- [TD-5106] An implementation's domain id couldn't be changed

## [4.48.0] 2022-07-26

### Added

- [TD-4987]
  - `api/rule_results/search` now include ruleless implementation results
  - Add pagination for updated_at
- [TD-5053] Add implementation_ref on `api/implementations/search`
- [TD-4441] Send grant_approval event when grant approval is created with rejection
- [TD-4922] Force cache to add implementations workflow status

### Fixed

- [TD-5011] `TemplateCache.list/0` was returning duplicate entries
- [TD-5042] Removal request for grant created through /api/bulk_grants with
  source_user_name and without user_id

### Changed

- [TD-5072] Remove deprecated `type_params` from `rules` table and corresponding
  mappings
- [TD-5001] Improved support for data structure alias:
  - Data structure alias is now persisted and returned in responses. The alias
    is obtained or removed when a structure note containing an `alias` field is
    published or deprecated, respectively
  - Metadata fields (e.g. `order`, `precision`, `nullable`) in data structure
    responses are now returned within the `metadata` property
- [TD-3614] Support for access token revocation
- [TD-4925] Create new draft when editing a published implementation only if it
  has changes
- [TD-4997] Change search executions API sources list filter from 'AND' to 'OR'
- [TD-4987] `/api/rule_results/search` now include ruleless implementation
  results and supports pagination
- [TD-4175] Data structure tags may now be inherited by descendents of the
  tagged data structure

## [4.47.1] 2022-07-18

### Added

- [TD-5053] Add implementation_ref on `api/implementations/search`

## [4.47.0] 2022-07-05

### Changed

- [TD-4412] Update td-cache for changes in templates preprocessing

### Added

- [TD-4920] Add results to implementation query api/v2
- [TD-4921] Add implementation workflow events
- [TD-4894] Multiple field validations
- [TD-4993] Add last_quality_event to implementation api/v2
- [TD-4176]
  - Added descrition in data structure tag
  - Changed description for comment in data structures tags link
- [TD-4661] Support for ReferenceDatasets on Implementations

### Fixed

- [TD-4959] Use implementation_ref instead of implementation_key for status changes
- [TD-4952] Missing code from [TD-4655]

## [4.46.1] 2022-06-23

### Fixed

- [TD-4962] Submit results only for published implementations

## [4.46.0] 2022-06-21

### Changed

- [TD-4739] Validate dynamic content for safety to prevent XSS attacks
- [TD-4923] Remove implementation_key dependency for version management

### Added

- [TD-4431] Support for requesting removal of grants
- [TD-4919] Allow query implementation versions using /api/v2

### Fixed

- [TD-4918] Implementations permissions
- [TD-4911] Implementations download was failing for ruleless implementations
- [TD-4950] Implementations move and clone actions for admin

## [4.45.0] 2022-06-06

### Added

- [TD-4540] Add approval workflow for quality implementations
- [TD-3633] Take into account ruleless implementations in event publishing
- [TD-4872] Support querying structures by `external_id` in GraphQL API
- [TD-3920] Alias support for structures
- [TD-4855] Support `Profile` searching with params (offset, limit, since)
- [TD-4843] Support filters grants by `system_external_id`

### Fixed

- [TD-4852] Ruleless implementation weren't being linked with data structures on
  creation
- [TD-4835] It was possible to execute non-executable implementations
- [TD-4878] Error loading structure metadata with synchronous API

## [4.44.0] 2022-05-23

### Added

- [TD-4045] Rule implementation `execute` action
- [TD-4457] Allow to have grants for non existing users in truedat
- [TD-4548] Upload/Download csv notes with multiple selection fields separted by `|`
- [TD-4660] Support for reference data
- [TD-4230] GraphQL `Templates` schema preprocesses templates

### Fixed

- [TD-4799] Performance issue filtering executions by source
- [TD-4848] Timeout on structures notes upload
- [TD-4849] Reindex grants in their bulk update API

## [4.43.2] 2022-05-12

### Fixed

- ImplementationsStructures migration was breaking with null structure_ids on dataset
- Typo in `implementations.ex`

## [4.43.1] 2022-05-11

### Added

- [TD-4089] Support for implementations without rules

## [4.43.0] 2022-05-09

### Added

- [TD-3186] Support for links between implementations and structures
- [TD-4538] Segments definitions in the implementations, and support for segment
  results

### Fixed

- [TD-4783]
  - Lineage Graph is not generated
  - Change chunk size for adding metadata in linage upload
- [TD-4586] Asynchronous CSV bulk update

### Changed

- [TD-4723] Support for domain-specific data structure tags

## [4.42.0] 2022-04-25

### Added

- [TD-4098] GraphQL query for data structures
- [TD-4683] GraphQL query for data structure relations
- [TD-2026] Add metadata to lineage graph

### Changed

- [TD-4536] Support rule implementation with multiple populations

### Fixed

- [TD-4721] User with permissions can list sources

### Added

- [TD-4695] Structure bulk update was not reindexing structures with updated
  notes
- [TD-3128] Profile `null_count`, `total_count` and `unique_count` fields were
  limited to PostgreSQL `integer` values (maximum 2,147,483,647). They have now
  been changed to `bigint` (maximum 9,223,372,036,854,775,807)

## [4.41.1] 2022-04-04

### Added

- [TD-4126] Support querying the jobs of a source
- [TD-4450] GraphQL mutations for sources

### Fixed

- [TD-4643] Raw implementation creation permission

## [4.41.0] 2022-03-28

### Fixed

- [TD-4535] Structures domains CSV upload bulk update

## [4.40.1] 2022-03-22

### Added

- [TD-3233] Rule result remediation plan
- [TD-4271] Support for linking implementations with business concepts
- [TD-4621] Include data structure version `name` in GraphQL schema
- [TD-4577] List of notes pending approval
- [TD-4447] Support for associating metadata filters with a structure type

### Fixed

- [TD-4580] Added migration to fix implementations without alias
- [TD-4623] Added multiple domains support for grant request approvals

### Changed

- [TD-4527] Exclude logically deleted sources from GraphQL response

### Removed

- [TD-4303] `GET /api/data_structure_types/lite` was removed, reverted
  corresponding changes from [TD-4344]

## [4.40.0] 2022-03-14

### Changed

- [TD-4500] Support data structure with multiple `domain_ids`
- [TD-4461] Avoid reindexing when a domain is modified
- [TD-4491] Refactored search and permissions
- [TD-4604] Include actions in `POST /api/rule_implementations/search` and `POST /api/data_structures/search` responses

## [4.39.0] 2022-03-07

### Added

- [TD-4378] Include the structure description in cache

### Changed

- [TD-4567] Refactor create implementations for non admin users
- [TD-4534] Avoid inheritance if has `with_inheritance: false` param when
  modifying a structure domain

## [4.38.1] 2022-02-23

### Fixed

- [TD-4567] Create implementations for non admin users

## [4.38.0] 2022-02-22

### Added

- [TD-4437] Control rule results upload using new `manage_rule_results`
  permission
- [TD-2511] support for updating specific field of `Source` config
- [TD-4463] Generate audit events for `rule_created` and
  `implementation_created`
- [TD-4425] Shift Implementations CSV last execution date field timezone

### Fixed

- [TD-4427] Fixed a performance issue when calling `/api/executions/search` by
  filtering by sources on the database, avoiding a potential time out

### Changed

- [TD-4553] Improve performance reading large CSV files during structure
  metadata bulk loading

## [4.37.1] 2022-02-10

- [TD-4456] Access audit API

## [4.37.0] 2022-02-07

### Added

- [TD-4277] Include `domain_id` in `rule implementations`
- [TD-4152] Include aditional information on implementations download
- [TD-4102] Support pagination of structure notes
- [TD-2929] UserSearchFilter now has `scope` and is used in Rules and
  RuleImplementations

### Fixed

- [TD-4424] Fixed a performance issue fetching filter values, due to a scripted
  aggregation (`linked_concept_count`), which was preventing elasticsearch from
  using its request cache. Also ensure that `size=0` is used when fetching
  aggregations from elasticsearch (the `hits` are not consumed).

- [TD-4501] Allow regular users to list lineage events based on :view_lineage
  permission

## [4.36.0] 2022-01-24

### Added

- [TD-4125] GraphQL support for data sources
- [TD-4100] Allow partial loads for notes in case that there are errors on the
  file
- [TD-4312]
  - Autogenerated template identifier field
  - Prevent identifier change if a new structure note version is created
  - Mapping to search by identifier
- [TD-4100] Allow partial loads for notes in case that there are errors on the
  file
- [TD-4293] Added quality implementations audit events
- [TD-3467] Add gt date condition for `rule results`
- [TD-4389] Add inserted_at in implementations views

## [4.35.1] 2022-01-10

### Fixed

- [TD-4390] Index implementation aliases

## [4.35.0] 2022-01-10

### Added

- [TD-4312] Autogenerated template identifier field
- [TD-4390] Add support for alias on implementations
- [TD-4379] Avoid indexing grants for class field structures

## [4.34.1] 2021-12-16

### Added

- [TD-4387] Limit graph_data maximum length

## [4.34.0] 2021-12-15

### Added

- [TD-4272] Avoid result calculation if it is already present
- [TD-4361] Add `value_modifier` to implementation document
- [TD-4345] Add `implementation_key` to notification payload
- [TD-4270] Move `goal` and `threshold` fields from `Rule` to
  `RuleImplementation`
- [TD-4301] Bulk upload quality `implementations` with csv
- [TD-4276] Materialize structure hierarchy in order to improve query
  performance
- [TD-4314] Bulk upload quality `rules` with csv

### Fixed

- [TD-4273] Error downloading implementations

## [4.33.0] 2021-11-30

### Added

- [TD-4262] Lineage graph polling
- [TD-4344] Add a new endpoint API for lite `structure_types` request without
  `metadata_fields`
- [TD-4358] Format path in editable download CSV

### Changed

- [TD-4299] Change CSV reader to `NimbleCSV` for performance improvement
- [TD-3606] Add descriptive fields to editable CSV download file
- [TD-4306] Add `df_content` to execution groups
- [TD-4341]
- Created function to get DataStructureType without metadata join queries
- Uses this function in DataStructure csv download
- [TD-4351] Remove metadata_fields from structure_types when reindex structures

## [4.32.2] 2021-11-17

- [TD-4216] Fix scroll implementations

## [4.32.0] 2021-11-15

### Added

- [TD-4216] Add scroll to implementations search
- [TD-4253] Include modifier in `/api/rule_implementations/search`
- [TD-4278] `Grants` bulk load

### Changed

- [TD-4174] `RuleResults` references `RuleImplementation` by its `id` instead of
  the `implementation_key`

## [4.31.2] 2021-11-09

### Added

- [TD-4099] Add source events subscriptions

### Changed

- [TD-4280] Increased default timeout on `StructureEnricher.refresh/0` to 60
  seconds

## [4.31.1] 2021-11-04

### Added

- [TD-3733] Structure names indexed in implementations
- [TD-3606] Download editable structures CSV

### Fixed

- [TD-4283] Move `max_payload_length` configuration to `releases.exs`

## [4.31.0] 2021-11-02

### Fixed

- [TD-4211] Subscriptions on data structures include structure note events

### Added

- [TD-4128] Structures bulk update auto_publish notes parameter
- [TD-4204] Add approvals to grant request view
- [TD-4213]
  - Allows GrantRequest from status `processed` to `failed`
  - Created `reason` field on GrantRequestStatus
- [TD-4124] Dependent domain field in td_df_lib
- [TD-4257] Wrapped `Plug.Parsers` to be configured in runtime

## [4.30.0] 2021-10-18

### Added

- [TD-3131] Added details to the rule results to show the `Query` information
- [TD-3874] Allow rule creation/update specifying domain for shared concepts

### Fixed

- [TD-3874] Fix manage_quality_rule permission check when searching rules
- [TD-4140] Bulk Update uses previous values of template when available

## [4.29.2] 2021-10-07

### Fixed

- [TD-4044] Permissions for admin creating a GrantRequestApproval

## [4.29.1] 2021-10-06

### Fixed

- [TD-4186] Error on grants reindex

## [4.29.0] 2021-10-05

### Fixed

- [TD-4018] Fix path of profile execution
- [TD-4166] GrantRequest index must filter pending_roles for approve action

### Added

- [TD-4108] Download grants CSV
  - `POST /api/grants/csv`
- [TD-4076] Support for grant request approval
- [TD-4113] Jobs change status is included in Audit Events
- [TD-3953] Cursor in grants search
- [TD-4114] Update job status after metadata load process
- [TD-4077] Grant request processing workflow support
- [TD-4111] GrantRequest params for getting own grant requests

### Changed

- [TD-4079] Give grant permission only if we have `gr` templates

## [4.28.0] 2021-09-20

### Added

- [TD-3950] Index and search grants
  - `POST /api/grants/search` searches grants
  - `POST /api/grant_filters/search` searches grant filters
  - `POST /api/grants/search/mine` searches "my grants" (granted to me)
  - `POST /api/grant_filters/search/mine` searches "my grants" filters
- [TD-4075] API routes for managing grant approvers:
  - `GET /api/grant_approvers`
  - `GET /api/grant_approvers/:id`
  - `POST /api/grant_approvers`
  - `DELETE /api/grant_approvers/:id`
- [TD-3971] Template mandatory dependent field
- [TD-4107] Adds `system_id` filter to structure_notes/search endpoint
- [TD-4037] change the limit on the taxonomy in aggregations
- [TD-3970] Adds `modifier` and `value_modifier` embbeds to `ConditionRow`

### Changed

- [TD-4065] Allow Implementation keys with spaces, points, etc.

### Fixed

- [TD-4048] `PUT /api/rules/:id` timeout if a rule has many implementations
- [TD-3780] Missing `domain_ids` in Audit events
- [TD-4037] change the limit on the taxonomy in aggregations

## [4.27.0] 2021-09-07

### Changed

- [TD-3824] Data quality rule implementations can now be modified, regardless of
  whether they have associated results or not

## [4.27.0] 2021-09-07

### Added

- [TD-3951] Include additional information for grant events
- [TD-3484] GraphQL API on `/api/v2`
- [TD-3972] Nested population in validations
- [TD-3910] Notifications included for structures notes status changes
- [TD-3546] `with_profiling` filter in data structure version
- [TD-3983] renders request_grant permission on structure_version

### Changed

- [TD-3826] Data quality permissions now uses `domain_id` instead of
  `business_concept_id`
- [TD-3039] `GET /api/data_structures/:data_structure_id/versions/:id` now
  includes mutable metadata in the `metadata` field. The `metadata_versions`
  field is no longer included in the response. The `metadata_fields` field in
  the data structure type responses now include mutable metadata fields.
- [TD-3973] Update td-df-lib for default values in swith fields

## [4.26.0] 2021-08-16

### Added

- [TD-3549] Add new quality rule result type: "deviation"
- [TD-3982] Initial support for grant requests
- [TD-3948] Grants in data structure version visualization
- [TD-2635] Admin can manually delete structures and all its children
- [TD-3917] `PATCH /api/systems/:external_id/metadata` allows mutable metadata
  to be replaced or merged
- [TD-3767] Support for filtering lineage nodes by domain id

### Changed

- [TD-3957] Structure profiles are now validated and expanded
- [TD-3952] Data structure types now support multiple metadata views
- [TD-3859] `PUT /api/units/:name` is now asynchronous when replacing an
  existing unit (fixes timeout issue for large units)
- [TD-4010] Grant `start_date` and `end_date` are now `Date` instead of
  `DateTime`

### Fixed

- [TD-3959] Publish `rule_result_created` event when result is created
- [TD-3908] Timeout on node retrieval
- [TD-4010] Grants were being created with the incorrect `user_id`
- [TD-4013] Internal server error fetching structures with grant having
  `end_date` `nil`
- [TD-4016] `GET /api/data_structures/:id/latest`: grants were being returned
  with the incorrect `data_structure_version`

## [4.25.0] 2021-07-26

### Fixed

- [TD-3929] Reindex the children of the structure domain when modifying
- [TD-3975] Exclude `mutable_metadata` from elasticsearch analysis

### Added

- [TD-3878] Include `domain_id` in structure cache
- [TD-3453] Purge logically deleted structures
- [TD-3906] Notes audit now includes status changes
- [TD-3050] Show quality errors
- [TD-3945] Created Grant entity
- [TD-3947] Display user grant in data structure
- [TD-3551] Restore rule implementations

## [4.24.0] 2021-07-13

### Added

- [TD-3787] Allow CSV bulk load of structure notes with autopublish capability
  for non admin users. These updates must follow new structure notes' workflow.

### Changed

- [TD-3933] Maximum size of payload for metadata upload using multipart data can
  now be configured using the `MAX_PAYLOAD_LENGTH` environment variable

### Fixed

- [TD-3752] Show execution implementation filter with no result data
- [TD-3867] Exception calculating some lineage graphs (graph 1.2.0)

### Added

- [TD-3230] Taxonomy aggregations with enriched information

## [4.23.0] 2021-06-28

### Fixed

- [TD-3893] Children classifications
- [TD-3905] Fix bug with StructureNote aggregation
- [TD-3907] Fix metadata index failure

### Added

- [TD-3720] Update structure domain (with children)
- [TD-3522] Support for StructureNote management with workflow
- [TD-3552] Executable implementations

## [4.22.0] 2021-06-15

### Changed

- [TD-3735] Include extra information in tag related events
- [TD-3447] Filter concept rules but do not check permissions over resource

### Fixed

- [TD-3837] Perfomance issue iterating over Redis keys to obtain linked concept
  count. The actual link count is only used in a comparison with 0 (to filter
  structures with or without concept links), so instead of counting links for
  each structure, assume 1 if structure has any linked concepts and 0 otherwise.
- [TD-3718] Get the extra information when structures are downloaded
- [TD-3864] Issue serializing certain lineage graphs as JSON

### Added

- [TD-3736] Tags in data structure version document

## [4.21.0] 2021-05-31

### Added

- [TD-3446] Domain in rule

### Fixed

- [TD-3236] Show path in profile execution
- [TD-3794] Metadata load fails when classifying structures
- [TD-3502] Avoid uploading files that are not images

### Changed

- [TD-3753] Build using Elixir 1.12 and Erlang/OTP 24
- [TD-3642] On startup ensures rules and implementations elasticsearch indices
  are created

## [4.20.1] 2021-05-18

### Added

- [TD-3236] Upload json profile

## [4.20.0] 2021-05-17

### Added

- [TD-3398] Support classification of data structures
- [TD-3500] Support for signing configuration using a secret key
- [TD-3597] Link between structures and tags

### Changed

- Security patches from `alpine:3.13`
- Update dependencies
- [TD-3680] Improve data catalog bulk indexing performance
- Timestamps on `DataStructure`, `DataStructureVersion`, `DataStructureRelation`
  and `StructureMetadata` are now `utc_datetime_usec`

## [4.19.2] 2021-05-07

### Fixed

- [TD-3630] Issue querying executions when some implementations have no source

## [4.19.0] 2021-05-04

### Changed

- [TD-3526] Merged `td-dq` with `td-dd`. See `CHANGELOG-dq.md` for changes in
  `td-dq` previous to this merge
- [TD-3621] Increase maximum length for JSON request bodies. The value for JSON
  request bodies can now be configured using the `MAX_PAYLOAD_LENGTH`
  environment variable.
- [TD-3596] Support tagging of data structures

### Added

- [TD-3517] Profile executions and events
- [TD-3189] Add templates in the creation of implementations

## [4.18.0] 2021-04-19

### Added

- [TD-3497] Allow system metadata to be uploaded using a JSON request body

### Fixed

- [TD-3566] `data_structure_relation` `parent_id` and `child_id` must not be
  `nil`

### Changed

- [TD-3498] Merged `td-cx` with `td-dd`. See `CHANGELOG-cx.md` for changes in
  `td-cx` previous to this merge.

## [4.17.0] 2021-04-05

### Added

- [TD-3108] add `profile_structure` permission to structures with `data_fields`

### Changed

- [TD-3445] Postgres port configurable through `DB_PORT` environment variable

## [4.16.0] 2021-03-22

### Added

- [TD-2951] `profile_structure` permission

### Fixed

- [TD-3235] Fallback of uncontroller responses on metadata controller

### Removed

- [TD-3421] remove `/data_structures/search/source_alias` endpoint

## [4.15.0] 2021-03-08

### Changed

- [TD-3341] Build with `elixir:1.11.3-alpine`, runtime `alpine:3.13`
- [TD-3329] Elasticsearch index settings are now configurable using environment
  variables:
  - `ES_TIMEOUT`: Connection timeout in milliseconds (default `5000`)
  - `ES_RECV_TIMEOUT`: Response timeout in milliseconds (default `40000`)
  - `ES_SHARDS`: Number of shards (default `1`)
  - `ES_REPLICAS`: Number of replicas (default `1`)
  - `ES_REFRESH_INTERVAL`: Index refresh interval (default `30s`)
  - `ES_INDEXING_SLOWLOG_THRESHOLD_WARN`: Indexing slowlog warning threshold
    (default `10s`)
  - `ES_INDEXING_SLOWLOG_THRESHOLD_INFO`: Indexing slowlog info threshold
    (default `5s`)
  - `ES_INDEXING_SLOWLOG_THRESHOLD_DEBUG`: Indexing slowlog debug threshold
    (default `2s`)
  - `ES_INDEXING_SLOWLOG_THRESHOLD_TRACE`: Indexing slowlog trace threshold
    (default `500ms`)
  - `ES_INDEXING_SLOWLOG_LEVEL`: Indexing slowlog level (default `info`)
  - `ES_INDEXING_SLOWLOG_SOURCE`: Indexing slowlog source limit (default `1000`)
- [TD-3222] `structures` index alias can now be configured using the
  `ES_ALIAS_STRUCTURES` environment variable

## [4.14.0] 2021-02-22

### Added

- [TD-3268] Source in data structure

### Changed

- [TD-3245] Tested compatibility with PostgreSQL 9.6, 10.15, 11.10, 12.5 and
  13.1. CI pipeline changed to use `postgres:12.5-alpine`.

## [4.13.0] 2021-02-08

### Added

- [TD-3263] Use HTTP Basic authentication for Elasticsearch if environment
  variables `ES_USERNAME` and `ES_PASSWORD` are present

### Fixed

- [TD-3264] Data structure type migration task was preventing application from
  starting up under certain data-dependent conditions. The task has now been
  removed as it is no longer needed.

## [4.12.1] 2021-01-28

### Fixed

- [TD-3248] Referenced structure ids were not being obtained correctly from
  cache

## [4.12.0] 2021-01-25

### Fixed

- [TD-3203] Truncate `field_type` to 32766 bytes when indexing (maximum sortable
  field length in elasticsearch)

### Changed

- [TD-3163] Auth tokens now include `role` claim instead of `is_admin` flag
- [TD-3164] Service accounts can view systems, view data structures and load
  metadata
- [TD-3182] Allow to use redis with password

## [4.11.1] 2021-01-15

### Fixed

- [TD-3204] Performance regression fetching a data structure version
- [TD-3204] Ancestry was being returned in inverse order

## [4.11.0] 2021-01-11

### Changed

- [TD-3170] Build docker image which runs with non-root user
- [TD-2655] Support bulk updating of domain_id, improve performance of mutable
  metadata updates
- [TD-3103] Changes obtaining referenced structure ids in rule implementations
- [TD-2655] Support bulk updating of domain_id
- [TD-2331] Return the path of deleted structures
- Performance improvements of metadata load process

### Fixed

- [TD-3172] Return error changeset when a data structure type cannot be inserted
  or updated

## [4.10.0] 2020-12-14

### Added

- [TD-3065] Support filtering on `updated_at` (date range)
- [TD-2486] Template type `domain`

### Fixed

- [TD-3142] `/api/data_structure_types` was failing if template was missing

## [4.9.0] 2020-11-30

### Changed

- [TD-2258] Filter structures by `linked_concepts_count`
- [TD-2946] Replace unit on PUT request

### Added

- [TD-3089] Widget and type `copy` on df

### Changed

- [TD-3066] Keep track of deleted structures in redis

## [4.8.0] 2020-11-16

### Added

- [TD-3112] The `domain_id` of a data structure can now be modified via API
- [TD-3115] Log error responses received from elasticsearch during bulk
  reindexing

## [4.7.0] 2020-11-03

### Added

- [TD-3071] Ignore empty lines on bulk upload

## [4.6.0] 2020-10-19

### Added

- [TD-2485]:
  - Enrich template fields from cache
  - Mappings for system type of templates

### Changed

- [TD-3058] Database connection timeout now can be configured using the
  environment variable `DB_TIMEOUT_MILLIS`

## [4.5.0] 2020-10-05

### Added

- [TD-2942] CSV upload of structures extra info
- [TD-2958] Extra info mapping and aggregations

### Changed

- [TD-2988] Cache entries for data structures are now refreshed every hour

## [4.4.0] 2020-09-22

### Added

- [TD-2943]:
  - Data Structure Type: Metadata fields
  - Endpoint to query all possible metadata fields for a given query

### Fixed

- [TD-2979] Timeout issues loading metadata

## [4.3.0] 2020-09-07

### Added

- [TD-2928] Data Dictionary custom user search filters
- [TD-2587] Download CSV for a given graph

### Changed

- [TD-2285] Check permissions for nodes related to units
- [TD-2720] Bulk Update:
  - Update only structures having content
  - Validate only updated fields

### Fixed

- [TD-2310] Exclude confidential structures from children and siblings if user
  has no permission to manage confidential structures

## [4.2.0] 2020-08-17

### Added

- [TD-2280] As a business glossary I want to create a concept with the same name
  as an existing concept in another domain to allow multi-organization
  management
- [TD-2941] Enable scrolling on `/api/data_structures/search` endpoint:
  - Initiate scrolling by including `scroll` parameter in request body
  - Continue scrolling by sending a request body with `scroll_id` and `scroll`

## [4.1.0] 2020-07-20

### Added

- [TD-911] Allow to limit lineage/impact levels
- [TD-2322] Allow to search all data structures versions without 10_000 limit
  using ES scroll API
- [TD-2774] Startup task to create data structure types

### Fixed

- [TD-2826] `DataStructures.list_data_structures` can receive `domain_id` list

### Changed

- [TD-2280] Do not retrieve information by name

## [4.0.0] 2020-07-01

### Changed

- [TD-2637] Audit events are now published to Redis instead of via HTTP
- [TD-2322] Allow to query deleted structures and systems having deleted
  structures

### Added

- [TD-2322] Index structure parent and number of linked concepts

## [3.24.0] 2020-06-15

### Fixed

- [TD-2593] Retrive parents over `default` relation type to build path

## [3.23.0] 2020-06-01

### Fixed

- [TD-2636] Bulk update was replacing instead of merging dynamic content

### Added

- [TD-2562] Endpoint `GET /api/data_structures/search/source_alias` to return
  the list of distinct structures metadata aliases

### Changed

- [TD-2643] Show metadata on structure relations
- [TD-2487] Exclude deleted structures from csv download
- [TD-2629] Update td-df-lib to omit template fields of type `image` on indexing
- [TD-2492] Update td-df-lib to include new numeric template types
- [TD-2261] Cache structures on load

### Removed

- [TD-2691] Removed unused comments functionality (routes
  `/api/data_structures/:id/comments` and `/api/comments`)

## [3.22.0] 2020-05-18

### Changed

- [TD-2321] Include `metadata` in data structure version response
- [TD-2589] Include `df_content.*`, `description` and `path.text` in search
  fields. Note that a complete reindex is required for the `path.text` field to
  be indexed. This will be performed automatically when the service starts
  unless the key `TdDd.DataStructures.Migrations:TD-2589` exists in Redis.
- [TD-2373] Removed dependency on Neo4j:
  - Neo4j is no longer used. The graph model is now persisted in PostgreSQL.
  - Lineage metadata is now uploaded using `PUT /api/units/:unit_name` passing
    `nodes` and `rels` files as form encoded data. Since the import process is
    performed as a background task, the API returns `202 Accepted`.
  - Each `unit_name` represents a replaceable unit of lineage metadata. New data
    files uploaded using the same unit name will overwrite the existing nodes
    and relations in that unit.
  - Latest status for a unit can be queried using `GET /api/units/:unit_name`.
  - Events relating to a unit can be queried using `GET /api/units/:unit_name/events`.
  - A unit can be logically deleted using `DELETE /api/units/:unit_name`.
  - A unit can be physically deleted using `DELETE /api/units/:unit_name?logical=false`.
  - [TD-2495] Changed structures loader migration key to cache all structures
    again including their metadata

### Removed

- [TD-2373] **BREAKING CHANGE** lineage data can no longer be uploaded to
  `/api/data_structures/metadata` or `/api/td_dl`

## [3.20.1] 2020-04-24

### Fixed

- [TD-2520] Root id retrieval from merkle graph

## [3.20.0] 2020-04-20

### Added

- [TD-2439] Include links in data structure relations response
- [TD-2531] Support `field_external_id` in `data_fields` metadata

### Changed

- [TD-2531] Include `external_id` in data structure hash calculation. Also,
  replace usage of Erlang's `:digraph` library with `Graph`. Note that this the
  hashes of all data structures will be recalculated the first time the service
  starts after this change is applied.

## [3.19.0] 2020-04-06

### Fixed

- [TD-2364] Loader issue when `external_id` and `parent_external_id` provided

### Added

- [TD-2364] Reindex structures linked to updated domains
- [TD-2318] Include node types in `/api/graphs/:id` response

### Changed

- [TD-2472] GraphData: Ignore duplicate relations when importing from Neo4j

## [3.18.0] 2020-03-23

### Added

- [TD-2326] Support for mutable metadata

### Changed

- [TD-2218] Revaluate structure children when its deletion is undone

## [3.17.0] 2020-03-09

### Added

- [TD-2336] System now has df_content
- [TD-2329] System search returns structure count info: count of structures by
  type and total structures count

## [3.16.0] 2020-02-25

### Changed

- [TD-2328] Support `domain_external_id` in structure metadata, removed `ou`
  from model

## [3.15.1] 2020-02-12

### Fixed

- [TD-2342] API failures when Neo4J is not present

## [3.15.0] 2020-02-10

### Added

- [TD-1595] Data lineage support
- [TD-2327] Data lineage metadata upload at `/api/data_structures/metadata` and
  `/api/td_dl/metadata`
- [TD-2292] Relation type in structures relations
- [TD-2293] Relation type in structures api

### Changed

- [TD-2269] Update elasticsearch mapping for dynamic field using new content
  model
- [TD-2284] Show systems to user with read permission in any structure, return
  structures count

## [3.14.0] 2020-01-27

### Changed

- [TD-2269] Update elasticsearch mappings for dynamic content

## [3.13.0] 2020-01-13

### Changed

- [TD-2272] 40 seconds timeout to query elasticsearch

## [3.12.0] 2019-12-19

### Added

- [TD-2210] Cache parent id in structures' cache

## [3.11.0] 2019-11-25

### Added

- [TD-2115] data_structure_lineage_id having external id of data lineage

### Changed

- [TD-2250] filter profiling whe user has not permission
  `view_data_structures_profile`

## [3.10.0] 2019-11-11

### Added

- [TD-2186] Return profile info in data structure view

## [3.9.0] 2019-10-28

### Added

- [TD-2144] Support ngram-search in structure name
- [TD-2159] Mapping for data field type

### Changed

- [TD-2200] Prevalence of data structure's attributes over metadata on versions
  index

### Changed

- [TD-2187] Add external_id to Structure cached info. Put in cache structures
  present in rule_implementations system_params

## [3.8.0] 2019-10-14

### Fixed

- [TD-2188] Synchronous upload does not work

### Changed

- [TD-2130] In bulk upload move parsing functions to GenServer"
- [TD-2176] Nullable field as boolean in metadata
- [TD-1721] Reindex automatically when a template changes
  - Breaking change: New environment variable ES_URL replaces existing
    ES_HOST/ES_PORT
- [TD-2124] Users without permission to link a data structure should not get the
  option to link in data catalog

## [3.7.0] 2019-09-30

### Added

- [TD-2010] As a Connector I want to delete all structures of a group
- [TD-2077] Support synchronous metadata upload for a specific data structure
- [TD-2089] Profiling support for structures
- [TD-2118] Metadata as mapping in data structures search
- [TD-2068] Use sortable normalizer for some fields in ES mappings
- [TD-1871] Structures CSV download

## [3.6.0] 2019-09-16

### Added

- [TD-1650] Automatic versioning of changed data structures
- [TD-2046] Bulk update endpoint for Data Catalog extra info
- [TD-2090] Search results and filters now use `:link_data_structure` permission
  instead of `:view_data_structure` depending on `referer` header

### Changed

- Metadata upload format (see config/metadata.exs for detail):
  - Structures CSV required fields:
    - `external_id` (globally unique)
    - `name`
    - `system` (or `POST` to `/systems/:system_external_id/metadata`)
    - `group`
    - `type`
  - Fields CSV required fields:
    - `external_id` (of structure)
    - `field_name`
    - `type`
  - Relations CSV required fields:
    - `parent_external_id`
    - `child_external_id`

## [3.5.5] 2019-09-09

### Changed

- Startup task to rename external_id of SQL server structures

## [3.5.2] 2019-09-04

### Fixed

- [TD-2087] DataStructure response excluded immediate parent from ancestry

## [3.5.1] 2019-09-03

### Fixed

- [TD-2080] DataStructureLoader was failing due to changes in [TD-2072]
- [TD-2081] Event stream consumer did not respect host and port config options

## [3.5.0] 2019-09-02

### Changed

- [TD-2061] Data structure external id is now required and unique
- [TD-2072] Refactor model to move mutable/versionable fields from DataStructure
  to DataStructureVersion

### Fixed

- [TD-2047] Check status filter when retrieving search filters

## [3.3.0] 2019-08-05

### Added

- [TD-1560] Enriched description field in template content

### Changed

- [TD-2027] Improve indexing performance
- [TD-1985] Type of template field user with an aggregation size of 50
- [TD-2009] Get external id by data structure system and external id, fixed
  ancestry in structure view

### Fixed

- [TD-1991] Performance issues due to blocking Redis connections
- [TD-2028] Eliminate duplicated data structure versions
- [TD-2003] Avoid loading a structure with a relation with itself in bulk load

### Removed

- [TD-1534] Remove data fields from model

## [3.2.0] 2019-07-24

### Fixed

- [TD-1996] Change `external_id` to text in data_structures
- [TD-1854] Data field metadata is not updated during metadata upload

### Added

- [TD-1845] Soft deletion of data structures no longer present in CSV input for
  system/group
- [TD-1970] New endpoint for
  `api/systems/:system_external_id/structures/:structure_external_id`

### Changed

- [TD-1532] Improve support for linking with business concepts (fields are no
  longer used)
- [TD-2002] Update td-cache and delete permissions list from config
- [TD-1927] Allow structure `class` property to be specified in metadata CSV

## [3.1.0] 2019-07-08

### Changed

- [TD-1618] Cache improvements. Use td-cache instead of td-perms.
- [TD-1866] Exclude logic deleted data structures in catalog navigation, catalog
  table and filters

## [3.0.1] 2019-07-05

### Fixed

- [TD-1967] Task to remove duplicate data structure versions, filter duplicates
  in CSV input

## [3.0.0] 2019-06-25

### Fixed

- [TD-1860] Fields were not associated to corresponding version when loading new
  version of existing structure
- [TD-1864] Indexes structures with `field` class
- [TD-1851] Verify permissions while getting the root structures of a system

### Changed

- [TD-1793] Checks if field structure has `df_content` and enriches
  data_structure :show
- [TD-1891] Bulk load types translation from data fields to data structures
- [TD-1533] Ignores search term when it is no on Aggregation

## [2.21.0] 2019-06-10

### Fixed

- [TD-1825] Structures of fields with metadata type are not setting its type
  correctly - metadata type key is not correct

### Added

- [TD-1824] Bump td-perms version to fix relations key
- [TD-1702] Support new permission `view_data_structures_profile`

### Changed

- [TD-1847] Filter class field on system_datastructure to improve performance

### Removed

- [TD-1832] Removed `business_concept_id` from data fields

## [2.20.1] 2019-05-28

### Added

- [TD-1819] Include `external_id` and `class` in data structure and data
  structure version show responses

## [2.20.0] 2019-05-27

### Added

- [TD-1703] Include system and ancestry in data structure and data structure
  version show responses

### Fixed

- [TD-1747] Structures upload is not creating relation between structures and
  fields when including version number
- [TD-1758] Structures with `field` class are no indexed on create/upload
- [TD-1797] Structures of Fields of type Metric and Attribute must have that
  type instead of Field

## [2.19.0] 2019-05-14

### Fixed

- [TD-1774] Newline is missing in logger format

### Added

- [TD-1704] Index path of data structures and return in search results
- Metadata upload success response is now 202 Accepted instead of 204 No Content

## [2.18.0] 2019-04-30

### Fixed

- [TD-1697] Dynamic content indexing and mapping

## [2.17.0] 2019-04-17

### Added

- [TD-1597] allow deletion of data structures with relations
- [TD-1593] System as an independent entity
- [TD-1626] Load data fields as structures
- [TD-1634] Include data structure metadata field to selectively disable
  indexing ("indexable" == "false")
- Improve elasticsearch index mappings
- [TD-1554] added endpoint for getting root structures of a system

### Changed

- [TD-1627] Removes df_name from the structure and uses the structure type as
  definition of template
- [TD-1636] Use `alpine:3.9` as base image for docker runtime

## [2.16.0] 2019-04-01

### Added

- [TD-1571] Elixir's Logger config will check for `EX_LOGGER_FORMAT` variable to
  override format

### Changed

- [TD-1530] Changed csv upload to write extra fields on metadata

## [2.15.0] 2019-03-18

### Changed

- [TD-1543] Updated to Phoenix 1.4, Ecto 3.0, Cowboy 2.0
- [TD-1526] Include parents and siblings in show data_structure response

## [2.14.0] 2019-03-04

### Changed

- Increase metadata upload file limit from 20M to 100M

## [2.12.1] 2019-01-28

### Changed

- Update td-df-lib version

## [2.12.0] 2019-01-24

### Changed

- [TD-1320] Aggregations are returned on data structures search

## [2.11.1] 2019-01-17

### Changed

- New cache to access linked business concepts of a field
  (`TdPerms.RelationCache`)

## [2.11.0] 2019-01-16

### Fixed

- Bulk index data structures in batches of 100 to avoid reaching HTTP request
  size limit

## [2.10.8] 2019-01-08

### Fixed

- Added `type` field to structure index that was wrongly removed

## [2.10.7] 2018-12-20

### Added

- [TD-1306] Add new field `external_id` to link data_structures with parents,
  children and fields.

## [2.10.6] 2018-12-20

### Changed

- Reindex data structures in background
- Reindex data structures after metadata is loaded

### Fixed

- Metadata loader structure diff was not calculating correctly the fields to be
  removed

## [2.10.2] 2018-12-19

### Changed

- [TD-1198] add functionality for confidential data structure
  - added field confidential to data_structure
  - check for `manage_confidential_structures` on listing and updating data
    structures
  - added elasticsearch filter regarding confidential permissions

## [2.10.1] 2018-12-17

### Changed

- Increase elasticsearch client default `recv_timeout` to 20 seconds
- Increase filter aggregation size to 50
- Remove `name` filter

## [2.10.0] 2018-12-12

### Changed

- [TD-1313] Adds type to structure filters

## [2.9.4] 2018-12-06

### Changed

- [TD-1104] Improved support for data structure versions

## [2.9.3] 2018-12-04

### Added

- [TD-1104] API endpoint `/api/data_structures/{id}/versions/{version}` to read
  specific version of a data structure

## [2.9.2] 2018-12-04

### Changed

- [TD-1153] Client may now use `sort` parameter to order search results

## [2.9.1] 2018-12-04

### Added

- [TD-1104] Support explicit version in data_structures metadata upload

## [2.9.0] 2018-12-01

### Added

- [TD-1207] Parent/child relationships between data structure versions

## [2.8.6] 2018-11-22

### Added

- [TD-1186] Adds dynamic form fields to structure filters

## [2.8.5] 2018-11-22

### Changed

- Order search results by `name.raw`

## [2.8.4] 2018-11-22

### Changed

- Configure Ecto to use UTC datetime for timestamps

## [2.8.3] 2018-11-20

### Added

- New endpoint to upload metadata `POST /api/data_structures/metadata`

## [2.8.2] 2018-11-20

### Added

- Data structure view return `domain_id`

## [2.8.1] 2018-11-19

### Added

- [TD-1062] Support for Dynamic Forms in data structures

### Removed

- Remove LOPD field from data structures

## [2.8.0] 2018-11-15

### Added

- [TD-1104] Initial support for versioning of data structures

## [2.6.2] 2018-10-30

### Added

- Modify endpoint from `/api/search/reindex_all` to
  `/api/data_structures/search/reindex_all`
- Verify if the user is admin while calling `reindex_all`<|MERGE_RESOLUTION|>--- conflicted
+++ resolved
@@ -2,11 +2,6 @@
 
 ## [Unreleased]
 
-<<<<<<< HEAD
-### Fixed
-
-- [TD-5075] Fixed implementation can't no be moved to another rule
-=======
 ### Added
 
 - [TD-5078] Add request modification for Grants
@@ -17,7 +12,10 @@
   - Optimize `delete_orphaned_nodes` query
   - Change `CSV` reader to `NimbleCSV`
 - [TD-4757] TD-4757 Take into account data structure updated_at in data structure version since-claused listing
->>>>>>> 08865607
+
+### Fixed
+
+- [TD-5075] Fixed implementation can't no be moved to another rule
 
 ## [4.49.0] 2022-08-16
 
