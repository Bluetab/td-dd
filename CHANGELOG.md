--- conflicted
+++ resolved
@@ -1,23 +1,21 @@
 # Changelog
 
+## [Unreleased]
+
+## Added
+
+- [TD-6283] Add alias in linked data structure test
+- [TD-6507] Add Elastic bulk page size for enviroment vars
+
+### Fixed
+
+- [TD-6503] Fix Grant Request bulk creation domain ids
+
 ## [6.3.2] 2024-05-03
 
 ### Added 
 
 - [TD-6507] Add Elastic bulk page size for enviroment vars
-
-
-## [6.3.0] 2024-03-20
-
-## Added
-
-- [TD-6283] Add alias in linked data structure test
-- [TD-6507] Add Elastic bulk page size for enviroment vars and update core lib
-
-### Fixed
-
-- [TD-6503] Fix Grant Request bulk creation domain ids
-- [TD-6401] Fixed Content aggregations have a maximum of 10 values
 
 ## [6.3.0] 2024-03-20
 
@@ -32,12 +30,6 @@
 - [TD-6434] Remove extra quotes in implementation source, population and validation
 
 ## [6.2.3] 2024-04-03
-
-<<<<<<< HEAD
-### Added 
-=======
-### Fixed 
->>>>>>> 4558da26
 
 - [TD-6507] Add Elastic bulk page size for enviroment vars
 
