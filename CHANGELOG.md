# Changelog

## [Unreleased]

<<<<<<< HEAD
### Fixed

- [TD-4911] Implementations download was failing for ruleless implementations
=======
### Added

- [TD-4431] Grants can be `Pending Removal`

### Fixed

- [TD-4918] Implementations permissions
>>>>>>> 9e1bd457

## [4.45.0] 2022-06-06

### Added

- [TD-4540] Add approval workflow for quality implementations
- [TD-3633] Take into account ruleless implementations in event publishing
- [TD-4872] Support querying structures by `external_id` in GraphQL API
- [TD-3920] Alias support for structures
- [TD-4855] Support `Profile` searching with params (offset, limit, since)
- [TD-4843] Support filters grants by `system_external_id`

### Fixed

- [TD-4852] Ruleless implementation weren't being linked with data structures on
  creation
- [TD-4835] It was possible to execute non-executable implementations
- [TD-4878] Error loading structure metadata with synchronous API

## [4.44.0] 2022-05-23

### Added

- [TD-4045] Rule implementation `execute` action
- [TD-4457] Allow to have grants for non existing users in truedat
- [TD-4548] Upload/Download csv notes with multiple selection fields separted by `|`
- [TD-4660] Support for reference data
- [TD-4230] GraphQL `Templates` schema preprocesses templates

### Fixed

- [TD-4799] Performance issue filtering executions by source
- [TD-4848] Timeout on structures notes upload
- [TD-4849] Reindex grants in their bulk update API

## [4.43.2] 2022-05-12

### Fixed

- ImplementationsStructures migration was breaking with null structure_ids on dataset
- Typo in `implementations.ex`

## [4.43.1] 2022-05-11

### Added

- [TD-4089] Support for implementations without rules

## [4.43.0] 2022-05-09

### Added

- [TD-3186] Support for links between implementations and structures
- [TD-4538] Segments definitions in the implementations, and support for segment
  results

### Fixed

- [TD-4783]
  - Lineage Graph is not generated
  - Change chunk size for adding metadata in linage upload
- [TD-4586] Asynchronous CSV bulk update

### Changed

- [TD-4723] Support for domain-specific data structure tags

## [4.42.0] 2022-04-25

### Added

- [TD-4098] GraphQL query for data structures
- [TD-4683] GraphQL query for data structure relations
- [TD-2026] Add metadata to lineage graph

### Changed

- [TD-4536] Support rule implementation with multiple populations

### Fixed

- [TD-4721] User with permissions can list sources

### Added

- [TD-4695] Structure bulk update was not reindexing structures with updated
  notes
- [TD-3128] Profile `null_count`, `total_count` and `unique_count` fields were
  limited to PostgreSQL `integer` values (maximum 2,147,483,647). They have now
  been changed to `bigint` (maximum 9,223,372,036,854,775,807)

## [4.41.1] 2022-04-04

### Added

- [TD-4126] Support querying the jobs of a source
- [TD-4450] GraphQL mutations for sources

### Fixed

- [TD-4643] Raw implementation creation permission

## [4.41.0] 2022-03-28

### Fixed

- [TD-4535] Structures domains CSV upload bulk update

## [4.40.1] 2022-03-22

### Added

- [TD-3233] Rule result remediation plan
- [TD-4271] Support for linking implementations with business concepts
- [TD-4621] Include data structure version `name` in GraphQL schema
- [TD-4577] List of notes pending approval
- [TD-4447] Support for associating metadata filters with a structure type

### Fixed

- [TD-4580] Added migration to fix implementations without alias
- [TD-4623] Added multiple domains support for grant request approvals

### Changed

- [TD-4527] Exclude logically deleted sources from GraphQL response

### Removed

- [TD-4303] `GET /api/data_structure_types/lite` was removed, reverted
  corresponding changes from [TD-4344]

## [4.40.0] 2022-03-14

### Changed

- [TD-4500] Support data structure with multiple `domain_ids`
- [TD-4461] Avoid reindexing when a domain is modified
- [TD-4491] Refactored search and permissions
- [TD-4604] Include actions in `POST /api/rule_implementations/search` and `POST /api/data_structures/search` responses

## [4.39.0] 2022-03-07

### Added

- [TD-4378] Include the structure description in cache

### Changed

- [TD-4567] Refactor create implementations for non admin users
- [TD-4534] Avoid inheritance if has `with_inheritance: false` param when
  modifying a structure domain

## [4.38.1] 2022-02-23

### Fixed

- [TD-4567] Create implementations for non admin users

## [4.38.0] 2022-02-22

### Added

- [TD-4437] Control rule results upload using new `manage_rule_results`
  permission
- [TD-2511] support for updating specific field of `Source` config
- [TD-4463] Generate audit events for `rule_created` and
  `implementation_created`
- [TD-4425] Shift Implementations CSV last execution date field timezone

### Fixed

- [TD-4427] Fixed a performance issue when calling `/api/executions/search` by
  filtering by sources on the database, avoiding a potential time out

### Changed

- [TD-4553] Improve performance reading large CSV files during structure
  metadata bulk loading

## [4.37.1] 2022-02-10

- [TD-4456] Access audit API

## [4.37.0] 2022-02-07

### Added

- [TD-4277] Include `domain_id` in `rule implementations`
- [TD-4152] Include aditional information on implementations download
- [TD-4102] Support pagination of structure notes
- [TD-2929] UserSearchFilter now has `scope` and is used in Rules and
  RuleImplementations

### Fixed

- [TD-4424] Fixed a performance issue fetching filter values, due to a scripted
  aggregation (`linked_concept_count`), which was preventing elasticsearch from
  using its request cache. Also ensure that `size=0` is used when fetching
  aggregations from elasticsearch (the `hits` are not consumed).

- [TD-4501] Allow regular users to list lineage events based on :view_lineage
  permission

## [4.36.0] 2022-01-24

### Added

- [TD-4125] GraphQL support for data sources
- [TD-4100] Allow partial loads for notes in case that there are errors on the
  file
- [TD-4312]
  - Autogenerated template identifier field
  - Prevent identifier change if a new structure note version is created
  - Mapping to search by identifier
- [TD-4100] Allow partial loads for notes in case that there are errors on the
  file
- [TD-4293] Added quality implementations audit events
- [TD-3467] Add gt date condition for `rule results`
- [TD-4389] Add inserted_at in implementations views

## [4.35.1] 2022-01-10

### Fixed

- [TD-4390] Index implementation aliases

## [4.35.0] 2022-01-10

### Added

- [TD-4312] Autogenerated template identifier field
- [TD-4390] Add support for alias on implementations
- [TD-4379] Avoid indexing grants for class field structures

## [4.34.1] 2021-12-16

### Added

- [TD-4387] Limit graph_data maximum length

## [4.34.0] 2021-12-15

### Added

- [TD-4272] Avoid result calculation if it is already present
- [TD-4361] Add `value_modifier` to implementation document
- [TD-4345] Add `implementation_key` to notification payload
- [TD-4270] Move `goal` and `threshold` fields from `Rule` to
  `RuleImplementation`
- [TD-4301] Bulk upload quality `implementations` with csv
- [TD-4276] Materialize structure hierarchy in order to improve query
  performance
- [TD-4314] Bulk upload quality `rules` with csv

### Fixed

- [TD-4273] Error downloading implementations

## [4.33.0] 2021-11-30

### Added

- [TD-4262] Lineage graph polling
- [TD-4344] Add a new endpoint API for lite `structure_types` request without
  `metadata_fields`
- [TD-4358] Format path in editable download CSV

### Changed

- [TD-4299] Change CSV reader to `NimbleCSV` for performance improvement
- [TD-3606] Add descriptive fields to editable CSV download file
- [TD-4306] Add `df_content` to execution groups
- [TD-4341]
- Created function to get DataStructureType without metadata join queries
- Uses this function in DataStructure csv download
- [TD-4351] Remove metadata_fields from structure_types when reindex structures

## [4.32.2] 2021-11-17

- [TD-4216] Fix scroll implementations

## [4.32.0] 2021-11-15

### Added

- [TD-4216] Add scroll to implementations search
- [TD-4253] Include modifier in `/api/rule_implementations/search`
- [TD-4278] `Grants` bulk load

### Changed

- [TD-4174] `RuleResults` references `RuleImplementation` by its `id` instead of
  the `implementation_key`

## [4.31.2] 2021-11-09

### Added

- [TD-4099] Add source events subscriptions

### Changed

- [TD-4280] Increased default timeout on `StructureEnricher.refresh/0` to 60
  seconds

## [4.31.1] 2021-11-04

### Added

- [TD-3733] Structure names indexed in implementations
- [TD-3606] Download editable structures CSV

### Fixed

- [TD-4283] Move `max_payload_length` configuration to `releases.exs`

## [4.31.0] 2021-11-02

### Fixed

- [TD-4211] Subscriptions on data structures include structure note events

### Added

- [TD-4128] Structures bulk update auto_publish notes parameter
- [TD-4204] Add approvals to grant request view
- [TD-4213]
  - Allows GrantRequest from status `processed` to `failed`
  - Created `reason` field on GrantRequestStatus
- [TD-4124] Dependent domain field in td_df_lib
- [TD-4257] Wrapped `Plug.Parsers` to be configured in runtime

## [4.30.0] 2021-10-18

### Added

- [TD-3131] Added details to the rule results to show the `Query` information
- [TD-3874] Allow rule creation/update specifying domain for shared concepts

### Fixed

- [TD-3874] Fix manage_quality_rule permission check when searching rules
- [TD-4140] Bulk Update uses previous values of template when available

## [4.29.2] 2021-10-07

### Fixed

- [TD-4044] Permissions for admin creating a GrantRequestApproval

## [4.29.1] 2021-10-06

### Fixed

- [TD-4186] Error on grants reindex

## [4.29.0] 2021-10-05

### Fixed

- [TD-4018] Fix path of profile execution
- [TD-4166] GrantRequest index must filter pending_roles for approve action

### Added

- [TD-4108] Download grants CSV
  - `POST /api/grants/csv`
- [TD-4076] Support for grant request approval
- [TD-4113] Jobs change status is included in Audit Events
- [TD-3953] Cursor in grants search
- [TD-4114] Update job status after metadata load process
- [TD-4077] Grant request processing workflow support
- [TD-4111] GrantRequest params for getting own grant requests

### Changed

- [TD-4079] Give grant permission only if we have `gr` templates

## [4.28.0] 2021-09-20

### Added

- [TD-3950] Index and search grants
  - `POST /api/grants/search` searches grants
  - `POST /api/grant_filters/search` searches grant filters
  - `POST /api/grants/search/mine` searches "my grants" (granted to me)
  - `POST /api/grant_filters/search/mine` searches "my grants" filters
- [TD-4075] API routes for managing grant approvers:
  - `GET /api/grant_approvers`
  - `GET /api/grant_approvers/:id`
  - `POST /api/grant_approvers`
  - `DELETE /api/grant_approvers/:id`
- [TD-3971] Template mandatory dependent field
- [TD-4107] Adds `system_id` filter to structure_notes/search endpoint
- [TD-4037] change the limit on the taxonomy in aggregations
- [TD-3970] Adds `modifier` and `value_modifier` embbeds to `ConditionRow`

### Changed

- [TD-4065] Allow Implementation keys with spaces, points, etc.

### Fixed

- [TD-4048] `PUT /api/rules/:id` timeout if a rule has many implementations
- [TD-3780] Missing `domain_ids` in Audit events
- [TD-4037] change the limit on the taxonomy in aggregations

## [4.27.0] 2021-09-07

### Changed

- [TD-3824] Data quality rule implementations can now be modified, regardless of
  whether they have associated results or not

## [4.27.0] 2021-09-07

### Added

- [TD-3951] Include additional information for grant events
- [TD-3484] GraphQL API on `/api/v2`
- [TD-3972] Nested population in validations
- [TD-3910] Notifications included for structures notes status changes
- [TD-3546] `with_profiling` filter in data structure version
- [TD-3983] renders request_grant permission on structure_version

### Changed

- [TD-3826] Data quality permissions now uses `domain_id` instead of
  `business_concept_id`
- [TD-3039] `GET /api/data_structures/:data_structure_id/versions/:id` now
  includes mutable metadata in the `metadata` field. The `metadata_versions`
  field is no longer included in the response. The `metadata_fields` field in
  the data structure type responses now include mutable metadata fields.
- [TD-3973] Update td-df-lib for default values in swith fields

## [4.26.0] 2021-08-16

### Added

- [TD-3549] Add new quality rule result type: "deviation"
- [TD-3982] Initial support for grant requests
- [TD-3948] Grants in data structure version visualization
- [TD-2635] Admin can manually delete structures and all its children
- [TD-3917] `PATCH /api/systems/:external_id/metadata` allows mutable metadata
  to be replaced or merged
- [TD-3767] Support for filtering lineage nodes by domain id

### Changed

- [TD-3957] Structure profiles are now validated and expanded
- [TD-3952] Data structure types now support multiple metadata views
- [TD-3859] `PUT /api/units/:name` is now asynchronous when replacing an
  existing unit (fixes timeout issue for large units)
- [TD-4010] Grant `start_date` and `end_date` are now `Date` instead of
  `DateTime`

### Fixed

- [TD-3959] Publish `rule_result_created` event when result is created
- [TD-3908] Timeout on node retrieval
- [TD-4010] Grants were being created with the incorrect `user_id`
- [TD-4013] Internal server error fetching structures with grant having
  `end_date` `nil`
- [TD-4016] `GET /api/data_structures/:id/latest`: grants were being returned
  with the incorrect `data_structure_version`

## [4.25.0] 2021-07-26

### Fixed

- [TD-3929] Reindex the children of the structure domain when modifying
- [TD-3975] Exclude `mutable_metadata` from elasticsearch analysis

### Added

- [TD-3878] Include `domain_id` in structure cache
- [TD-3453] Purge logically deleted structures
- [TD-3906] Notes audit now includes status changes
- [TD-3050] Show quality errors
- [TD-3945] Created Grant entity
- [TD-3947] Display user grant in data structure
- [TD-3551] Restore rule implementations

## [4.24.0] 2021-07-13

### Added

- [TD-3787] Allow CSV bulk load of structure notes with autopublish capability
  for non admin users. These updates must follow new structure notes' workflow.

### Changed

- [TD-3933] Maximum size of payload for metadata upload using multipart data can
  now be configured using the `MAX_PAYLOAD_LENGTH` environment variable

### Fixed

- [TD-3752] Show execution implementation filter with no result data
- [TD-3867] Exception calculating some lineage graphs (graph 1.2.0)

### Added

- [TD-3230] Taxonomy aggregations with enriched information

## [4.23.0] 2021-06-28

### Fixed

- [TD-3893] Children classifications
- [TD-3905] Fix bug with StructureNote aggregation
- [TD-3907] Fix metadata index failure

### Added

- [TD-3720] Update structure domain (with children)
- [TD-3522] Support for StructureNote management with workflow
- [TD-3552] Executable implementations

## [4.22.0] 2021-06-15

### Changed

- [TD-3735] Include extra information in tag related events
- [TD-3447] Filter concept rules but do not check permissions over resource

### Fixed

- [TD-3837] Perfomance issue iterating over Redis keys to obtain linked concept
  count. The actual link count is only used in a comparison with 0 (to filter
  structures with or without concept links), so instead of counting links for
  each structure, assume 1 if structure has any linked concepts and 0 otherwise.
- [TD-3718] Get the extra information when structures are downloaded
- [TD-3864] Issue serializing certain lineage graphs as JSON

### Added

- [TD-3736] Tags in data structure version document

## [4.21.0] 2021-05-31

### Added

- [TD-3446] Domain in rule

### Fixed

- [TD-3236] Show path in profile execution
- [TD-3794] Metadata load fails when classifying structures
- [TD-3502] Avoid uploading files that are not images

### Changed

- [TD-3753] Build using Elixir 1.12 and Erlang/OTP 24
- [TD-3642] On startup ensures rules and implementations elasticsearch indices
  are created

## [4.20.1] 2021-05-18

### Added

- [TD-3236] Upload json profile

## [4.20.0] 2021-05-17

### Added

- [TD-3398] Support classification of data structures
- [TD-3500] Support for signing configuration using a secret key
- [TD-3597] Link between structures and tags

### Changed

- Security patches from `alpine:3.13`
- Update dependencies
- [TD-3680] Improve data catalog bulk indexing performance
- Timestamps on `DataStructure`, `DataStructureVersion`, `DataStructureRelation`
  and `StructureMetadata` are now `utc_datetime_usec`

## [4.19.2] 2021-05-07

### Fixed

- [TD-3630] Issue querying executions when some implementations have no source

## [4.19.0] 2021-05-04

### Changed

- [TD-3526] Merged `td-dq` with `td-dd`. See `CHANGELOG-dq.md` for changes in
  `td-dq` previous to this merge
- [TD-3621] Increase maximum length for JSON request bodies. The value for JSON
  request bodies can now be configured using the `MAX_PAYLOAD_LENGTH`
  environment variable.
- [TD-3596] Support tagging of data structures

### Added

- [TD-3517] Profile executions and events
- [TD-3189] Add templates in the creation of implementations

## [4.18.0] 2021-04-19

### Added

- [TD-3497] Allow system metadata to be uploaded using a JSON request body

### Fixed

- [TD-3566] `data_structure_relation` `parent_id` and `child_id` must not be
  `nil`

### Changed

- [TD-3498] Merged `td-cx` with `td-dd`. See `CHANGELOG-cx.md` for changes in
  `td-cx` previous to this merge.

## [4.17.0] 2021-04-05

### Added

- [TD-3108] add `profile_structure` permission to structures with `data_fields`

### Changed

- [TD-3445] Postgres port configurable through `DB_PORT` environment variable

## [4.16.0] 2021-03-22

### Added

- [TD-2951] `profile_structure` permission

### Fixed

- [TD-3235] Fallback of uncontroller responses on metadata controller

### Removed

- [TD-3421] remove `/data_structures/search/source_alias` endpoint

## [4.15.0] 2021-03-08

### Changed

- [TD-3341] Build with `elixir:1.11.3-alpine`, runtime `alpine:3.13`
- [TD-3329] Elasticsearch index settings are now configurable using environment
  variables:
  - `ES_TIMEOUT`: Connection timeout in milliseconds (default `5000`)
  - `ES_RECV_TIMEOUT`: Response timeout in milliseconds (default `40000`)
  - `ES_SHARDS`: Number of shards (default `1`)
  - `ES_REPLICAS`: Number of replicas (default `1`)
  - `ES_REFRESH_INTERVAL`: Index refresh interval (default `30s`)
  - `ES_INDEXING_SLOWLOG_THRESHOLD_WARN`: Indexing slowlog warning threshold
    (default `10s`)
  - `ES_INDEXING_SLOWLOG_THRESHOLD_INFO`: Indexing slowlog info threshold
    (default `5s`)
  - `ES_INDEXING_SLOWLOG_THRESHOLD_DEBUG`: Indexing slowlog debug threshold
    (default `2s`)
  - `ES_INDEXING_SLOWLOG_THRESHOLD_TRACE`: Indexing slowlog trace threshold
    (default `500ms`)
  - `ES_INDEXING_SLOWLOG_LEVEL`: Indexing slowlog level (default `info`)
  - `ES_INDEXING_SLOWLOG_SOURCE`: Indexing slowlog source limit (default `1000`)
- [TD-3222] `structures` index alias can now be configured using the
  `ES_ALIAS_STRUCTURES` environment variable

## [4.14.0] 2021-02-22

### Added

- [TD-3268] Source in data structure

### Changed

- [TD-3245] Tested compatibility with PostgreSQL 9.6, 10.15, 11.10, 12.5 and
  13.1. CI pipeline changed to use `postgres:12.5-alpine`.

## [4.13.0] 2021-02-08

### Added

- [TD-3263] Use HTTP Basic authentication for Elasticsearch if environment
  variables `ES_USERNAME` and `ES_PASSWORD` are present

### Fixed

- [TD-3264] Data structure type migration task was preventing application from
  starting up under certain data-dependent conditions. The task has now been
  removed as it is no longer needed.

## [4.12.1] 2021-01-28

### Fixed

- [TD-3248] Referenced structure ids were not being obtained correctly from
  cache

## [4.12.0] 2021-01-25

### Fixed

- [TD-3203] Truncate `field_type` to 32766 bytes when indexing (maximum sortable
  field length in elasticsearch)

### Changed

- [TD-3163] Auth tokens now include `role` claim instead of `is_admin` flag
- [TD-3164] Service accounts can view systems, view data structures and load
  metadata
- [TD-3182] Allow to use redis with password

## [4.11.1] 2021-01-15

### Fixed

- [TD-3204] Performance regression fetching a data structure version
- [TD-3204] Ancestry was being returned in inverse order

## [4.11.0] 2021-01-11

### Changed

- [TD-3170] Build docker image which runs with non-root user
- [TD-2655] Support bulk updating of domain_id, improve performance of mutable
  metadata updates
- [TD-3103] Changes obtaining referenced structure ids in rule implementations
- [TD-2655] Support bulk updating of domain_id
- [TD-2331] Return the path of deleted structures
- Performance improvements of metadata load process

### Fixed

- [TD-3172] Return error changeset when a data structure type cannot be inserted
  or updated

## [4.10.0] 2020-12-14

### Added

- [TD-3065] Support filtering on `updated_at` (date range)
- [TD-2486] Template type `domain`

### Fixed

- [TD-3142] `/api/data_structure_types` was failing if template was missing

## [4.9.0] 2020-11-30

### Changed

- [TD-2258] Filter structures by `linked_concepts_count`
- [TD-2946] Replace unit on PUT request

### Added

- [TD-3089] Widget and type `copy` on df

### Changed

- [TD-3066] Keep track of deleted structures in redis

## [4.8.0] 2020-11-16

### Added

- [TD-3112] The `domain_id` of a data structure can now be modified via API
- [TD-3115] Log error responses received from elasticsearch during bulk
  reindexing

## [4.7.0] 2020-11-03

### Added

- [TD-3071] Ignore empty lines on bulk upload

## [4.6.0] 2020-10-19

### Added

- [TD-2485]:
  - Enrich template fields from cache
  - Mappings for system type of templates

### Changed

- [TD-3058] Database connection timeout now can be configured using the
  environment variable `DB_TIMEOUT_MILLIS`

## [4.5.0] 2020-10-05

### Added

- [TD-2942] CSV upload of structures extra info
- [TD-2958] Extra info mapping and aggregations

### Changed

- [TD-2988] Cache entries for data structures are now refreshed every hour

## [4.4.0] 2020-09-22

### Added

- [TD-2943]:
  - Data Structure Type: Metadata fields
  - Endpoint to query all possible metadata fields for a given query

### Fixed

- [TD-2979] Timeout issues loading metadata

## [4.3.0] 2020-09-07

### Added

- [TD-2928] Data Dictionary custom user search filters
- [TD-2587] Download CSV for a given graph

### Changed

- [TD-2285] Check permissions for nodes related to units
- [TD-2720] Bulk Update:
  - Update only structures having content
  - Validate only updated fields

### Fixed

- [TD-2310] Exclude confidential structures from children and siblings if user
  has no permission to manage confidential structures

## [4.2.0] 2020-08-17

### Added

- [TD-2280] As a business glossary I want to create a concept with the same name
  as an existing concept in another domain to allow multi-organization
  management
- [TD-2941] Enable scrolling on `/api/data_structures/search` endpoint:
  - Initiate scrolling by including `scroll` parameter in request body
  - Continue scrolling by sending a request body with `scroll_id` and `scroll`

## [4.1.0] 2020-07-20

### Added

- [TD-911] Allow to limit lineage/impact levels
- [TD-2322] Allow to search all data structures versions without 10_000 limit
  using ES scroll API
- [TD-2774] Startup task to create data structure types

### Fixed

- [TD-2826] `DataStructures.list_data_structures` can receive `domain_id` list

### Changed

- [TD-2280] Do not retrieve information by name

## [4.0.0] 2020-07-01

### Changed

- [TD-2637] Audit events are now published to Redis instead of via HTTP
- [TD-2322] Allow to query deleted structures and systems having deleted
  structures

### Added

- [TD-2322] Index structure parent and number of linked concepts

## [3.24.0] 2020-06-15

### Fixed

- [TD-2593] Retrive parents over `default` relation type to build path

## [3.23.0] 2020-06-01

### Fixed

- [TD-2636] Bulk update was replacing instead of merging dynamic content

### Added

- [TD-2562] Endpoint `GET /api/data_structures/search/source_alias` to return
  the list of distinct structures metadata aliases

### Changed

- [TD-2643] Show metadata on structure relations
- [TD-2487] Exclude deleted structures from csv download
- [TD-2629] Update td-df-lib to omit template fields of type `image` on indexing
- [TD-2492] Update td-df-lib to include new numeric template types
- [TD-2261] Cache structures on load

### Removed

- [TD-2691] Removed unused comments functionality (routes
  `/api/data_structures/:id/comments` and `/api/comments`)

## [3.22.0] 2020-05-18

### Changed

- [TD-2321] Include `metadata` in data structure version response
- [TD-2589] Include `df_content.*`, `description` and `path.text` in search
  fields. Note that a complete reindex is required for the `path.text` field to
  be indexed. This will be performed automatically when the service starts
  unless the key `TdDd.DataStructures.Migrations:TD-2589` exists in Redis.
- [TD-2373] Removed dependency on Neo4j:
  - Neo4j is no longer used. The graph model is now persisted in PostgreSQL.
  - Lineage metadata is now uploaded using `PUT /api/units/:unit_name` passing
    `nodes` and `rels` files as form encoded data. Since the import process is
    performed as a background task, the API returns `202 Accepted`.
  - Each `unit_name` represents a replaceable unit of lineage metadata. New data
    files uploaded using the same unit name will overwrite the existing nodes
    and relations in that unit.
  - Latest status for a unit can be queried using `GET /api/units/:unit_name`.
  - Events relating to a unit can be queried using `GET /api/units/:unit_name/events`.
  - A unit can be logically deleted using `DELETE /api/units/:unit_name`.
  - A unit can be physically deleted using `DELETE /api/units/:unit_name?logical=false`.
  - [TD-2495] Changed structures loader migration key to cache all structures
    again including their metadata

### Removed

- [TD-2373] **BREAKING CHANGE** lineage data can no longer be uploaded to
  `/api/data_structures/metadata` or `/api/td_dl`

## [3.20.1] 2020-04-24

### Fixed

- [TD-2520] Root id retrieval from merkle graph

## [3.20.0] 2020-04-20

### Added

- [TD-2439] Include links in data structure relations response
- [TD-2531] Support `field_external_id` in `data_fields` metadata

### Changed

- [TD-2531] Include `external_id` in data structure hash calculation. Also,
  replace usage of Erlang's `:digraph` library with `Graph`. Note that this the
  hashes of all data structures will be recalculated the first time the service
  starts after this change is applied.

## [3.19.0] 2020-04-06

### Fixed

- [TD-2364] Loader issue when `external_id` and `parent_external_id` provided

### Added

- [TD-2364] Reindex structures linked to updated domains
- [TD-2318] Include node types in `/api/graphs/:id` response

### Changed

- [TD-2472] GraphData: Ignore duplicate relations when importing from Neo4j

## [3.18.0] 2020-03-23

### Added

- [TD-2326] Support for mutable metadata

### Changed

- [TD-2218] Revaluate structure children when its deletion is undone

## [3.17.0] 2020-03-09

### Added

- [TD-2336] System now has df_content
- [TD-2329] System search returns structure count info: count of structures by
  type and total structures count

## [3.16.0] 2020-02-25

### Changed

- [TD-2328] Support `domain_external_id` in structure metadata, removed `ou`
  from model

## [3.15.1] 2020-02-12

### Fixed

- [TD-2342] API failures when Neo4J is not present

## [3.15.0] 2020-02-10

### Added

- [TD-1595] Data lineage support
- [TD-2327] Data lineage metadata upload at `/api/data_structures/metadata` and
  `/api/td_dl/metadata`
- [TD-2292] Relation type in structures relations
- [TD-2293] Relation type in structures api

### Changed

- [TD-2269] Update elasticsearch mapping for dynamic field using new content
  model
- [TD-2284] Show systems to user with read permission in any structure, return
  structures count

## [3.14.0] 2020-01-27

### Changed

- [TD-2269] Update elasticsearch mappings for dynamic content

## [3.13.0] 2020-01-13

### Changed

- [TD-2272] 40 seconds timeout to query elasticsearch

## [3.12.0] 2019-12-19

### Added

- [TD-2210] Cache parent id in structures' cache

## [3.11.0] 2019-11-25

### Added

- [TD-2115] data_structure_lineage_id having external id of data lineage

### Changed

- [TD-2250] filter profiling whe user has not permission
  `view_data_structures_profile`

## [3.10.0] 2019-11-11

### Added

- [TD-2186] Return profile info in data structure view

## [3.9.0] 2019-10-28

### Added

- [TD-2144] Support ngram-search in structure name
- [TD-2159] Mapping for data field type

### Changed

- [TD-2200] Prevalence of data structure's attributes over metadata on versions
  index

### Changed

- [TD-2187] Add external_id to Structure cached info. Put in cache structures
  present in rule_implementations system_params

## [3.8.0] 2019-10-14

### Fixed

- [TD-2188] Synchronous upload does not work

### Changed

- [TD-2130] In bulk upload move parsing functions to GenServer"
- [TD-2176] Nullable field as boolean in metadata
- [TD-1721] Reindex automatically when a template changes
  - Breaking change: New environment variable ES_URL replaces existing
    ES_HOST/ES_PORT
- [TD-2124] Users without permission to link a data structure should not get the
  option to link in data catalog

## [3.7.0] 2019-09-30

### Added

- [TD-2010] As a Connector I want to delete all structures of a group
- [TD-2077] Support synchronous metadata upload for a specific data structure
- [TD-2089] Profiling support for structures
- [TD-2118] Metadata as mapping in data structures search
- [TD-2068] Use sortable normalizer for some fields in ES mappings
- [TD-1871] Structures CSV download

## [3.6.0] 2019-09-16

### Added

- [TD-1650] Automatic versioning of changed data structures
- [TD-2046] Bulk update endpoint for Data Catalog extra info
- [TD-2090] Search results and filters now use `:link_data_structure` permission
  instead of `:view_data_structure` depending on `referer` header

### Changed

- Metadata upload format (see config/metadata.exs for detail):
  - Structures CSV required fields:
    - `external_id` (globally unique)
    - `name`
    - `system` (or `POST` to `/systems/:system_external_id/metadata`)
    - `group`
    - `type`
  - Fields CSV required fields:
    - `external_id` (of structure)
    - `field_name`
    - `type`
  - Relations CSV required fields:
    - `parent_external_id`
    - `child_external_id`

## [3.5.5] 2019-09-09

### Changed

- Startup task to rename external_id of SQL server structures

## [3.5.2] 2019-09-04

### Fixed

- [TD-2087] DataStructure response excluded immediate parent from ancestry

## [3.5.1] 2019-09-03

### Fixed

- [TD-2080] DataStructureLoader was failing due to changes in [TD-2072]
- [TD-2081] Event stream consumer did not respect host and port config options

## [3.5.0] 2019-09-02

### Changed

- [TD-2061] Data structure external id is now required and unique
- [TD-2072] Refactor model to move mutable/versionable fields from DataStructure
  to DataStructureVersion

### Fixed

- [TD-2047] Check status filter when retrieving search filters

## [3.3.0] 2019-08-05

### Added

- [TD-1560] Enriched description field in template content

### Changed

- [TD-2027] Improve indexing performance
- [TD-1985] Type of template field user with an aggregation size of 50
- [TD-2009] Get external id by data structure system and external id, fixed
  ancestry in structure view

### Fixed

- [TD-1991] Performance issues due to blocking Redis connections
- [TD-2028] Eliminate duplicated data structure versions
- [TD-2003] Avoid loading a structure with a relation with itself in bulk load

### Removed

- [TD-1534] Remove data fields from model

## [3.2.0] 2019-07-24

### Fixed

- [TD-1996] Change `external_id` to text in data_structures
- [TD-1854] Data field metadata is not updated during metadata upload

### Added

- [TD-1845] Soft deletion of data structures no longer present in CSV input for
  system/group
- [TD-1970] New endpoint for
  `api/systems/:system_external_id/structures/:structure_external_id`

### Changed

- [TD-1532] Improve support for linking with business concepts (fields are no
  longer used)
- [TD-2002] Update td-cache and delete permissions list from config
- [TD-1927] Allow structure `class` property to be specified in metadata CSV

## [3.1.0] 2019-07-08

### Changed

- [TD-1618] Cache improvements. Use td-cache instead of td-perms.
- [TD-1866] Exclude logic deleted data structures in catalog navigation, catalog
  table and filters

## [3.0.1] 2019-07-05

### Fixed

- [TD-1967] Task to remove duplicate data structure versions, filter duplicates
  in CSV input

## [3.0.0] 2019-06-25

### Fixed

- [TD-1860] Fields were not associated to corresponding version when loading new
  version of existing structure
- [TD-1864] Indexes structures with `field` class
- [TD-1851] Verify permissions while getting the root structures of a system

### Changed

- [TD-1793] Checks if field structure has `df_content` and enriches
  data_structure :show
- [TD-1891] Bulk load types translation from data fields to data structures
- [TD-1533] Ignores search term when it is no on Aggregation

## [2.21.0] 2019-06-10

### Fixed

- [TD-1825] Structures of fields with metadata type are not setting its type
  correctly - metadata type key is not correct

### Added

- [TD-1824] Bump td-perms version to fix relations key
- [TD-1702] Support new permission `view_data_structures_profile`

### Changed

- [TD-1847] Filter class field on system_datastructure to improve performance

### Removed

- [TD-1832] Removed `business_concept_id` from data fields

## [2.20.1] 2019-05-28

### Added

- [TD-1819] Include `external_id` and `class` in data structure and data
  structure version show responses

## [2.20.0] 2019-05-27

### Added

- [TD-1703] Include system and ancestry in data structure and data structure
  version show responses

### Fixed

- [TD-1747] Structures upload is not creating relation between structures and
  fields when including version number
- [TD-1758] Structures with `field` class are no indexed on create/upload
- [TD-1797] Structures of Fields of type Metric and Attribute must have that
  type instead of Field

## [2.19.0] 2019-05-14

### Fixed

- [TD-1774] Newline is missing in logger format

### Added

- [TD-1704] Index path of data structures and return in search results
- Metadata upload success response is now 202 Accepted instead of 204 No Content

## [2.18.0] 2019-04-30

### Fixed

- [TD-1697] Dynamic content indexing and mapping

## [2.17.0] 2019-04-17

### Added

- [TD-1597] allow deletion of data structures with relations
- [TD-1593] System as an independent entity
- [TD-1626] Load data fields as structures
- [TD-1634] Include data structure metadata field to selectively disable
  indexing ("indexable" == "false")
- Improve elasticsearch index mappings
- [TD-1554] added endpoint for getting root structures of a system

### Changed

- [TD-1627] Removes df_name from the structure and uses the structure type as
  definition of template
- [TD-1636] Use `alpine:3.9` as base image for docker runtime

## [2.16.0] 2019-04-01

### Added

- [TD-1571] Elixir's Logger config will check for `EX_LOGGER_FORMAT` variable to
  override format

### Changed

- [TD-1530] Changed csv upload to write extra fields on metadata

## [2.15.0] 2019-03-18

### Changed

- [TD-1543] Updated to Phoenix 1.4, Ecto 3.0, Cowboy 2.0
- [TD-1526] Include parents and siblings in show data_structure response

## [2.14.0] 2019-03-04

### Changed

- Increase metadata upload file limit from 20M to 100M

## [2.12.1] 2019-01-28

### Changed

- Update td-df-lib version

## [2.12.0] 2019-01-24

### Changed

- [TD-1320] Aggregations are returned on data structures search

## [2.11.1] 2019-01-17

### Changed

- New cache to access linked business concepts of a field
  (`TdPerms.RelationCache`)

## [2.11.0] 2019-01-16

### Fixed

- Bulk index data structures in batches of 100 to avoid reaching HTTP request
  size limit

## [2.10.8] 2019-01-08

### Fixed

- Added `type` field to structure index that was wrongly removed

## [2.10.7] 2018-12-20

### Added

- [TD-1306] Add new field `external_id` to link data_structures with parents,
  children and fields.

## [2.10.6] 2018-12-20

### Changed

- Reindex data structures in background
- Reindex data structures after metadata is loaded

### Fixed

- Metadata loader structure diff was not calculating correctly the fields to be
  removed

## [2.10.2] 2018-12-19

### Changed

- [TD-1198] add functionality for confidential data structure
  - added field confidential to data_structure
  - check for `manage_confidential_structures` on listing and updating data
    structures
  - added elasticsearch filter regarding confidential permissions

## [2.10.1] 2018-12-17

### Changed

- Increase elasticsearch client default `recv_timeout` to 20 seconds
- Increase filter aggregation size to 50
- Remove `name` filter

## [2.10.0] 2018-12-12

### Changed

- [TD-1313] Adds type to structure filters

## [2.9.4] 2018-12-06

### Changed

- [TD-1104] Improved support for data structure versions

## [2.9.3] 2018-12-04

### Added

- [TD-1104] API endpoint `/api/data_structures/{id}/versions/{version}` to read
  specific version of a data structure

## [2.9.2] 2018-12-04

### Changed

- [TD-1153] Client may now use `sort` parameter to order search results

## [2.9.1] 2018-12-04

### Added

- [TD-1104] Support explicit version in data_structures metadata upload

## [2.9.0] 2018-12-01

### Added

- [TD-1207] Parent/child relationships between data structure versions

## [2.8.6] 2018-11-22

### Added

- [TD-1186] Adds dynamic form fields to structure filters

## [2.8.5] 2018-11-22

### Changed

- Order search results by `name.raw`

## [2.8.4] 2018-11-22

### Changed

- Configure Ecto to use UTC datetime for timestamps

## [2.8.3] 2018-11-20

### Added

- New endpoint to upload metadata `POST /api/data_structures/metadata`

## [2.8.2] 2018-11-20

### Added

- Data structure view return `domain_id`

## [2.8.1] 2018-11-19

### Added

- [TD-1062] Support for Dynamic Forms in data structures

### Removed

- Remove LOPD field from data structures

## [2.8.0] 2018-11-15

### Added

- [TD-1104] Initial support for versioning of data structures

## [2.6.2] 2018-10-30

### Added

- Modify endpoint from `/api/search/reindex_all` to
  `/api/data_structures/search/reindex_all`
- Verify if the user is admin while calling `reindex_all`<|MERGE_RESOLUTION|>--- conflicted
+++ resolved
@@ -2,19 +2,14 @@
 
 ## [Unreleased]
 
-<<<<<<< HEAD
-### Fixed
-
+### Added
+
+- [TD-4431] Grants can be `Pending Removal`
+
+### Fixed
+
+- [TD-4918] Implementations permissions
 - [TD-4911] Implementations download was failing for ruleless implementations
-=======
-### Added
-
-- [TD-4431] Grants can be `Pending Removal`
-
-### Fixed
-
-- [TD-4918] Implementations permissions
->>>>>>> 9e1bd457
 
 ## [4.45.0] 2022-06-06
 
