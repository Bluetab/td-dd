# Changelog

<<<<<<< HEAD
## [Unrealeased]

- [TD-4463] add notifications for `rule_created` and `implementation_created`
=======
## [Unreleased]

### Fixed

- [TD-4427] Fixed a performance issue when calling /api/executions/search
  by filtering by sources on the database, avoiding a potential time out.
>>>>>>> 59f54658

## [4.37.1] 2022-02-10

- [TD-4456] Access audit API

## [4.37.0] 2022-02-07

### Added

- [TD-4277] Include `domain_id` in `rule implementations`
- [TD-4152] Include aditional information on implementations download
- [TD-4102] Support pagination of structure notes
- [TD-2929] UserSearchFilter now has `scope` and is used in Rules and
  RuleImplementations

### Fixed

- [TD-4424] Fixed a performance issue fetching filter values, due to a scripted
  aggregation (`linked_concept_count`), which was preventing elasticsearch from
  using its request cache. Also ensure that `size=0` is used when fetching
  aggregations from elasticsearch (the `hits` are not consumed).

- [TD-4501] Allow regular users to list lineage events based on :view_lineage
  permission

## [4.36.0] 2022-01-24

### Added

- [TD-4125] GraphQL support for data sources
- [TD-4100] Allow partial loads for notes in case that there are errors on the
  file
- [TD-4312]
  - Autogenerated template identifier field
  - Prevent identifier change if a new structure note version is created
  - Mapping to search by identifier
- [TD-4100] Allow partial loads for notes in case that there are errors on the
  file
- [TD-4293] Added quality implementations audit events
- [TD-3467] Add gt date condition for `rule results`
- [TD-4389] Add inserted_at in implementations views

## [4.35.1] 2022-01-10

### Fixed

- [TD-4390] Index implementation aliases

## [4.35.0] 2022-01-10

### Added

- [TD-4312] Autogenerated template identifier field
- [TD-4390] Add support for alias on implementations
- [TD-4379] Avoid indexing grants for class field structures

## [4.34.1] 2021-12-16

### Added

- [TD-4387] Limit graph_data maximum length

## [4.34.0] 2021-12-15

### Added

- [TD-4272] Avoid result calculation if it is already present
- [TD-4361] Add `value_modifier` to implementation document
- [TD-4345] Add `implementation_key` to notification payload
- [TD-4270] Move `goal` and `threshold` fields from `Rule` to
  `RuleImplementation`
- [TD-4301] Bulk upload quality `implementations` with csv
- [TD-4276] Materialize structure hierarchy in order to improve query
  performance
- [TD-4314] Bulk upload quality `rules` with csv

### Fixed

- [TD-4273] Error downloading implementations

## [4.33.0] 2021-11-30

### Added

- [TD-4262] Lineage graph polling
- [TD-4344] Add a new enpoint API for lite `structure_types` request without
  `metadata_fields`
- [TD-4358] Format path in editable download CSV

### Changed

- [TD-4299] Change CSV reader to `NimbleCSV` for performance improvement
- [TD-3606] Add descriptive fields to editable CSV download file
- [TD-4306] Add `df_content` to execution groups
- [TD-4341]
- Created function to get DataStructureType without metadata join queries
- Uses this function in DataStructure csv download
- [TD-4351] Remove metadata_fields from structure_types when reindex structures

## [4.32.2] 2021-11-17

- [TD-4216] Fix scroll implementations

## [4.32.0] 2021-11-15

### Added

- [TD-4216] Add scroll to implementations search
- [TD-4253] Include modifier in `/api/rule_implementations/search`
- [TD-4278] `Grants` bulk load

### Changed

- [TD-4174] `RuleResults` references `RuleImplementation` by its `id` instead of
  the `implementation_key`

## [4.31.2] 2021-11-09

### Added

- [TD-4099] Add source events subscriptions

### Changed

- [TD-4280] Increased default timeout on `StructureEnricher.refresh/0` to 60
  seconds

## [4.31.1] 2021-11-04

### Added

- [TD-3733] Structure names indexed in implementations
- [TD-3606] Download editable structures CSV

### Fixed

- [TD-4283] Move `max_payload_length` configuration to `releases.exs`

## [4.31.0] 2021-11-02

### Fixed

- [TD-4211] Subscriptions on data structures include structure note events

### Added

- [TD-4128] Structures bulk update auto_publish notes parameter
- [TD-4204] Add approvals to grant request view
- [TD-4213]
  - Allows GrantRequest from status `processed` to `failed`
  - Created `reason` field on GrantRequestStatus
- [TD-4124] Dependent domain field in td_df_lib
- [TD-4257] Wrapped `Plug.Parsers` to be configured in runtime

## [4.30.0] 2021-10-18

### Added

- [TD-3131] Added details to the rule results to show the `Query` information
- [TD-3874] Allow rule creation/update specifying domain for shared concepts

### Fixed

- [TD-3874] Fix manage_quality_rule permission check when searching rules
- [TD-4140] Bulk Update uses previous values of template when available

## [4.29.2] 2021-10-07

### Fixed

- [TD-4044] Permissions for admin creating a GrantRequestApproval

## [4.29.1] 2021-10-06

### Fixed

- [TD-4186] Error on grants reindex

## [4.29.0] 2021-10-05

### Fixed

- [TD-4018] Fix path of profile execution
- [TD-4166] GrantRequest index must filter pending_roles for approve action

### Added

- [TD-4108] Download grants CSV
  - `POST /api/grants/csv`
- [TD-4076] Support for grant request approval
- [TD-4113] Jobs change status is included in Audit Events
- [TD-3953] Cursor in grants search
- [TD-4114] Update job status after metadata load process
- [TD-4077] Grant request processing workflow support
- [TD-4111] GrantRequest params for getting own grant requests

### Changed

- [TD-4079] Give grant permission only if we have `gr` templates

## [4.28.0] 2021-09-20

### Added

- [TD-3950] Index and search grants
  - `POST /api/grants/search` searches grants
  - `POST /api/grant_filters/search` searches grant filters
  - `POST /api/grants/search/mine` searches "my grants" (granted to me)
  - `POST /api/grant_filters/search/mine` searches "my grants" filters
- [TD-4075] API routes for managing grant approvers:
  - `GET /api/grant_approvers`
  - `GET /api/grant_approvers/:id`
  - `POST /api/grant_approvers`
  - `DELETE /api/grant_approvers/:id`
- [TD-3971] Template mandatory dependent field
- [TD-4107] Adds `system_id` filter to structure_notes/search endpoint
- [TD-4037] change the limit on the taxonomy in aggregations
- [TD-3970] Adds `modifier` and `value_modifier` embbeds to `ConditionRow`

### Changed

- [TD-4065] Allow Implementation keys with spaces, points, etc.

### Fixed

- [TD-4048] `PUT /api/rules/:id` timeout if a rule has many implementations
- [TD-3780] Missing `domain_ids` in Audit events
- [TD-4037] change the limit on the taxonomy in aggregations

## [4.27.0] 2021-09-07

### Changed

- [TD-3824] Data quality rule implementations can now be modified, regardless of
  whether they have associated results or not

## [4.27.0] 2021-09-07

### Added

- [TD-3951] Include additional information for grant events
- [TD-3484] GraphQL API on `/api/v2`
- [TD-3972] Nested population in validations
- [TD-3910] Notifications included for structures notes status changes
- [TD-3546] `with_profiling` filter in data structure version
- [TD-3983] renders request_grant permission on structure_version

### Changed

- [TD-3826] Data quality permissions now uses `domain_id` instead of
  `business_concept_id`
- [TD-3039] `GET /api/data_structures/:data_structure_id/versions/:id` now
  includes mutable metadata in the `metadata` field. The `metadata_versions`
  field is no longer included in the response. The `metadata_fields` field in
  the data structure type responses now include mutable metadata fields.
- [TD-3973] Update td-df-lib for default values in swith fields

## [4.26.0] 2021-08-16

### Added

- [TD-3549] Add new quality rule result type: "deviation"
- [TD-3982] Initial support for grant requests
- [TD-3948] Grants in data structure version visualization
- [TD-2635] Admin can manually delete structures and all its children
- [TD-3917] `PATCH /api/systems/:external_id/metadata` allows mutable metadata
  to be replaced or merged
- [TD-3767] Support for filtering lineage nodes by domain id

### Changed

- [TD-3957] Structure profiles are now validated and expanded
- [TD-3952] Data structure types now support multiple metadata views
- [TD-3859] `PUT /api/units/:name` is now asynchronous when replacing an
  existing unit (fixes timeout issue for large units)
- [TD-4010] Grant `start_date` and `end_date` are now `Date` instead of
  `DateTime`

### Fixed

- [TD-3959] Publish `rule_result_created` event when result is created
- [TD-3908] Timeout on node retrieval
- [TD-4010] Grants were being created with the incorrect `user_id`
- [TD-4013] Internal server error fetching structures with grant having
  `end_date` `nil`
- [TD-4016] `GET /api/data_structures/:id/latest`: grants were being returned
  with the incorrect `data_structure_version`

## [4.25.0] 2021-07-26

### Fixed

- [TD-3929] Reindex the children of the structure domain when modifying
- [TD-3975] Exclude `mutable_metadata` from elasticsearch analysis

### Added

- [TD-3878] Include `domain_id` in structure cache
- [TD-3453] Purge logically deleted structures
- [TD-3906] Notes audit now includes status changes
- [TD-3050] Show quality errors
- [TD-3945] Created Grant entity
- [TD-3947] Display user grant in data structure
- [TD-3551] Restore rule implementations

## [4.24.0] 2021-07-13

### Added

- [TD-3787] Allow CSV bulk load of structure notes with autopublish capability
  for non admin users. These updates must follow new structure notes' workflow.

### Changed

- [TD-3933] Maximum size of payload for metadata upload using multipart data can
  now be configured using the `MAX_PAYLOAD_LENGTH` environment variable

### Fixed

- [TD-3752] Show execution implementation filter with no result data
- [TD-3867] Exception calculating some lineage graphs (graph 1.2.0)

### Added

- [TD-3230] Taxonomy aggregations with enriched information

## [4.23.0] 2021-06-28

### Fixed

- [TD-3893] Children classifications
- [TD-3905] Fix bug with StructureNote aggregation
- [TD-3907] Fix metadata index failure

### Added

- [TD-3720] Update structure domain (with children)
- [TD-3522] Support for StructureNote management with workflow
- [TD-3552] Executable implementations

## [4.22.0] 2021-06-15

### Changed

- [TD-3735] Include extra information in tag related events
- [TD-3447] Filter concept rules but do not check permissions over resource

### Fixed

- [TD-3837] Perfomance issue iterating over Redis keys to obtain linked concept
  count. The actual link count is only used in a comparison with 0 (to filter
  structures with or without concept links), so instead of counting links for
  each structure, assume 1 if structure has any linked concepts and 0 otherwise.
- [TD-3718] Get the extra information when structures are downloaded
- [TD-3864] Issue serializing certain lineage graphs as JSON

### Added

- [TD-3736] Tags in data structure version document

## [4.21.0] 2021-05-31

### Added

- [TD-3446] Domain in rule

### Fixed

- [TD-3236] Show path in profile execution
- [TD-3794] Metadata load fails when classifying structures
- [TD-3502] Avoid uploading files that are not images

### Changed

- [TD-3753] Build using Elixir 1.12 and Erlang/OTP 24
- [TD-3642] On startup ensures rules and implementations elasticsearch indices
  are created

## [4.20.1] 2021-05-18

### Added

- [TD-3236] Upload json profile

## [4.20.0] 2021-05-17

### Added

- [TD-3398] Support classification of data structures
- [TD-3500] Support for signing configuration using a secret key
- [TD-3597] Link between structures and tags

### Changed

- Security patches from `alpine:3.13`
- Update dependencies
- [TD-3680] Improve data catalog bulk indexing performance
- Timestamps on `DataStructure`, `DataStructureVersion`, `DataStructureRelation`
  and `StructureMetadata` are now `utc_datetime_usec`

## [4.19.2] 2021-05-07

### Fixed

- [TD-3630] Issue querying executions when some implementations have no source

## [4.19.0] 2021-05-04

### Changed

- [TD-3526] Merged `td-dq` with `td-dd`. See `CHANGELOG-dq.md` for changes in
  `td-dq` previous to this merge
- [TD-3621] Increase maximum length for JSON request bodies. The value for JSON
  request bodies can now be configured using the `MAX_PAYLOAD_LENGTH`
  environment variable.
- [TD-3596] Support tagging of data structures

### Added

- [TD-3517] Profile executions and events
- [TD-3189] Add templates in the creation of implementations

## [4.18.0] 2021-04-19

### Added

- [TD-3497] Allow system metadata to be uploaded using a JSON request body

### Fixed

- [TD-3566] `data_structure_relation` `parent_id` and `child_id` must not be
  `nil`

### Changed

- [TD-3498] Merged `td-cx` with `td-dd`. See `CHANGELOG-cx.md` for changes in
  `td-cx` previous to this merge.

## [4.17.0] 2021-04-05

### Added

- [TD-3108] add `profile_structure` permission to structures with `data_fields`

### Changed

- [TD-3445] Postgres port configurable through `DB_PORT` environment variable

## [4.16.0] 2021-03-22

### Added

- [TD-2951] `profile_structure` permission

### Fixed

- [TD-3235] Fallback of uncontroller responses on metadata controller

### Removed

- [TD-3421] remove `/data_structures/search/source_alias` endpoint

## [4.15.0] 2021-03-08

### Changed

- [TD-3341] Build with `elixir:1.11.3-alpine`, runtime `alpine:3.13`
- [TD-3329] Elasticsearch index settings are now configurable using environment
  variables:
  - `ES_TIMEOUT`: Connection timeout in milliseconds (default `5000`)
  - `ES_RECV_TIMEOUT`: Response timeout in milliseconds (default `40000`)
  - `ES_SHARDS`: Number of shards (default `1`)
  - `ES_REPLICAS`: Number of replicas (default `1`)
  - `ES_REFRESH_INTERVAL`: Index refresh interval (default `30s`)
  - `ES_INDEXING_SLOWLOG_THRESHOLD_WARN`: Indexing slowlog warning threshold
    (default `10s`)
  - `ES_INDEXING_SLOWLOG_THRESHOLD_INFO`: Indexing slowlog info threshold
    (default `5s`)
  - `ES_INDEXING_SLOWLOG_THRESHOLD_DEBUG`: Indexing slowlog debug threshold
    (default `2s`)
  - `ES_INDEXING_SLOWLOG_THRESHOLD_TRACE`: Indexing slowlog trace threshold
    (default `500ms`)
  - `ES_INDEXING_SLOWLOG_LEVEL`: Indexing slowlog level (default `info`)
  - `ES_INDEXING_SLOWLOG_SOURCE`: Indexing slowlog source limit (default `1000`)
- [TD-3222] `structures` index alias can now be configured using the
  `ES_ALIAS_STRUCTURES` environment variable

## [4.14.0] 2021-02-22

### Added

- [TD-3268] Source in data structure

### Changed

- [TD-3245] Tested compatibility with PostgreSQL 9.6, 10.15, 11.10, 12.5 and
  13.1. CI pipeline changed to use `postgres:12.5-alpine`.

## [4.13.0] 2021-02-08

### Added

- [TD-3263] Use HTTP Basic authentication for Elasticsearch if environment
  variables `ES_USERNAME` and `ES_PASSWORD` are present

### Fixed

- [TD-3264] Data structure type migration task was preventing application from
  starting up under certain data-dependent conditions. The task has now been
  removed as it is no longer needed.

## [4.12.1] 2021-01-28

### Fixed

- [TD-3248] Referenced structure ids were not being obtained correctly from
  cache

## [4.12.0] 2021-01-25

### Fixed

- [TD-3203] Truncate `field_type` to 32766 bytes when indexing (maximum sortable
  field length in elasticsearch)

### Changed

- [TD-3163] Auth tokens now include `role` claim instead of `is_admin` flag
- [TD-3164] Service accounts can view systems, view data structures and load
  metadata
- [TD-3182] Allow to use redis with password

## [4.11.1] 2021-01-15

### Fixed

- [TD-3204] Performance regression fetching a data structure version
- [TD-3204] Ancestry was being returned in inverse order

## [4.11.0] 2021-01-11

### Changed

- [TD-3170] Build docker image which runs with non-root user
- [TD-2655] Support bulk updating of domain_id, improve performance of mutable
  metadata updates
- [TD-3103] Changes obtaining referenced structure ids in rule implementations
- [TD-2655] Support bulk updating of domain_id
- [TD-2331] Return the path of deleted structures
- Performance improvements of metadata load process

### Fixed

- [TD-3172] Return error changeset when a data structure type cannot be inserted
  or updated

## [4.10.0] 2020-12-14

### Added

- [TD-3065] Support filtering on `updated_at` (date range)
- [TD-2486] Template type `domain`

### Fixed

- [TD-3142] `/api/data_structure_types` was failing if template was missing

## [4.9.0] 2020-11-30

### Changed

- [TD-2258] Filter structures by `linked_concepts_count`
- [TD-2946] Replace unit on PUT request

### Added

- [TD-3089] Widget and type `copy` on df

### Changed

- [TD-3066] Keep track of deleted structures in redis

## [4.8.0] 2020-11-16

### Added

- [TD-3112] The `domain_id` of a data structure can now be modified via API
- [TD-3115] Log error responses received from elasticsearch during bulk
  reindexing

## [4.7.0] 2020-11-03

### Added

- [TD-3071] Ignore empty lines on bulk upload

## [4.6.0] 2020-10-19

### Added

- [TD-2485]:
  - Enrich template fields from cache
  - Mappings for system type of templates

### Changed

- [TD-3058] Database connection timeout now can be configured using the
  environment variable `DB_TIMEOUT_MILLIS`

## [4.5.0] 2020-10-05

### Added

- [TD-2942] CSV upload of structures extra info
- [TD-2958] Extra info mapping and aggregations

### Changed

- [TD-2988] Cache entries for data structures are now refreshed every hour

## [4.4.0] 2020-09-22

### Added

- [TD-2943]:
  - Data Structure Type: Metadata fields
  - Endpoint to query all possible metadata fields for a given query

### Fixed

- [TD-2979] Timeout issues loading metadata

## [4.3.0] 2020-09-07

### Added

- [TD-2928] Data Dictionary custom user search filters
- [TD-2587] Download CSV for a given graph

### Changed

- [TD-2285] Check permissions for nodes related to units
- [TD-2720] Bulk Update:
  - Update only structures having content
  - Validate only updated fields

### Fixed

- [TD-2310] Exclude confidential structures from children and siblings if user
  has no permission to manage confidential structures

## [4.2.0] 2020-08-17

### Added

- [TD-2280] As a business glossary I want to create a concept with the same name
  as an existing concept in another domain to allow multi-organization
  management
- [TD-2941] Enable scrolling on `/api/data_structures/search` endpoint:
  - Initiate scrolling by including `scroll` parameter in request body
  - Continue scrolling by sending a request body with `scroll_id` and `scroll`

## [4.1.0] 2020-07-20

### Added

- [TD-911] Allow to limit lineage/impact levels
- [TD-2322] Allow to search all data structures versions without 10_000 limit
  using ES scroll API
- [TD-2774] Startup task to create data structure types

### Fixed

- [TD-2826] `DataStructures.list_data_structures` can receive `domain_id` list

### Changed

- [TD-2280] Do not retrieve information by name

## [4.0.0] 2020-07-01

### Changed

- [TD-2637] Audit events are now published to Redis instead of via HTTP
- [TD-2322] Allow to query deleted structures and systems having deleted
  structures

### Added

- [TD-2322] Index structure parent and number of linked concepts

## [3.24.0] 2020-06-15

### Fixed

- [TD-2593] Retrive parents over `default` relation type to build path

## [3.23.0] 2020-06-01

### Fixed

- [TD-2636] Bulk update was replacing instead of merging dynamic content

### Added

- [TD-2562] Endpoint `GET /api/data_structures/search/source_alias` to return
  the list of distinct structures metadata aliases

### Changed

- [TD-2643] Show metadata on structure relations
- [TD-2487] Exclude deleted structures from csv download
- [TD-2629] Update td-df-lib to omit template fields of type `image` on indexing
- [TD-2492] Update td-df-lib to include new numeric template types
- [TD-2261] Cache structures on load

### Removed

- [TD-2691] Removed unused comments functionality (routes
  `/api/data_structures/:id/comments` and `/api/comments`)

## [3.22.0] 2020-05-18

### Changed

- [TD-2321] Include `metadata` in data structure version response
- [TD-2589] Include `df_content.*`, `description` and `path.text` in search
  fields. Note that a complete reindex is required for the `path.text` field to
  be indexed. This will be performed automatically when the service starts
  unless the key `TdDd.DataStructures.Migrations:TD-2589` exists in Redis.
- [TD-2373] Removed dependency on Neo4j:
  - Neo4j is no longer used. The graph model is now persisted in PostgreSQL.
  - Lineage metadata is now uploaded using `PUT /api/units/:unit_name` passing
    `nodes` and `rels` files as form encoded data. Since the import process is
    performed as a background task, the API returns `202 Accepted`.
  - Each `unit_name` represents a replaceable unit of lineage metadata. New data
    files uploaded using the same unit name will overwrite the existing nodes
    and relations in that unit.
  - Latest status for a unit can be queried using `GET /api/units/:unit_name`.
  - Events relating to a unit can be queried using `GET
    /api/units/:unit_name/events`.
  - A unit can be logically deleted using `DELETE /api/units/:unit_name`.
  - A unit can be physically deleted using `DELETE
    /api/units/:unit_name?logical=false`.
  - [TD-2495] Changed structures loader migration key to cache all structures
    again including their metadata

### Removed

- [TD-2373] **BREAKING CHANGE** lineage data can no longer be uploaded to
  `/api/data_structures/metadata` or `/api/td_dl`

## [3.20.1] 2020-04-24

### Fixed

- [TD-2520] Root id retrieval from merkle graph

## [3.20.0] 2020-04-20

### Added

- [TD-2439] Include links in data structure relations response
- [TD-2531] Support `field_external_id` in `data_fields` metadata

### Changed

- [TD-2531] Include `external_id` in data structure hash calculation. Also,
  replace usage of Erlang's `:digraph` library with `Graph`. Note that this the
  hashes of all data structures will be recalculated the first time the service
  starts after this change is applied.

## [3.19.0] 2020-04-06

### Fixed

- [TD-2364] Loader issue when `external_id` and `parent_external_id` provided

### Added

- [TD-2364] Reindex structures linked to updated domains
- [TD-2318] Include node types in `/api/graphs/:id` response

### Changed

- [TD-2472] GraphData: Ignore duplicate relations when importing from Neo4j

## [3.18.0] 2020-03-23

### Added

- [TD-2326] Support for mutable metadata

### Changed

- [TD-2218] Revaluate structure children when its deletion is undone

## [3.17.0] 2020-03-09

### Added

- [TD-2336] System now has df_content
- [TD-2329] System search returns structure count info: count of structures by
  type and total structures count

## [3.16.0] 2020-02-25

### Changed

- [TD-2328] Support `domain_external_id` in structure metadata, removed `ou`
  from model

## [3.15.1] 2020-02-12

### Fixed

- [TD-2342] API failures when Neo4J is not present

## [3.15.0] 2020-02-10

### Added

- [TD-1595] Data lineage support
- [TD-2327] Data lineage metadata upload at `/api/data_structures/metadata` and
  `/api/td_dl/metadata`
- [TD-2292] Relation type in structures relations
- [TD-2293] Relation type in structures api

### Changed

- [TD-2269] Update elasticsearch mapping for dynamic field using new content
  model
- [TD-2284] Show systems to user with read permission in any structure, return
  structures count

## [3.14.0] 2020-01-27

### Changed

- [TD-2269] Update elasticsearch mappings for dynamic content

## [3.13.0] 2020-01-13

### Changed

- [TD-2272] 40 seconds timeout to query elasticsearch

## [3.12.0] 2019-12-19

### Added

- [TD-2210] Cache parent id in structures' cache

## [3.11.0] 2019-11-25

### Added

- [TD-2115] data_structure_lineage_id having external id of data lineage

### Changed

- [TD-2250] filter profiling whe user has not permission
  `view_data_structures_profile`

## [3.10.0] 2019-11-11

### Added

- [TD-2186] Return profile info in data structure view

## [3.9.0] 2019-10-28

### Added

- [TD-2144] Support ngram-search in structure name
- [TD-2159] Mapping for data field type

### Changed

- [TD-2200] Prevalence of data structure's attributes over metadata on versions
  index

### Changed

- [TD-2187] Add external_id to Structure cached info. Put in cache structures
  present in rule_implementations system_params

## [3.8.0] 2019-10-14

### Fixed

- [TD-2188] Synchronous upload does not work

### Changed

- [TD-2130] In bulk upload move parsing functions to GenServer"
- [TD-2176] Nullable field as boolean in metadata
- [TD-1721] Reindex automatically when a template changes
  - Breaking change: New environment variable ES_URL replaces existing
    ES_HOST/ES_PORT
- [TD-2124] Users without permission to link a data structure should not get the
  option to link in data catalog

## [3.7.0] 2019-09-30

### Added

- [TD-2010] As a Connector I want to delete all structures of a group
- [TD-2077] Support synchronous metadata upload for a specific data structure
- [TD-2089] Profiling support for structures
- [TD-2118] Metadata as mapping in data structures search
- [TD-2068] Use sortable normalizer for some fields in ES mappings
- [TD-1871] Structures CSV download

## [3.6.0] 2019-09-16

### Added

- [TD-1650] Automatic versioning of changed data structures
- [TD-2046] Bulk update endpoint for Data Catalog extra info
- [TD-2090] Search results and filters now use `:link_data_structure` permission
  instead of `:view_data_structure` depending on `referer` header

### Changed

- Metadata upload format (see config/metadata.exs for detail):
  - Structures CSV required fields:
    - `external_id` (globally unique)
    - `name`
    - `system` (or `POST` to `/systems/:system_external_id/metadata`)
    - `group`
    - `type`
  - Fields CSV required fields:
    - `external_id` (of structure)
    - `field_name`
    - `type`
  - Relations CSV required fields:
    - `parent_external_id`
    - `child_external_id`

## [3.5.5] 2019-09-09

### Changed

- Startup task to rename external_id of SQL server structures

## [3.5.2] 2019-09-04

### Fixed

- [TD-2087] DataStructure response excluded immediate parent from ancestry

## [3.5.1] 2019-09-03

### Fixed

- [TD-2080] DataStructureLoader was failing due to changes in [TD-2072]
- [TD-2081] Event stream consumer did not respect host and port config options

## [3.5.0] 2019-09-02

### Changed

- [TD-2061] Data structure external id is now required and unique
- [TD-2072] Refactor model to move mutable/versionable fields from DataStructure
  to DataStructureVersion

### Fixed

- [TD-2047] Check status filter when retrieving search filters

## [3.3.0] 2019-08-05

### Added

- [TD-1560] Enriched description field in template content

### Changed

- [TD-2027] Improve indexing performance
- [TD-1985] Type of template field user with an aggregation size of 50
- [TD-2009] Get external id by data structure system and external id, fixed
  ancestry in structure view

### Fixed

- [TD-1991] Performance issues due to blocking Redis connections
- [TD-2028] Eliminate duplicated data structure versions
- [TD-2003] Avoid loading a structure with a relation with itself in bulk load

### Removed

- [TD-1534] Remove data fields from model

## [3.2.0] 2019-07-24

### Fixed

- [TD-1996] Change `external_id` to text in data_structures
- [TD-1854] Data field metadata is not updated during metadata upload

### Added

- [TD-1845] Soft deletion of data structures no longer present in CSV input for
  system/group
- [TD-1970] New endpoint for
  `api/systems/:system_external_id/structures/:structure_external_id`

### Changed

- [TD-1532] Improve support for linking with business concepts (fields are no
  longer used)
- [TD-2002] Update td-cache and delete permissions list from config
- [TD-1927] Allow structure `class` property to be specified in metadata CSV

## [3.1.0] 2019-07-08

### Changed

- [TD-1618] Cache improvements. Use td-cache instead of td-perms.
- [TD-1866] Exclude logic deleted data structures in catalog navigation, catalog
  table and filters

## [3.0.1] 2019-07-05

### Fixed

- [TD-1967] Task to remove duplicate data structure versions, filter duplicates
  in CSV input

## [3.0.0] 2019-06-25

### Fixed

- [TD-1860] Fields were not associated to corresponding version when loading new
  version of existing structure
- [TD-1864] Indexes structures with `field` class
- [TD-1851] Verify permissions while getting the root structures of a system

### Changed

- [TD-1793] Checks if field structure has `df_content` and enriches
  data_structure :show
- [TD-1891] Bulk load types translation from data fields to data structures
- [TD-1533] Ignores search term when it is no on Aggregation

## [2.21.0] 2019-06-10

### Fixed

- [TD-1825] Structures of fields with metadata type are not setting its type
  correctly - metadata type key is not correct

### Added

- [TD-1824] Bump td-perms version to fix relations key
- [TD-1702] Support new permission `view_data_structures_profile`

### Changed

- [TD-1847] Filter class field on system_datastructure to improve performance

### Removed

- [TD-1832] Removed `business_concept_id` from data fields

## [2.20.1] 2019-05-28

### Added

- [TD-1819] Include `external_id` and `class` in data structure and data
  structure version show responses

## [2.20.0] 2019-05-27

### Added

- [TD-1703] Include system and ancestry in data structure and data structure
  version show responses

### Fixed

- [TD-1747] Structures upload is not creating relation between structures and
  fields when including version number
- [TD-1758] Structures with `field` class are no indexed on create/upload
- [TD-1797] Structures of Fields of type Metric and Attribute must have that
  type instead of Field

## [2.19.0] 2019-05-14

### Fixed

- [TD-1774] Newline is missing in logger format

### Added

- [TD-1704] Index path of data structures and return in search results
- Metadata upload success response is now 202 Accepted instead of 204 No Content

## [2.18.0] 2019-04-30

### Fixed

- [TD-1697] Dynamic content indexing and mapping

## [2.17.0] 2019-04-17

### Added

- [TD-1597] allow deletion of data structures with relations
- [TD-1593] System as an independent entity
- [TD-1626] Load data fields as structures
- [TD-1634] Include data structure metadata field to selectively disable
  indexing ("indexable" == "false")
- Improve elasticsearch index mappings
- [TD-1554] added endpoint for getting root structures of a system

### Changed

- [TD-1627] Removes df_name from the structure and uses the structure type as
  definition of template
- [TD-1636] Use `alpine:3.9` as base image for docker runtime

## [2.16.0] 2019-04-01

### Added

- [TD-1571] Elixir's Logger config will check for `EX_LOGGER_FORMAT` variable to
  override format

### Changed

- [TD-1530] Changed csv upload to write extra fields on metadata

## [2.15.0] 2019-03-18

### Changed

- [TD-1543] Updated to Phoenix 1.4, Ecto 3.0, Cowboy 2.0
- [TD-1526] Include parents and siblings in show data_structure response

## [2.14.0] 2019-03-04

### Changed

- Increase metadata upload file limit from 20M to 100M

## [2.12.1] 2019-01-28

### Changed

- Update td-df-lib version

## [2.12.0] 2019-01-24

### Changed

- [TD-1320] Aggregations are returned on data structures search

## [2.11.1] 2019-01-17

### Changed

- New cache to access linked business concepts of a field
  (`TdPerms.RelationCache`)

## [2.11.0] 2019-01-16

### Fixed

- Bulk index data structures in batches of 100 to avoid reaching HTTP request
  size limit

## [2.10.8] 2019-01-08

### Fixed

- Added `type` field to structure index that was wrongly removed

## [2.10.7] 2018-12-20

### Added

- [TD-1306] Add new field `external_id` to link data_structures with parents,
  children and fields.

## [2.10.6] 2018-12-20

### Changed

- Reindex data structures in background
- Reindex data structures after metadata is loaded

### Fixed

- Metadata loader structure diff was not calculating correctly the fields to be
  removed

## [2.10.2] 2018-12-19

### Changed

- [TD-1198] add functionality for confidential data structure
  - added field confidential to data_structure
  - check for `manage_confidential_structures` on listing and updating data
    structures
  - added elasticsearch filter regarding confidential permissions

## [2.10.1] 2018-12-17

### Changed

- Increase elasticsearch client default `recv_timeout` to 20 seconds
- Increase filter aggregation size to 50
- Remove `name` filter

## [2.10.0] 2018-12-12

### Changed

- [TD-1313] Adds type to structure filters

## [2.9.4] 2018-12-06

### Changed

- [TD-1104] Improved support for data structure versions

## [2.9.3] 2018-12-04

### Added

- [TD-1104] API endpoint `/api/data_structures/{id}/versions/{version}` to read
  specific version of a data structure

## [2.9.2] 2018-12-04

### Changed

- [TD-1153] Client may now use `sort` parameter to order search results

## [2.9.1] 2018-12-04

### Added

- [TD-1104] Support explicit version in data_structures metadata upload

## [2.9.0] 2018-12-01

### Added

- [TD-1207] Parent/child relationships between data structure versions

## [2.8.6] 2018-11-22

### Added

- [TD-1186] Adds dynamic form fields to structure filters

## [2.8.5] 2018-11-22

### Changed

- Order search results by `name.raw`

## [2.8.4] 2018-11-22

### Changed

- Configure Ecto to use UTC datetime for timestamps

## [2.8.3] 2018-11-20

### Added

- New endpoint to upload metadata `POST /api/data_structures/metadata`

## [2.8.2] 2018-11-20

### Added

- Data structure view return `domain_id`

## [2.8.1] 2018-11-19

### Added

- [TD-1062] Support for Dynamic Forms in data structures

### Removed

- Remove LOPD field from data structures

## [2.8.0] 2018-11-15

### Added

- [TD-1104] Initial support for versioning of data structures

## [2.6.2] 2018-10-30

### Added

- Modify endpoint from `/api/search/reindex_all` to
  `/api/data_structures/search/reindex_all`
- Verify if the user is admin while calling `reindex_all`<|MERGE_RESOLUTION|>--- conflicted
+++ resolved
@@ -1,17 +1,15 @@
 # Changelog
 
-<<<<<<< HEAD
 ## [Unrealeased]
 
+### Added
+
 - [TD-4463] add notifications for `rule_created` and `implementation_created`
-=======
-## [Unreleased]
 
 ### Fixed
 
 - [TD-4427] Fixed a performance issue when calling /api/executions/search
   by filtering by sources on the database, avoiding a potential time out.
->>>>>>> 59f54658
 
 ## [4.37.1] 2022-02-10
 
