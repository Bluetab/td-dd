--- conflicted
+++ resolved
@@ -13,14 +13,8 @@
 ### Fixed
 
 - [TD-5011] `TemplateCache.list/0` was returning duplicate entries
-<<<<<<< HEAD
-- [TD-3614] Support for access token revocation
-- [TD-4925] Create new draft when editing a published implementation only if it
-  has changes.
 - [TD-5042] Removal request for grant created through /api/bulk_grants with
   source_user_name and without user_id
-=======
->>>>>>> 00f9d399
 
 ### Changed
 
