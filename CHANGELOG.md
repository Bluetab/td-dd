# Changelog

## [Unreleased]

<<<<<<< HEAD
### Added

- [TD-3189] add templates in the creation of implementations
=======
### Changed

- [TD-3526] Merged `td-dq` with `td-dd`. See `CHANGELOG-dq.md` for changes in
  `td-dq` previous to this merge.

## [4.18.0] 2021-04-19

### Added

- [TD-3497] Allow system metadata to be uploaded using a JSON request body
>>>>>>> d1bc10b2

### Fixed

- [TD-3566] `data_structure_relation` `parent_id` and `child_id` must not be null`

### Changed

- [TD-3498] Merged `td-cx` with `td-dd`. See `CHANGELOG-cx.md` for changes in
  `td-cx` previous to this merge.

## [4.17.0] 2021-04-05

### Added

- [TD-3108] add `profile_structure` permission to structures with `data_fields`

### Changed

- [TD-3445] Postgres port configurable through `DB_PORT` environment variable

## [4.16.0] 2021-03-22

### Added

- [TD-2951] `profile_structure` permission

### Fixed

- [TD-3235] Fallback of uncontroller responses on metadata controller

### Removed

- [TD-3421] remove `/data_structures/search/source_alias` endpoint

## [4.15.0] 2021-03-08

### Changed

- [TD-3341] Build with `elixir:1.11.3-alpine`, runtime `alpine:3.13`
- [TD-3329] Elasticsearch index settings are now configurable using environment
  variables:
  - `ES_TIMEOUT`: Connection timeout in milliseconds (default `5000`)
  - `ES_RECV_TIMEOUT`: Response timeout in milliseconds (default `40000`)
  - `ES_SHARDS`: Number of shards (default `1`)
  - `ES_REPLICAS`: Number of replicas (default `1`)
  - `ES_REFRESH_INTERVAL`: Index refresh interval (default `30s`)
  - `ES_INDEXING_SLOWLOG_THRESHOLD_WARN`: Indexing slowlog warning threshold
    (default `10s`)
  - `ES_INDEXING_SLOWLOG_THRESHOLD_INFO`: Indexing slowlog info threshold
    (default `5s`)
  - `ES_INDEXING_SLOWLOG_THRESHOLD_DEBUG`: Indexing slowlog debug threshold
    (default `2s`)
  - `ES_INDEXING_SLOWLOG_THRESHOLD_TRACE`: Indexing slowlog trace threshold
    (default `500ms`)
  - `ES_INDEXING_SLOWLOG_LEVEL`: Indexing slowlog level (default `info`)
  - `ES_INDEXING_SLOWLOG_SOURCE`: Indexing slowlog source limit (default `1000`)
- [TD-3222] `structures` index alias can now be configured using the
  `ES_ALIAS_STRUCTURES` environment variable

## [4.14.0] 2021-02-22

### Added

- [TD-3268] Source in data structure

### Changed

- [TD-3245] Tested compatibility with PostgreSQL 9.6, 10.15, 11.10, 12.5 and
  13.1. CI pipeline changed to use `postgres:12.5-alpine`.

## [4.13.0] 2021-02-08

### Added

- [TD-3263] Use HTTP Basic authentication for Elasticsearch if environment
  variables `ES_USERNAME` and `ES_PASSWORD` are present

### Fixed

- [TD-3264] Data structure type migration task was preventing application from
  starting up under certain data-dependent conditions. The task has now been
  removed as it is no longer needed.

## [4.12.1] 2021-01-28

### Fixed

- [TD-3248] Referenced structure ids were not being obtained correctly from
  cache

## [4.12.0] 2021-01-25

### Fixed

- [TD-3203] Truncate `field_type` to 32766 bytes when indexing (maximum sortable
  field length in elasticsearch)

### Changed

- [TD-3163] Auth tokens now include `role` claim instead of `is_admin` flag
- [TD-3164] Service accounts can view systems, view data structures and load
  metadata
- [TD-3182] Allow to use redis with password

## [4.11.1] 2021-01-15

### Fixed

- [TD-3204] Performance regression fetching a data structure version
- [TD-3204] Ancestry was being returned in inverse order

## [4.11.0] 2021-01-11

### Changed

- [TD-3170] Build docker image which runs with non-root user
- [TD-2655] Support bulk updating of domain_id, improve performance of mutable
  metadata updates
- [TD-3103] Changes obtaining referenced structure ids in rule implementations
- [TD-2655] Support bulk updating of domain_id
- [TD-2331] Return the path of deleted structures
- Performance improvements of metadata load process

### Fixed

- [TD-3172] Return error changeset when a data structure type cannot be inserted
  or updated

## [4.10.0] 2020-12-14

### Added

- [TD-3065] Support filtering on `updated_at` (date range)
- [TD-2486] Template type `domain`

### Fixed

- [TD-3142] `/api/data_structure_types` was failing if template was missing

## [4.9.0] 2020-11-30

### Changed

- [TD-2258] Filter structures by `linked_concepts_count`
- [TD-2946] Replace unit on PUT request

### Added

- [TD-3089] Widget and type `copy` on df

### Changed

- [TD-3066] Keep track of deleted structures in redis

## [4.8.0] 2020-11-16

### Added

- [TD-3112] The `domain_id` of a data structure can now be modified via API
- [TD-3115] Log error responses received from elasticsearch during bulk
  reindexing

## [4.7.0] 2020-11-03

### Added

- [TD-3071] Ignore empty lines on bulk upload

## [4.6.0] 2020-10-19

### Added

- [TD-2485]:
  - Enrich template fields from cache
  - Mappings for system type of templates

### Changed

- [TD-3058] Database connection timeout now can be configured using the
  environment variable `DB_TIMEOUT_MILLIS`

## [4.5.0] 2020-10-05

### Added

- [TD-2942] CSV upload of structures extra info
- [TD-2958] Extra info mapping and aggregations

### Changed

- [TD-2988] Cache entries for data structures are now refreshed every hour

## [4.4.0] 2020-09-22

### Added

- [TD-2943]:
  - Data Structure Type: Metadata fields
  - Endpoint to query all possible metadata fields for a given query

### Fixed

- [TD-2979] Timeout issues loading metadata

## [4.3.0] 2020-09-07

### Added

- [TD-2928] Data Dictionary custom user search filters
- [TD-2587] Download CSV for a given graph

### Changed

- [TD-2285] Check permissions for nodes related to units
- [TD-2720] Bulk Update:
  - Update only structures having content
  - Validate only updated fields

### Fixed

- [TD-2310] Exclude confidential structures from children and siblings if user
  has no permission to manage confidential structures

## [4.2.0] 2020-08-17

### Added

- [TD-2280] As a business glossary I want to create a concept with the same name
  as an existing concept in another domain to allow multi-organization
  management
- [TD-2941] Enable scrolling on `/api/data_structures/search` endpoint:
  - Initiate scrolling by including `scroll` parameter in request body
  - Continue scrolling by sending a request body with `scroll_id` and `scroll`

## [4.1.0] 2020-07-20

### Added

- [TD-911] Allow to limit lineage/impact levels
- [TD-2322] Allow to search all data structures versions without 10_000 limit
  using ES scroll API
- [TD-2774] Startup task to create data structure types

### Fixed

- [TD-2826] `DataStructures.list_data_structures` can receive `domain_id` list

### Changed

- [TD-2280] Do not retrieve information by name

## [4.0.0] 2020-07-01

### Changed

- [TD-2637] Audit events are now published to Redis instead of via HTTP
- [TD-2322] Allow to query deleted structures and systems having deleted
  structures

### Added

- [TD-2322] Index structure parent and number of linked concepts

## [3.24.0] 2020-06-15

### Fixed

- [TD-2593] Retrive parents over `default` relation type to build path

## [3.23.0] 2020-06-01

### Fixed

- [TD-2636] Bulk update was replacing instead of merging dynamic content

### Added

- [TD-2562] Endpoint `GET /api/data_structures/search/source_alias` to return
  the list of distinct structures metadata aliases

### Changed

- [TD-2643] Show metadata on structure relations
- [TD-2487] Exclude deleted structures from csv download
- [TD-2629] Update td-df-lib to omit template fields of type `image` on indexing
- [TD-2492] Update td-df-lib to include new numeric template types
- [TD-2261] Cache structures on load

### Removed

- [TD-2691] Removed unused comments functionality (routes
  `/api/data_structures/:id/comments` and `/api/comments`)

## [3.22.0] 2020-05-18

### Changed

- [TD-2321] Include `metadata` in data structure version response
- [TD-2589] Include `df_content.*`, `description` and `path.text` in search
  fields. Note that a complete reindex is required for the `path.text` field to
  be indexed. This will be performed automatically when the service starts
  unless the key `TdDd.DataStructures.Migrations:TD-2589` exists in Redis.
- [TD-2373] Removed dependency on Neo4j:
  - Neo4j is no longer used. The graph model is now persisted in PostgreSQL.
  - Lineage metadata is now uploaded using `PUT /api/units/:unit_name` passing
    `nodes` and `rels` files as form encoded data. Since the import process is
    performed as a background task, the API returns `202 Accepted`.
  - Each `unit_name` represents a replaceable unit of lineage metadata. New data
    files uploaded using the same unit name will overwrite the existing nodes
    and relations in that unit.
  - Latest status for a unit can be queried using `GET /api/units/:unit_name`.
  - Events relating to a unit can be queried using `GET /api/units/:unit_name/events`.
  - A unit can be logically deleted using `DELETE /api/units/:unit_name`.
  - A unit can be physically deleted using `DELETE /api/units/:unit_name?logical=false`.
  - [TD-2495] Changed structures loader migration key to cache all structures
    again including their metadata

### Removed

- [TD-2373] **BREAKING CHANGE** lineage data can no longer be uploaded to
  `/api/data_structures/metadata` or `/api/td_dl`

## [3.20.1] 2020-04-24

### Fixed

- [TD-2520] Root id retrieval from merkle graph

## [3.20.0] 2020-04-20

### Added

- [TD-2439] Include links in data structure relations response
- [TD-2531] Support `field_external_id` in `data_fields` metadata

### Changed

- [TD-2531] Include `external_id` in data structure hash calculation. Also,
  replace usage of Erlang's `:digraph` library with `Graph`. Note that this the
  hashes of all data structures will be recalculated the first time the service
  starts after this change is applied.

## [3.19.0] 2020-04-06

### Fixed

- [TD-2364] Loader issue when `external_id` and `parent_external_id` provided

### Added

- [TD-2364] Reindex structures linked to updated domains
- [TD-2318] Include node types in `/api/graphs/:id` response

### Changed

- [TD-2472] GraphData: Ignore duplicate relations when importing from Neo4j

## [3.18.0] 2020-03-23

### Added

- [TD-2326] Support for mutable metadata

### Changed

- [TD-2218] Revaluate structure children when its deletion is undone

## [3.17.0] 2020-03-09

### Added

- [TD-2336] System now has df_content
- [TD-2329] System search returns structure count info: count of structures by
  type and total structures count

## [3.16.0] 2020-02-25

### Changed

- [TD-2328] Support `domain_external_id` in structure metadata, removed `ou`
  from model

## [3.15.1] 2020-02-12

### Fixed

- [TD-2342] API failures when Neo4J is not present

## [3.15.0] 2020-02-10

### Added

- [TD-1595] Data lineage support
- [TD-2327] Data lineage metadata upload at `/api/data_structures/metadata` and
  `/api/td_dl/metadata`
- [TD-2292] Relation type in structures relations
- [TD-2293] Relation type in structures api

### Changed

- [TD-2269] Update elasticsearch mapping for dynamic field using new content
  model
- [TD-2284] Show systems to user with read permission in any structure, return
  structures count

## [3.14.0] 2020-01-27

### Changed

- [TD-2269] Update elasticsearch mappings for dynamic content

## [3.13.0] 2020-01-13

### Changed

- [TD-2272] 40 seconds timeout to query elasticsearch

## [3.12.0] 2019-12-19

### Added

- [TD-2210] Cache parent id in structures' cache

## [3.11.0] 2019-11-25

### Added

- [TD-2115] data_structure_lineage_id having external id of data lineage

### Changed

- [TD-2250] filter profiling whe user has not permission
  `view_data_structures_profile`

## [3.10.0] 2019-11-11

### Added

- [TD-2186] Return profile info in data structure view

## [3.9.0] 2019-10-28

### Added

- [TD-2144] Support ngram-search in structure name
- [TD-2159] Mapping for data field type

### Changed

- [TD-2200] Prevalence of data structure's attributes over metadata on versions
  index

### Changed

- [TD-2187] Add external_id to Structure cached info. Put in cache structures
  present in rule_implementations system_params

## [3.8.0] 2019-10-14

### Fixed

- [TD-2188] Synchronous upload does not work

### Changed

- [TD-2130] In bulk upload move parsing functions to GenServer"
- [TD-2176] Nullable field as boolean in metadata
- [TD-1721] Reindex automatically when a template changes
  - Breaking change: New environment variable ES_URL replaces existing
    ES_HOST/ES_PORT
- [TD-2124] Users without permission to link a data structure should not get the
  option to link in data catalog

## [3.7.0] 2019-09-30

### Added

- [TD-2010] As a Connector I want to delete all structures of a group
- [TD-2077] Support synchronous metadata upload for a specific data structure
- [TD-2089] Profiling support for structures
- [TD-2118] Metadata as mapping in data structures search
- [TD-2068] Use sortable normalizer for some fields in ES mappings
- [TD-1871] Structures CSV download

## [3.6.0] 2019-09-16

### Added

- [TD-1650] Automatic versioning of changed data structures
- [TD-2046] Bulk update endpoint for Data Catalog extra info
- [TD-2090] Search results and filters now use `:link_data_structure` permission
  instead of `:view_data_structure` depending on `referer` header

### Changed

- Metadata upload format (see config/metadata.exs for detail):
  - Structures CSV required fields:
    - `external_id` (globally unique)
    - `name`
    - `system` (or `POST` to `/systems/:system_external_id/metadata`)
    - `group`
    - `type`
  - Fields CSV required fields:
    - `external_id` (of structure)
    - `field_name`
    - `type`
  - Relations CSV required fields:
    - `parent_external_id`
    - `child_external_id`

## [3.5.5] 2019-09-09

### Changed

- Startup task to rename external_id of SQL server structures

## [3.5.2] 2019-09-04

### Fixed

- [TD-2087] DataStructure response excluded immediate parent from ancestry

## [3.5.1] 2019-09-03

### Fixed

- [TD-2080] DataStructureLoader was failing due to changes in [TD-2072]
- [TD-2081] Event stream consumer did not respect host and port config options

## [3.5.0] 2019-09-02

### Changed

- [TD-2061] Data structure external id is now required and unique
- [TD-2072] Refactor model to move mutable/versionable fields from DataStructure
  to DataStructureVersion

### Fixed

- [TD-2047] Check status filter when retrieving search filters

## [3.3.0] 2019-08-05

### Added

- [TD-1560] Enriched description field in template content

### Changed

- [TD-2027] Improve indexing performance
- [TD-1985] Type of template field user with an aggregation size of 50
- [TD-2009] Get external id by data structure system and external id, fixed
  ancestry in structure view

### Fixed

- [TD-1991] Performance issues due to blocking Redis connections
- [TD-2028] Eliminate duplicated data structure versions
- [TD-2003] Avoid loading a structure with a relation with itself in bulk load

### Removed

- [TD-1534] Remove data fields from model

## [3.2.0] 2019-07-24

### Fixed

- [TD-1996] Change `external_id` to text in data_structures
- [TD-1854] Data field metadata is not updated during metadata upload

### Added

- [TD-1845] Soft deletion of data structures no longer present in CSV input for
  system/group
- [TD-1970] New endpoint for
  `api/systems/:system_external_id/structures/:structure_external_id`

### Changed

- [TD-1532] Improve support for linking with business concepts (fields are no
  longer used)
- [TD-2002] Update td-cache and delete permissions list from config
- [TD-1927] Allow structure `class` property to be specified in metadata CSV

## [3.1.0] 2019-07-08

### Changed

- [TD-1618] Cache improvements. Use td-cache instead of td-perms.
- [TD-1866] Exclude logic deleted data structures in catalog navigation, catalog
  table and filters

## [3.0.1] 2019-07-05

### Fixed

- [TD-1967] Task to remove duplicate data structure versions, filter duplicates
  in CSV input

## [3.0.0] 2019-06-25

### Fixed

- [TD-1860] Fields were not associated to corresponding version when loading new
  version of existing structure
- [TD-1864] Indexes structures with `field` class
- [TD-1851] Verify permissions while getting the root structures of a system

### Changed

- [TD-1793] Checks if field structure has `df_content` and enriches
  data_structure :show
- [TD-1891] Bulk load types translation from data fields to data structures
- [TD-1533] Ignores search term when it is no on Aggregation

## [2.21.0] 2019-06-10

### Fixed

- [TD-1825] Structures of fields with metadata type are not setting its type
  correctly - metadata type key is not correct

### Added

- [TD-1824] Bump td-perms version to fix relations key
- [TD-1702] Support new permission `view_data_structures_profile`

### Changed

- [TD-1847] Filter class field on system_datastructure to improve performance

### Removed

- [TD-1832] Removed `business_concept_id` from data fields

## [2.20.1] 2019-05-28

### Added

- [TD-1819] Include `external_id` and `class` in data structure and data
  structure version show responses

## [2.20.0] 2019-05-27

### Added

- [TD-1703] Include system and ancestry in data structure and data structure
  version show responses

### Fixed

- [TD-1747] Structures upload is not creating relation between structures and
  fields when including version number
- [TD-1758] Structures with `field` class are no indexed on create/upload
- [TD-1797] Structures of Fields of type Metric and Attribute must have that
  type instead of Field

## [2.19.0] 2019-05-14

### Fixed

- [TD-1774] Newline is missing in logger format

### Added

- [TD-1704] Index path of data structures and return in search results
- Metadata upload success response is now 202 Accepted instead of 204 No Content

## [2.18.0] 2019-04-30

### Fixed

- [TD-1697] Dynamic content indexing and mapping

## [2.17.0] 2019-04-17

### Added

- [TD-1597] allow deletion of data structures with relations
- [TD-1593] System as an independent entity
- [TD-1626] Load data fields as structures
- [TD-1634] Include data structure metadata field to selectively disable
  indexing ("indexable" == "false")
- Improve elasticsearch index mappings
- [TD-1554] added endpoint for getting root structures of a system

### Changed

- [TD-1627] Removes df_name from the structure and uses the structure type as
  definition of template
- [TD-1636] Use `alpine:3.9` as base image for docker runtime

## [2.16.0] 2019-04-01

### Added

- [TD-1571] Elixir's Logger config will check for `EX_LOGGER_FORMAT` variable to
  override format

### Changed

- [TD-1530] Changed csv upload to write extra fields on metadata

## [2.15.0] 2019-03-18

### Changed

- [TD-1543] Updated to Phoenix 1.4, Ecto 3.0, Cowboy 2.0
- [TD-1526] Include parents and siblings in show data_structure response

## [2.14.0] 2019-03-04

### Changed

- Increase metadata upload file limit from 20M to 100M

## [2.12.1] 2019-01-28

### Changed

- Update td-df-lib version

## [2.12.0] 2019-01-24

### Changed

- [TD-1320] Aggregations are returned on data structures search

## [2.11.1] 2019-01-17

### Changed

- New cache to access linked business concepts of a field
  (`TdPerms.RelationCache`)

## [2.11.0] 2019-01-16

### Fixed

- Bulk index data structures in batches of 100 to avoid reaching HTTP request
  size limit

## [2.10.8] 2019-01-08

### Fixed

- Added `type` field to structure index that was wrongly removed

## [2.10.7] 2018-12-20

### Added

- [TD-1306] Add new field `external_id` to link data_structures with parents,
  children and fields.

## [2.10.6] 2018-12-20

### Changed

- Reindex data structures in background
- Reindex data structures after metadata is loaded

### Fixed

- Metadata loader structure diff was not calculating correctly the fields to be
  removed

## [2.10.2] 2018-12-19

### Changed

- [TD-1198] add functionality for confidential data structure
  - added field confidential to data_structure
  - check for `manage_confidential_structures` on listing and updating data
    structures
  - added elasticsearch filter regarding confidential permissions

## [2.10.1] 2018-12-17

### Changed

- Increase elasticsearch client default `recv_timeout` to 20 seconds
- Increase filter aggregation size to 50
- Remove `name` filter

## [2.10.0] 2018-12-12

### Changed

- [TD-1313] Adds type to structure filters

## [2.9.4] 2018-12-06

### Changed

- [TD-1104] Improved support for data structure versions

## [2.9.3] 2018-12-04

### Added

- [TD-1104] API endpoint `/api/data_structures/{id}/versions/{version}` to read
  specific version of a data structure

## [2.9.2] 2018-12-04

### Changed

- [TD-1153] Client may now use `sort` parameter to order search results

## [2.9.1] 2018-12-04

### Added

- [TD-1104] Support explicit version in data_structures metadata upload

## [2.9.0] 2018-12-01

### Added

- [TD-1207] Parent/child relationships between data structure versions

## [2.8.6] 2018-11-22

### Added

- [TD-1186] Adds dynamic form fields to structure filters

## [2.8.5] 2018-11-22

### Changed

- Order search results by `name.raw`

## [2.8.4] 2018-11-22

### Changed

- Configure Ecto to use UTC datetime for timestamps

## [2.8.3] 2018-11-20

### Added

- New endpoint to upload metadata `POST /api/data_structures/metadata`

## [2.8.2] 2018-11-20

### Added

- Data structure view return `domain_id`

## [2.8.1] 2018-11-19

### Added

- [TD-1062] Support for Dynamic Forms in data structures

### Removed

- Remove LOPD field from data structures

## [2.8.0] 2018-11-15

### Added

- [TD-1104] Initial support for versioning of data structures

## [2.6.2] 2018-10-30

### Added

- Modify endpoint from `/api/search/reindex_all` to
  `/api/data_structures/search/reindex_all`
- Verify if the user is admin while calling `reindex_all`<|MERGE_RESOLUTION|>--- conflicted
+++ resolved
@@ -2,22 +2,20 @@
 
 ## [Unreleased]
 
-<<<<<<< HEAD
-### Added
-
-- [TD-3189] add templates in the creation of implementations
-=======
 ### Changed
 
 - [TD-3526] Merged `td-dq` with `td-dd`. See `CHANGELOG-dq.md` for changes in
   `td-dq` previous to this merge.
 
+### Added
+
+- [TD-3189] add templates in the creation of implementations
+
 ## [4.18.0] 2021-04-19
 
 ### Added
 
 - [TD-3497] Allow system metadata to be uploaded using a JSON request body
->>>>>>> d1bc10b2
 
 ### Fixed
 
