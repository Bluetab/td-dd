# Changelog

## [Unreleased]

### Added

<<<<<<< HEAD
- [TD-3720] Update structure domain (with children)
=======
- [TD-3522] Support for StructureNote management with workflow
>>>>>>> 879f5da4

## [4.22.0] 2021-06-15

### Changed

- [TD-3735] Include extra information in tag related events
- [TD-3447] Filter concept rules but do not check permissions over resource

### Fixed

- [TD-3837] Perfomance issue iterating over Redis keys to obtain linked concept
  count. The actual link count is only used in a comparison with 0 (to filter
  structures with or without concept links), so instead of counting links for
  each structure, assume 1 if structure has any linked concepts and 0 otherwise.
- [TD-3718] Get the extra information when structures are downloaded
- [TD-3864] Issue serializing certain lineage graphs as JSON
### Added

- [TD-3736] Tags in data structure version document

## [4.21.0] 2021-05-31

### Added

- [TD-3446] Domain in rule

### Fixed

- [TD-3236] Show path in profile execution
- [TD-3794] Metadata load fails when classifying structures
- [TD-3502] Avoid uploading files that are not images

### Changed

- [TD-3753] Build using Elixir 1.12 and Erlang/OTP 24
- [TD-3642] On startup ensures rules and implementations elasticsearch indices are created

## [4.20.1] 2021-05-18

### Added

- [TD-3236] Upload json profile

## [4.20.0] 2021-05-17

### Added

- [TD-3398] Support classification of data structures
- [TD-3500] Support for signing configuration using a secret key
- [TD-3597] Link between structures and tags

### Changed

- Security patches from `alpine:3.13`
- Update dependencies
- [TD-3680] Improve data catalog bulk indexing performance
- Timestamps on `DataStructure`, `DataStructureVersion`, `DataStructureRelation`
  and `StructureMetadata` are now `utc_datetime_usec`.

## [4.19.2] 2021-05-07

### Fixed

- [TD-3630] Issue querying executions when some implementations have no source

## [4.19.0] 2021-05-04

### Changed

- [TD-3526] Merged `td-dq` with `td-dd`. See `CHANGELOG-dq.md` for changes in
  `td-dq` previous to this merge
- [TD-3621] Increase maximum length for JSON request bodies. The value for JSON
  request bodies can now be configured using the `MAX_PAYLOAD_LENGTH`
  environment variable.
- [TD-3596] Support tagging of data structures

### Added

- [TD-3517] Profile executions and events
- [TD-3189] add templates in the creation of implementations

## [4.18.0] 2021-04-19

### Added

- [TD-3497] Allow system metadata to be uploaded using a JSON request body

### Fixed

- [TD-3566] `data_structure_relation` `parent_id` and `child_id` must not be null`

### Changed

- [TD-3498] Merged `td-cx` with `td-dd`. See `CHANGELOG-cx.md` for changes in
  `td-cx` previous to this merge.

## [4.17.0] 2021-04-05

### Added

- [TD-3108] add `profile_structure` permission to structures with `data_fields`

### Changed

- [TD-3445] Postgres port configurable through `DB_PORT` environment variable

## [4.16.0] 2021-03-22

### Added

- [TD-2951] `profile_structure` permission

### Fixed

- [TD-3235] Fallback of uncontroller responses on metadata controller

### Removed

- [TD-3421] remove `/data_structures/search/source_alias` endpoint

## [4.15.0] 2021-03-08

### Changed

- [TD-3341] Build with `elixir:1.11.3-alpine`, runtime `alpine:3.13`
- [TD-3329] Elasticsearch index settings are now configurable using environment
  variables:
  - `ES_TIMEOUT`: Connection timeout in milliseconds (default `5000`)
  - `ES_RECV_TIMEOUT`: Response timeout in milliseconds (default `40000`)
  - `ES_SHARDS`: Number of shards (default `1`)
  - `ES_REPLICAS`: Number of replicas (default `1`)
  - `ES_REFRESH_INTERVAL`: Index refresh interval (default `30s`)
  - `ES_INDEXING_SLOWLOG_THRESHOLD_WARN`: Indexing slowlog warning threshold
    (default `10s`)
  - `ES_INDEXING_SLOWLOG_THRESHOLD_INFO`: Indexing slowlog info threshold
    (default `5s`)
  - `ES_INDEXING_SLOWLOG_THRESHOLD_DEBUG`: Indexing slowlog debug threshold
    (default `2s`)
  - `ES_INDEXING_SLOWLOG_THRESHOLD_TRACE`: Indexing slowlog trace threshold
    (default `500ms`)
  - `ES_INDEXING_SLOWLOG_LEVEL`: Indexing slowlog level (default `info`)
  - `ES_INDEXING_SLOWLOG_SOURCE`: Indexing slowlog source limit (default `1000`)
- [TD-3222] `structures` index alias can now be configured using the
  `ES_ALIAS_STRUCTURES` environment variable

## [4.14.0] 2021-02-22

### Added

- [TD-3268] Source in data structure

### Changed

- [TD-3245] Tested compatibility with PostgreSQL 9.6, 10.15, 11.10, 12.5 and
  13.1. CI pipeline changed to use `postgres:12.5-alpine`.

## [4.13.0] 2021-02-08

### Added

- [TD-3263] Use HTTP Basic authentication for Elasticsearch if environment
  variables `ES_USERNAME` and `ES_PASSWORD` are present

### Fixed

- [TD-3264] Data structure type migration task was preventing application from
  starting up under certain data-dependent conditions. The task has now been
  removed as it is no longer needed.

## [4.12.1] 2021-01-28

### Fixed

- [TD-3248] Referenced structure ids were not being obtained correctly from
  cache

## [4.12.0] 2021-01-25

### Fixed

- [TD-3203] Truncate `field_type` to 32766 bytes when indexing (maximum sortable
  field length in elasticsearch)

### Changed

- [TD-3163] Auth tokens now include `role` claim instead of `is_admin` flag
- [TD-3164] Service accounts can view systems, view data structures and load
  metadata
- [TD-3182] Allow to use redis with password

## [4.11.1] 2021-01-15

### Fixed

- [TD-3204] Performance regression fetching a data structure version
- [TD-3204] Ancestry was being returned in inverse order

## [4.11.0] 2021-01-11

### Changed

- [TD-3170] Build docker image which runs with non-root user
- [TD-2655] Support bulk updating of domain_id, improve performance of mutable
  metadata updates
- [TD-3103] Changes obtaining referenced structure ids in rule implementations
- [TD-2655] Support bulk updating of domain_id
- [TD-2331] Return the path of deleted structures
- Performance improvements of metadata load process

### Fixed

- [TD-3172] Return error changeset when a data structure type cannot be inserted
  or updated

## [4.10.0] 2020-12-14

### Added

- [TD-3065] Support filtering on `updated_at` (date range)
- [TD-2486] Template type `domain`

### Fixed

- [TD-3142] `/api/data_structure_types` was failing if template was missing

## [4.9.0] 2020-11-30

### Changed

- [TD-2258] Filter structures by `linked_concepts_count`
- [TD-2946] Replace unit on PUT request

### Added

- [TD-3089] Widget and type `copy` on df

### Changed

- [TD-3066] Keep track of deleted structures in redis

## [4.8.0] 2020-11-16

### Added

- [TD-3112] The `domain_id` of a data structure can now be modified via API
- [TD-3115] Log error responses received from elasticsearch during bulk
  reindexing

## [4.7.0] 2020-11-03

### Added

- [TD-3071] Ignore empty lines on bulk upload

## [4.6.0] 2020-10-19

### Added

- [TD-2485]:
  - Enrich template fields from cache
  - Mappings for system type of templates

### Changed

- [TD-3058] Database connection timeout now can be configured using the
  environment variable `DB_TIMEOUT_MILLIS`

## [4.5.0] 2020-10-05

### Added

- [TD-2942] CSV upload of structures extra info
- [TD-2958] Extra info mapping and aggregations

### Changed

- [TD-2988] Cache entries for data structures are now refreshed every hour

## [4.4.0] 2020-09-22

### Added

- [TD-2943]:
  - Data Structure Type: Metadata fields
  - Endpoint to query all possible metadata fields for a given query

### Fixed

- [TD-2979] Timeout issues loading metadata

## [4.3.0] 2020-09-07

### Added

- [TD-2928] Data Dictionary custom user search filters
- [TD-2587] Download CSV for a given graph

### Changed

- [TD-2285] Check permissions for nodes related to units
- [TD-2720] Bulk Update:
  - Update only structures having content
  - Validate only updated fields

### Fixed

- [TD-2310] Exclude confidential structures from children and siblings if user
  has no permission to manage confidential structures

## [4.2.0] 2020-08-17

### Added

- [TD-2280] As a business glossary I want to create a concept with the same name
  as an existing concept in another domain to allow multi-organization
  management
- [TD-2941] Enable scrolling on `/api/data_structures/search` endpoint:
  - Initiate scrolling by including `scroll` parameter in request body
  - Continue scrolling by sending a request body with `scroll_id` and `scroll`

## [4.1.0] 2020-07-20

### Added

- [TD-911] Allow to limit lineage/impact levels
- [TD-2322] Allow to search all data structures versions without 10_000 limit
  using ES scroll API
- [TD-2774] Startup task to create data structure types

### Fixed

- [TD-2826] `DataStructures.list_data_structures` can receive `domain_id` list

### Changed

- [TD-2280] Do not retrieve information by name

## [4.0.0] 2020-07-01

### Changed

- [TD-2637] Audit events are now published to Redis instead of via HTTP
- [TD-2322] Allow to query deleted structures and systems having deleted
  structures

### Added

- [TD-2322] Index structure parent and number of linked concepts

## [3.24.0] 2020-06-15

### Fixed

- [TD-2593] Retrive parents over `default` relation type to build path

## [3.23.0] 2020-06-01

### Fixed

- [TD-2636] Bulk update was replacing instead of merging dynamic content

### Added

- [TD-2562] Endpoint `GET /api/data_structures/search/source_alias` to return
  the list of distinct structures metadata aliases

### Changed

- [TD-2643] Show metadata on structure relations
- [TD-2487] Exclude deleted structures from csv download
- [TD-2629] Update td-df-lib to omit template fields of type `image` on indexing
- [TD-2492] Update td-df-lib to include new numeric template types
- [TD-2261] Cache structures on load

### Removed

- [TD-2691] Removed unused comments functionality (routes
  `/api/data_structures/:id/comments` and `/api/comments`)

## [3.22.0] 2020-05-18

### Changed

- [TD-2321] Include `metadata` in data structure version response
- [TD-2589] Include `df_content.*`, `description` and `path.text` in search
  fields. Note that a complete reindex is required for the `path.text` field to
  be indexed. This will be performed automatically when the service starts
  unless the key `TdDd.DataStructures.Migrations:TD-2589` exists in Redis.
- [TD-2373] Removed dependency on Neo4j:
  - Neo4j is no longer used. The graph model is now persisted in PostgreSQL.
  - Lineage metadata is now uploaded using `PUT /api/units/:unit_name` passing
    `nodes` and `rels` files as form encoded data. Since the import process is
    performed as a background task, the API returns `202 Accepted`.
  - Each `unit_name` represents a replaceable unit of lineage metadata. New data
    files uploaded using the same unit name will overwrite the existing nodes
    and relations in that unit.
  - Latest status for a unit can be queried using `GET /api/units/:unit_name`.
  - Events relating to a unit can be queried using `GET /api/units/:unit_name/events`.
  - A unit can be logically deleted using `DELETE /api/units/:unit_name`.
  - A unit can be physically deleted using `DELETE /api/units/:unit_name?logical=false`.
  - [TD-2495] Changed structures loader migration key to cache all structures
    again including their metadata

### Removed

- [TD-2373] **BREAKING CHANGE** lineage data can no longer be uploaded to
  `/api/data_structures/metadata` or `/api/td_dl`

## [3.20.1] 2020-04-24

### Fixed

- [TD-2520] Root id retrieval from merkle graph

## [3.20.0] 2020-04-20

### Added

- [TD-2439] Include links in data structure relations response
- [TD-2531] Support `field_external_id` in `data_fields` metadata

### Changed

- [TD-2531] Include `external_id` in data structure hash calculation. Also,
  replace usage of Erlang's `:digraph` library with `Graph`. Note that this the
  hashes of all data structures will be recalculated the first time the service
  starts after this change is applied.

## [3.19.0] 2020-04-06

### Fixed

- [TD-2364] Loader issue when `external_id` and `parent_external_id` provided

### Added

- [TD-2364] Reindex structures linked to updated domains
- [TD-2318] Include node types in `/api/graphs/:id` response

### Changed

- [TD-2472] GraphData: Ignore duplicate relations when importing from Neo4j

## [3.18.0] 2020-03-23

### Added

- [TD-2326] Support for mutable metadata

### Changed

- [TD-2218] Revaluate structure children when its deletion is undone

## [3.17.0] 2020-03-09

### Added

- [TD-2336] System now has df_content
- [TD-2329] System search returns structure count info: count of structures by
  type and total structures count

## [3.16.0] 2020-02-25

### Changed

- [TD-2328] Support `domain_external_id` in structure metadata, removed `ou`
  from model

## [3.15.1] 2020-02-12

### Fixed

- [TD-2342] API failures when Neo4J is not present

## [3.15.0] 2020-02-10

### Added

- [TD-1595] Data lineage support
- [TD-2327] Data lineage metadata upload at `/api/data_structures/metadata` and
  `/api/td_dl/metadata`
- [TD-2292] Relation type in structures relations
- [TD-2293] Relation type in structures api

### Changed

- [TD-2269] Update elasticsearch mapping for dynamic field using new content
  model
- [TD-2284] Show systems to user with read permission in any structure, return
  structures count

## [3.14.0] 2020-01-27

### Changed

- [TD-2269] Update elasticsearch mappings for dynamic content

## [3.13.0] 2020-01-13

### Changed

- [TD-2272] 40 seconds timeout to query elasticsearch

## [3.12.0] 2019-12-19

### Added

- [TD-2210] Cache parent id in structures' cache

## [3.11.0] 2019-11-25

### Added

- [TD-2115] data_structure_lineage_id having external id of data lineage

### Changed

- [TD-2250] filter profiling whe user has not permission
  `view_data_structures_profile`

## [3.10.0] 2019-11-11

### Added

- [TD-2186] Return profile info in data structure view

## [3.9.0] 2019-10-28

### Added

- [TD-2144] Support ngram-search in structure name
- [TD-2159] Mapping for data field type

### Changed

- [TD-2200] Prevalence of data structure's attributes over metadata on versions
  index

### Changed

- [TD-2187] Add external_id to Structure cached info. Put in cache structures
  present in rule_implementations system_params

## [3.8.0] 2019-10-14

### Fixed

- [TD-2188] Synchronous upload does not work

### Changed

- [TD-2130] In bulk upload move parsing functions to GenServer"
- [TD-2176] Nullable field as boolean in metadata
- [TD-1721] Reindex automatically when a template changes
  - Breaking change: New environment variable ES_URL replaces existing
    ES_HOST/ES_PORT
- [TD-2124] Users without permission to link a data structure should not get the
  option to link in data catalog

## [3.7.0] 2019-09-30

### Added

- [TD-2010] As a Connector I want to delete all structures of a group
- [TD-2077] Support synchronous metadata upload for a specific data structure
- [TD-2089] Profiling support for structures
- [TD-2118] Metadata as mapping in data structures search
- [TD-2068] Use sortable normalizer for some fields in ES mappings
- [TD-1871] Structures CSV download

## [3.6.0] 2019-09-16

### Added

- [TD-1650] Automatic versioning of changed data structures
- [TD-2046] Bulk update endpoint for Data Catalog extra info
- [TD-2090] Search results and filters now use `:link_data_structure` permission
  instead of `:view_data_structure` depending on `referer` header

### Changed

- Metadata upload format (see config/metadata.exs for detail):
  - Structures CSV required fields:
    - `external_id` (globally unique)
    - `name`
    - `system` (or `POST` to `/systems/:system_external_id/metadata`)
    - `group`
    - `type`
  - Fields CSV required fields:
    - `external_id` (of structure)
    - `field_name`
    - `type`
  - Relations CSV required fields:
    - `parent_external_id`
    - `child_external_id`

## [3.5.5] 2019-09-09

### Changed

- Startup task to rename external_id of SQL server structures

## [3.5.2] 2019-09-04

### Fixed

- [TD-2087] DataStructure response excluded immediate parent from ancestry

## [3.5.1] 2019-09-03

### Fixed

- [TD-2080] DataStructureLoader was failing due to changes in [TD-2072]
- [TD-2081] Event stream consumer did not respect host and port config options

## [3.5.0] 2019-09-02

### Changed

- [TD-2061] Data structure external id is now required and unique
- [TD-2072] Refactor model to move mutable/versionable fields from DataStructure
  to DataStructureVersion

### Fixed

- [TD-2047] Check status filter when retrieving search filters

## [3.3.0] 2019-08-05

### Added

- [TD-1560] Enriched description field in template content

### Changed

- [TD-2027] Improve indexing performance
- [TD-1985] Type of template field user with an aggregation size of 50
- [TD-2009] Get external id by data structure system and external id, fixed
  ancestry in structure view

### Fixed

- [TD-1991] Performance issues due to blocking Redis connections
- [TD-2028] Eliminate duplicated data structure versions
- [TD-2003] Avoid loading a structure with a relation with itself in bulk load

### Removed

- [TD-1534] Remove data fields from model

## [3.2.0] 2019-07-24

### Fixed

- [TD-1996] Change `external_id` to text in data_structures
- [TD-1854] Data field metadata is not updated during metadata upload

### Added

- [TD-1845] Soft deletion of data structures no longer present in CSV input for
  system/group
- [TD-1970] New endpoint for
  `api/systems/:system_external_id/structures/:structure_external_id`

### Changed

- [TD-1532] Improve support for linking with business concepts (fields are no
  longer used)
- [TD-2002] Update td-cache and delete permissions list from config
- [TD-1927] Allow structure `class` property to be specified in metadata CSV

## [3.1.0] 2019-07-08

### Changed

- [TD-1618] Cache improvements. Use td-cache instead of td-perms.
- [TD-1866] Exclude logic deleted data structures in catalog navigation, catalog
  table and filters

## [3.0.1] 2019-07-05

### Fixed

- [TD-1967] Task to remove duplicate data structure versions, filter duplicates
  in CSV input

## [3.0.0] 2019-06-25

### Fixed

- [TD-1860] Fields were not associated to corresponding version when loading new
  version of existing structure
- [TD-1864] Indexes structures with `field` class
- [TD-1851] Verify permissions while getting the root structures of a system

### Changed

- [TD-1793] Checks if field structure has `df_content` and enriches
  data_structure :show
- [TD-1891] Bulk load types translation from data fields to data structures
- [TD-1533] Ignores search term when it is no on Aggregation

## [2.21.0] 2019-06-10

### Fixed

- [TD-1825] Structures of fields with metadata type are not setting its type
  correctly - metadata type key is not correct

### Added

- [TD-1824] Bump td-perms version to fix relations key
- [TD-1702] Support new permission `view_data_structures_profile`

### Changed

- [TD-1847] Filter class field on system_datastructure to improve performance

### Removed

- [TD-1832] Removed `business_concept_id` from data fields

## [2.20.1] 2019-05-28

### Added

- [TD-1819] Include `external_id` and `class` in data structure and data
  structure version show responses

## [2.20.0] 2019-05-27

### Added

- [TD-1703] Include system and ancestry in data structure and data structure
  version show responses

### Fixed

- [TD-1747] Structures upload is not creating relation between structures and
  fields when including version number
- [TD-1758] Structures with `field` class are no indexed on create/upload
- [TD-1797] Structures of Fields of type Metric and Attribute must have that
  type instead of Field

## [2.19.0] 2019-05-14

### Fixed

- [TD-1774] Newline is missing in logger format

### Added

- [TD-1704] Index path of data structures and return in search results
- Metadata upload success response is now 202 Accepted instead of 204 No Content

## [2.18.0] 2019-04-30

### Fixed

- [TD-1697] Dynamic content indexing and mapping

## [2.17.0] 2019-04-17

### Added

- [TD-1597] allow deletion of data structures with relations
- [TD-1593] System as an independent entity
- [TD-1626] Load data fields as structures
- [TD-1634] Include data structure metadata field to selectively disable
  indexing ("indexable" == "false")
- Improve elasticsearch index mappings
- [TD-1554] added endpoint for getting root structures of a system

### Changed

- [TD-1627] Removes df_name from the structure and uses the structure type as
  definition of template
- [TD-1636] Use `alpine:3.9` as base image for docker runtime

## [2.16.0] 2019-04-01

### Added

- [TD-1571] Elixir's Logger config will check for `EX_LOGGER_FORMAT` variable to
  override format

### Changed

- [TD-1530] Changed csv upload to write extra fields on metadata

## [2.15.0] 2019-03-18

### Changed

- [TD-1543] Updated to Phoenix 1.4, Ecto 3.0, Cowboy 2.0
- [TD-1526] Include parents and siblings in show data_structure response

## [2.14.0] 2019-03-04

### Changed

- Increase metadata upload file limit from 20M to 100M

## [2.12.1] 2019-01-28

### Changed

- Update td-df-lib version

## [2.12.0] 2019-01-24

### Changed

- [TD-1320] Aggregations are returned on data structures search

## [2.11.1] 2019-01-17

### Changed

- New cache to access linked business concepts of a field
  (`TdPerms.RelationCache`)

## [2.11.0] 2019-01-16

### Fixed

- Bulk index data structures in batches of 100 to avoid reaching HTTP request
  size limit

## [2.10.8] 2019-01-08

### Fixed

- Added `type` field to structure index that was wrongly removed

## [2.10.7] 2018-12-20

### Added

- [TD-1306] Add new field `external_id` to link data_structures with parents,
  children and fields.

## [2.10.6] 2018-12-20

### Changed

- Reindex data structures in background
- Reindex data structures after metadata is loaded

### Fixed

- Metadata loader structure diff was not calculating correctly the fields to be
  removed

## [2.10.2] 2018-12-19

### Changed

- [TD-1198] add functionality for confidential data structure
  - added field confidential to data_structure
  - check for `manage_confidential_structures` on listing and updating data
    structures
  - added elasticsearch filter regarding confidential permissions

## [2.10.1] 2018-12-17

### Changed

- Increase elasticsearch client default `recv_timeout` to 20 seconds
- Increase filter aggregation size to 50
- Remove `name` filter

## [2.10.0] 2018-12-12

### Changed

- [TD-1313] Adds type to structure filters

## [2.9.4] 2018-12-06

### Changed

- [TD-1104] Improved support for data structure versions

## [2.9.3] 2018-12-04

### Added

- [TD-1104] API endpoint `/api/data_structures/{id}/versions/{version}` to read
  specific version of a data structure

## [2.9.2] 2018-12-04

### Changed

- [TD-1153] Client may now use `sort` parameter to order search results

## [2.9.1] 2018-12-04

### Added

- [TD-1104] Support explicit version in data_structures metadata upload

## [2.9.0] 2018-12-01

### Added

- [TD-1207] Parent/child relationships between data structure versions

## [2.8.6] 2018-11-22

### Added

- [TD-1186] Adds dynamic form fields to structure filters

## [2.8.5] 2018-11-22

### Changed

- Order search results by `name.raw`

## [2.8.4] 2018-11-22

### Changed

- Configure Ecto to use UTC datetime for timestamps

## [2.8.3] 2018-11-20

### Added

- New endpoint to upload metadata `POST /api/data_structures/metadata`

## [2.8.2] 2018-11-20

### Added

- Data structure view return `domain_id`

## [2.8.1] 2018-11-19

### Added

- [TD-1062] Support for Dynamic Forms in data structures

### Removed

- Remove LOPD field from data structures

## [2.8.0] 2018-11-15

### Added

- [TD-1104] Initial support for versioning of data structures

## [2.6.2] 2018-10-30

### Added

- Modify endpoint from `/api/search/reindex_all` to
  `/api/data_structures/search/reindex_all`
- Verify if the user is admin while calling `reindex_all`<|MERGE_RESOLUTION|>--- conflicted
+++ resolved
@@ -4,11 +4,8 @@
 
 ### Added
 
-<<<<<<< HEAD
 - [TD-3720] Update structure domain (with children)
-=======
 - [TD-3522] Support for StructureNote management with workflow
->>>>>>> 879f5da4
 
 ## [4.22.0] 2021-06-15
 
