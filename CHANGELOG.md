--- conflicted
+++ resolved
@@ -4,11 +4,8 @@
 
 ### Added
 
-<<<<<<< HEAD
+- [TD-2215] Sources API
 - [TD-2295] Jobs and events support
-=======
-- [TD-2215] Sources API
->>>>>>> 11446066
 
 ## [3.13.0] 2020-01-13
 
