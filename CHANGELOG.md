# Changelog

<<<<<<< HEAD
## [5.2.1] 2023-03-08

### Fixed

- [TD-5645] Preserve previous implementation type on csv updates, use basic for creations
=======
## [Unreleased]

### Added

- [TD-4438] Included-in-parameters reference dataset validation

### Changed

- [TD-3879] All `raw keyword` indexing mappings uses empty string as null_value 
>>>>>>> c439d5c1

## [5.2.0] 2023-02-28

### Added

- [TD-5471] Bulk update of quality implementations via csv
- [TD-3541] Get data_structure_versions for `api/v2`
- [TD-5599] Improve grant reindex memory usage and API for Task stats
- [TD-5507] Grants API v2

## [5.1.0] 2023-02-13

### Added

- [TD-5479] External_ref in grants to avoid duplicates in grant table
- [TD-5560] LINEAGE_NODES_TIMEOUT releases environment variable for
  TdDd.Lineage.GraphData nodes GenServer call

## [5.0.0] 2023-01-30

### Fixed

- [TD-5472] Enrich template fields of type `domain` for Quality filters
- [TD-5407] Aggregate `must_not` param on Elasticsearch filter

### Changed

- [TD-5300] ReferenceDatasets user management
  - Added `domain_ids` fields
  - Users with `view_data_structure` permission on domain can show, index and
    download ReferenceDataset
  - ReferenceDataset without domain_ids is only visible to `admins`
- [TD-5478] Add `convert_raw` and `convert_default` action for basic
  implementations
- [TD-5493] Improve specific grant(s) reindex performance

### Added

- [TD-5473] `field_parent_id` for `StructureNote` events

## [4.59.0] 2023-01-16

### Changed

- [TD-5344] Embedded structures in rule implementations are now indexed with
  their original `name` regardless of whether they have an alias or not. `alias`
  is indexed as an independent property if present.
- [TD-5199] Soft delete for rule
- [TD-5433] ignore ReferenceData enrich in Implementation if it doesn't exist
- [TD-5432] Publish rule_result_created event using implementation_ref as
  resource_id instead of implementation_id.

### Added

- [TD-5382]
  - field `all_pending_roles` on `GrantRequest` that doesn't depend on the requesting user
  - `GrantRequestApprovalRules` checks on `all_pending_roles`

### Fixed

- [TD-5402] Reference data info is not showed in implementation details
- [TD-5455] Fixed Lineage selection is not displaying any domain in case that no
  lineage structure is in the data catalog
- [TD-5453] [TD-5219]:
  - Correct pagination for Rule results
  - Correct ordering by version and date in Rule results
  - Show latest results on implementations view

### Added

- [TD-4109] On `nodes` show, also handle `domain_id` filter

## [4.58.0] 2022-12-27

### Added

- [TD-5243] Use structures domain in data catalog for data lineage objects
  that have been linked
- [TD-5367] Enrich grant details with actions and user
- [TD-5322] Allow to have multiple grants for the same user in the same structure
- [TD-4300] Add `basic` type for implementations
- [TD-5369] Audit events for Remediation creation
- [TD-5348] Add update action to grant controller

### Changed

- [TD-2642] Improve search in rule names and implementation keys: boost these
  fields and treat underscores as whitespace

## [4.57.0] 2022-12-12

### Added

- [TD-5161] Get specific domains along with their children for `api/v2`

### Changed

- [TD-5365] Foreign key from `accesses` to `data_structures` now uses `id`
  (primary key) instead of `external_id`
- [TD-5391] Grant approval condition rules now use `values` instead of single
  `value`

## [4.56.1] 2022-11-29

### Fixed

- [TD-5374] Approve rule grant request for a structure with multiple domains

## [4.56.0] 2022-11-28

### Changed

- [TD-5342] Refactor bulk operations to use Elasticsearch scroll API
- [TD-5136] Download of structures include all structure domains with complete
  path
- [TD-5341] Created indices on foreign key constraints to improve performance
  when physically deleting data structures
- [TD-4179] Implementation indexing uses inserted_at of original ref
- [TD-4711] Improved user feedback for errors in implementation upload

### Added

- [TD-5289] Elasticsearch 7 compatibility
- [TD-5258] Approve grants request rules
- [TD-5286] Implementation results pagination

## [4.55.0] 2022-11-14

### Added

- [TD-5038] Links between structures
- [TD-5037] Added diff information for draft and pending_aproval structure notes
  in API response

### Fixed

- [TD-5279] Fixed some inconsistencies in implementation bulk upload

## [4.54.0] 2022-10-31

### Changed

- [TD-5284] Phoenix 1.6.x

### Fixed

- [TD-5267] Bulk update was not reindexing changed structure notes
- [TD-5265] `GET /api/user_search_filters/me` wasn't considering the `scope` of
  global filters
- [TD-4710] Domain type fields of templates it not working in bulk upload
  implementations
- [TD-5244] Admin user can't clone implementations

### Added

- [TD-3765] Support for empty_dataset in rule_results
- [TD-5171] Enriches domain's parents on DataStructureVersion show
- [TD-5245] Allow multiple fields for structure modifiers
- [TD-4517] Adds `df_label` to Rule filters aggregation

## [4.53.2] 2022-10-20

### Changed

- [TD-5234] `GET /api/data_structures/:id/versions/:version` now includes
  `implementation_count` in response instead of embedded `implementations`

### Fixed

- [TD-4999] Serialization issue for data structures with profile but without
  class field
- [TD-5273] Allow request functions for grant request creators

## [4.53.1] 2022-10-18

### Fixed

- [TD-5260] Avoid to create a draft with not changes for implementations

## [4.53.0] 2022-10-18

### Fixed

- [TD-5250] GraphQL `latestGrantRequest` no longer returns `forbidden` for users
  with `view_data_structure` permissions
- [TD-5140] Changed implementations ids by implementations refs and links
  migration
- [TD-4927] Fix upload implementations file with and without rule raise an error

### Added

- [TD-4177] Support for querying the executions of an implementation
- [TD-4558] Support for managing data quality functions using API
- [TD-5027] support for restoring deprecated `Implementations`
- [TD-5195] Support for global user filters
- [TD-3087] OR/AND in implementations validations

## [4.52.0] 2022-10-03

### Changed

- [TD-4871] Unify `Claims` structs, replace `canada` with `bodyguard` for
  authorizations
- [TD-5184] Removed dependency on td-hypermedia library

### Added

- [TD-4903] Include `sobelow` static code analysis in CI pipeline
- [TD-4214] Publish grant requests workflow events
- [TD-2430] Allow different join types on implementation dataset

### Fixed

- [TD-4587]
  - Download implementations with reference_data
  - Implementations download when dataset has a table joing itself
- [TD-5183] Auto deprecate rule implementations based on
  its referenced structures and datasets

## [4.51.0] 2022-09-19

### Added

- [TD-5076] Allow to clone implementations for non admin users
- [TD-5169] Improve list_data_structure_versions since query performance
- [TD-5170] Capture graph tests Logger.warn output
- [TD-5082] Filter protected metadata (field "\_protected")
- [TD-5133] Support for creating grant requests for third parties

### Changed

- [TD-5168] GraphQL `source` query no longer enriches dynamic domain fields
- [TD-4794] GraphQL `domains` query now supports additional actions

### Fixed

- [TD-4956] When downloading structures csv, fields with same name on templates were duplicated

### Removed

- [TD-4794] Removed `/api/unit_domains` (replaced by GraphQL `domains` query)

## [4.50.0] 2022-09-05

### Added

- [TD-5078] Add request modification for Grants

### Changed

- [TD-3371] Catalog CSV download can now return more than 10,000 structures
- [TD-4994] Performance improvements of lineage load process
- [TD-4757] Take into account data structure `updated_at` in data structure
  version since-claused listing
- [TD-5091] Dynamic `domain` fields are now integer ids instead of embedded
  documents

### Fixed

- [TD-4348] Return errors if load_graph fails, so that an event is created.
- [TD-5075] Fixed implementation can't be moved to another rule

## [4.49.0] 2022-08-16

### Added

- [TD-5113] Add data_structures_hierarchy ds_id index
- [TD-4945] Allow to publish from creation and published implementations
- [TD-5070]
  - Added must_not filters for rule implementations
  - Filter draf implementation for users without permissions

## [4.48.1] 2022-08-02

### Fixed

- [TD-5106] An implementation's domain id couldn't be changed

## [4.48.0] 2022-07-26

### Added

- [TD-4987]
  - `api/rule_results/search` now include ruleless implementation results
  - Add pagination for updated_at
- [TD-5053] Add implementation_ref on `api/implementations/search`
- [TD-4441] Send grant_approval event when grant approval is created with rejection
- [TD-4922] Force cache to add implementations workflow status

### Fixed

- [TD-5011] `TemplateCache.list/0` was returning duplicate entries
- [TD-5042] Removal request for grant created through /api/bulk_grants with
  source_user_name and without user_id

### Changed

- [TD-5072] Remove deprecated `type_params` from `rules` table and corresponding
  mappings
- [TD-5001] Improved support for data structure alias:
  - Data structure alias is now persisted and returned in responses. The alias
    is obtained or removed when a structure note containing an `alias` field is
    published or deprecated, respectively
  - Metadata fields (e.g. `order`, `precision`, `nullable`) in data structure
    responses are now returned within the `metadata` property
- [TD-3614] Support for access token revocation
- [TD-4925] Create new draft when editing a published implementation only if it
  has changes
- [TD-4997] Change search executions API sources list filter from 'AND' to 'OR'
- [TD-4987] `/api/rule_results/search` now include ruleless implementation
  results and supports pagination
- [TD-4175] Data structure tags may now be inherited by descendents of the
  tagged data structure

## [4.47.1] 2022-07-18

### Added

- [TD-5053] Add implementation_ref on `api/implementations/search`

## [4.47.0] 2022-07-05

### Changed

- [TD-4412] Update td-cache for changes in templates preprocessing

### Added

- [TD-4920] Add results to implementation query api/v2
- [TD-4921] Add implementation workflow events
- [TD-4894] Multiple field validations
- [TD-4993] Add last_quality_event to implementation api/v2
- [TD-4176]
  - Added descrition in data structure tag
  - Changed description for comment in data structures tags link
- [TD-4661] Support for ReferenceDatasets on Implementations

### Fixed

- [TD-4959] Use implementation_ref instead of implementation_key for status changes
- [TD-4952] Missing code from [TD-4655]

## [4.46.1] 2022-06-23

### Fixed

- [TD-4962] Submit results only for published implementations

## [4.46.0] 2022-06-21

### Changed

- [TD-4739] Validate dynamic content for safety to prevent XSS attacks
- [TD-4923] Remove implementation_key dependency for version management

### Added

- [TD-4431] Support for requesting removal of grants
- [TD-4919] Allow query implementation versions using /api/v2

### Fixed

- [TD-4918] Implementations permissions
- [TD-4911] Implementations download was failing for ruleless implementations
- [TD-4950] Implementations move and clone actions for admin

## [4.45.0] 2022-06-06

### Added

- [TD-4540] Add approval workflow for quality implementations
- [TD-3633] Take into account ruleless implementations in event publishing
- [TD-4872] Support querying structures by `external_id` in GraphQL API
- [TD-3920] Alias support for structures
- [TD-4855] Support `Profile` searching with params (offset, limit, since)
- [TD-4843] Support filters grants by `system_external_id`

### Fixed

- [TD-4852] Ruleless implementation weren't being linked with data structures on
  creation
- [TD-4835] It was possible to execute non-executable implementations
- [TD-4878] Error loading structure metadata with synchronous API

## [4.44.0] 2022-05-23

### Added

- [TD-4045] Rule implementation `execute` action
- [TD-4457] Allow to have grants for non existing users in truedat
- [TD-4548] Upload/Download csv notes with multiple selection fields separted by `|`
- [TD-4660] Support for reference data
- [TD-4230] GraphQL `Templates` schema preprocesses templates

### Fixed

- [TD-4799] Performance issue filtering executions by source
- [TD-4848] Timeout on structures notes upload
- [TD-4849] Reindex grants in their bulk update API

## [4.43.2] 2022-05-12

### Fixed

- ImplementationsStructures migration was breaking with null structure_ids on dataset
- Typo in `implementations.ex`

## [4.43.1] 2022-05-11

### Added

- [TD-4089] Support for implementations without rules

## [4.43.0] 2022-05-09

### Added

- [TD-3186] Support for links between implementations and structures
- [TD-4538] Segments definitions in the implementations, and support for segment
  results

### Fixed

- [TD-4783]
  - Lineage Graph is not generated
  - Change chunk size for adding metadata in linage upload
- [TD-4586] Asynchronous CSV bulk update

### Changed

- [TD-4723] Support for domain-specific data structure tags

## [4.42.0] 2022-04-25

### Added

- [TD-4098] GraphQL query for data structures
- [TD-4683] GraphQL query for data structure relations
- [TD-2026] Add metadata to lineage graph

### Changed

- [TD-4536] Support rule implementation with multiple populations

### Fixed

- [TD-4721] User with permissions can list sources

### Added

- [TD-4695] Structure bulk update was not reindexing structures with updated
  notes
- [TD-3128] Profile `null_count`, `total_count` and `unique_count` fields were
  limited to PostgreSQL `integer` values (maximum 2,147,483,647). They have now
  been changed to `bigint` (maximum 9,223,372,036,854,775,807)

## [4.41.1] 2022-04-04

### Added

- [TD-4126] Support querying the jobs of a source
- [TD-4450] GraphQL mutations for sources

### Fixed

- [TD-4643] Raw implementation creation permission

## [4.41.0] 2022-03-28

### Fixed

- [TD-4535] Structures domains CSV upload bulk update

## [4.40.1] 2022-03-22

### Added

- [TD-3233] Rule result remediation plan
- [TD-4271] Support for linking implementations with business concepts
- [TD-4621] Include data structure version `name` in GraphQL schema
- [TD-4577] List of notes pending approval
- [TD-4447] Support for associating metadata filters with a structure type

### Fixed

- [TD-4580] Added migration to fix implementations without alias
- [TD-4623] Added multiple domains support for grant request approvals

### Changed

- [TD-4527] Exclude logically deleted sources from GraphQL response

### Removed

- [TD-4303] `GET /api/data_structure_types/lite` was removed, reverted
  corresponding changes from [TD-4344]

## [4.40.0] 2022-03-14

### Changed

- [TD-4500] Support data structure with multiple `domain_ids`
- [TD-4461] Avoid reindexing when a domain is modified
- [TD-4491] Refactored search and permissions
- [TD-4604] Include actions in `POST /api/rule_implementations/search` and `POST /api/data_structures/search` responses

## [4.39.0] 2022-03-07

### Added

- [TD-4378] Include the structure description in cache

### Changed

- [TD-4567] Refactor create implementations for non admin users
- [TD-4534] Avoid inheritance if has `with_inheritance: false` param when
  modifying a structure domain

## [4.38.1] 2022-02-23

### Fixed

- [TD-4567] Create implementations for non admin users

## [4.38.0] 2022-02-22

### Added

- [TD-4437] Control rule results upload using new `manage_rule_results`
  permission
- [TD-2511] support for updating specific field of `Source` config
- [TD-4463] Generate audit events for `rule_created` and
  `implementation_created`
- [TD-4425] Shift Implementations CSV last execution date field timezone

### Fixed

- [TD-4427] Fixed a performance issue when calling `/api/executions/search` by
  filtering by sources on the database, avoiding a potential time out

### Changed

- [TD-4553] Improve performance reading large CSV files during structure
  metadata bulk loading

## [4.37.1] 2022-02-10

- [TD-4456] Access audit API

## [4.37.0] 2022-02-07

### Added

- [TD-4277] Include `domain_id` in `rule implementations`
- [TD-4152] Include aditional information on implementations download
- [TD-4102] Support pagination of structure notes
- [TD-2929] UserSearchFilter now has `scope` and is used in Rules and
  RuleImplementations

### Fixed

- [TD-4424] Fixed a performance issue fetching filter values, due to a scripted
  aggregation (`linked_concept_count`), which was preventing elasticsearch from
  using its request cache. Also ensure that `size=0` is used when fetching
  aggregations from elasticsearch (the `hits` are not consumed).

- [TD-4501] Allow regular users to list lineage events based on :view_lineage
  permission

## [4.36.0] 2022-01-24

### Added

- [TD-4125] GraphQL support for data sources
- [TD-4100] Allow partial loads for notes in case that there are errors on the
  file
- [TD-4312]
  - Autogenerated template identifier field
  - Prevent identifier change if a new structure note version is created
  - Mapping to search by identifier
- [TD-4100] Allow partial loads for notes in case that there are errors on the
  file
- [TD-4293] Added quality implementations audit events
- [TD-3467] Add gt date condition for `rule results`
- [TD-4389] Add inserted_at in implementations views

## [4.35.1] 2022-01-10

### Fixed

- [TD-4390] Index implementation aliases

## [4.35.0] 2022-01-10

### Added

- [TD-4312] Autogenerated template identifier field
- [TD-4390] Add support for alias on implementations
- [TD-4379] Avoid indexing grants for class field structures

## [4.34.1] 2021-12-16

### Added

- [TD-4387] Limit graph_data maximum length

## [4.34.0] 2021-12-15

### Added

- [TD-4272] Avoid result calculation if it is already present
- [TD-4361] Add `value_modifier` to implementation document
- [TD-4345] Add `implementation_key` to notification payload
- [TD-4270] Move `goal` and `threshold` fields from `Rule` to
  `RuleImplementation`
- [TD-4301] Bulk upload quality `implementations` with csv
- [TD-4276] Materialize structure hierarchy in order to improve query
  performance
- [TD-4314] Bulk upload quality `rules` with csv

### Fixed

- [TD-4273] Error downloading implementations

## [4.33.0] 2021-11-30

### Added

- [TD-4262] Lineage graph polling
- [TD-4344] Add a new endpoint API for lite `structure_types` request without
  `metadata_fields`
- [TD-4358] Format path in editable download CSV

### Changed

- [TD-4299] Change CSV reader to `NimbleCSV` for performance improvement
- [TD-3606] Add descriptive fields to editable CSV download file
- [TD-4306] Add `df_content` to execution groups
- [TD-4341]
- Created function to get DataStructureType without metadata join queries
- Uses this function in DataStructure csv download
- [TD-4351] Remove metadata_fields from structure_types when reindex structures

## [4.32.2] 2021-11-17

- [TD-4216] Fix scroll implementations

## [4.32.0] 2021-11-15

### Added

- [TD-4216] Add scroll to implementations search
- [TD-4253] Include modifier in `/api/rule_implementations/search`
- [TD-4278] `Grants` bulk load

### Changed

- [TD-4174] `RuleResults` references `RuleImplementation` by its `id` instead of
  the `implementation_key`

## [4.31.2] 2021-11-09

### Added

- [TD-4099] Add source events subscriptions

### Changed

- [TD-4280] Increased default timeout on `StructureEnricher.refresh/0` to 60
  seconds

## [4.31.1] 2021-11-04

### Added

- [TD-3733] Structure names indexed in implementations
- [TD-3606] Download editable structures CSV

### Fixed

- [TD-4283] Move `max_payload_length` configuration to `releases.exs`

## [4.31.0] 2021-11-02

### Fixed

- [TD-4211] Subscriptions on data structures include structure note events

### Added

- [TD-4128] Structures bulk update auto_publish notes parameter
- [TD-4204] Add approvals to grant request view
- [TD-4213]
  - Allows GrantRequest from status `processed` to `failed`
  - Created `reason` field on GrantRequestStatus
- [TD-4124] Dependent domain field in td_df_lib
- [TD-4257] Wrapped `Plug.Parsers` to be configured in runtime

## [4.30.0] 2021-10-18

### Added

- [TD-3131] Added details to the rule results to show the `Query` information
- [TD-3874] Allow rule creation/update specifying domain for shared concepts

### Fixed

- [TD-3874] Fix manage_quality_rule permission check when searching rules
- [TD-4140] Bulk Update uses previous values of template when available

## [4.29.2] 2021-10-07

### Fixed

- [TD-4044] Permissions for admin creating a GrantRequestApproval

## [4.29.1] 2021-10-06

### Fixed

- [TD-4186] Error on grants reindex

## [4.29.0] 2021-10-05

### Fixed

- [TD-4018] Fix path of profile execution
- [TD-4166] GrantRequest index must filter pending_roles for approve action

### Added

- [TD-4108] Download grants CSV
  - `POST /api/grants/csv`
- [TD-4076] Support for grant request approval
- [TD-4113] Jobs change status is included in Audit Events
- [TD-3953] Cursor in grants search
- [TD-4114] Update job status after metadata load process
- [TD-4077] Grant request processing workflow support
- [TD-4111] GrantRequest params for getting own grant requests

### Changed

- [TD-4079] Give grant permission only if we have `gr` templates

## [4.28.0] 2021-09-20

### Added

- [TD-3950] Index and search grants
  - `POST /api/grants/search` searches grants
  - `POST /api/grant_filters/search` searches grant filters
  - `POST /api/grants/search/mine` searches "my grants" (granted to me)
  - `POST /api/grant_filters/search/mine` searches "my grants" filters
- [TD-4075] API routes for managing grant approvers:
  - `GET /api/grant_approvers`
  - `GET /api/grant_approvers/:id`
  - `POST /api/grant_approvers`
  - `DELETE /api/grant_approvers/:id`
- [TD-3971] Template mandatory dependent field
- [TD-4107] Adds `system_id` filter to structure_notes/search endpoint
- [TD-4037] change the limit on the taxonomy in aggregations
- [TD-3970] Adds `modifier` and `value_modifier` embbeds to `ConditionRow`

### Changed

- [TD-4065] Allow Implementation keys with spaces, points, etc.

### Fixed

- [TD-4048] `PUT /api/rules/:id` timeout if a rule has many implementations
- [TD-3780] Missing `domain_ids` in Audit events
- [TD-4037] change the limit on the taxonomy in aggregations

## [4.27.0] 2021-09-07

### Changed

- [TD-3824] Data quality rule implementations can now be modified, regardless of
  whether they have associated results or not

## [4.27.0] 2021-09-07

### Added

- [TD-3951] Include additional information for grant events
- [TD-3484] GraphQL API on `/api/v2`
- [TD-3972] Nested population in validations
- [TD-3910] Notifications included for structures notes status changes
- [TD-3546] `with_profiling` filter in data structure version
- [TD-3983] renders request_grant permission on structure_version

### Changed

- [TD-3826] Data quality permissions now uses `domain_id` instead of
  `business_concept_id`
- [TD-3039] `GET /api/data_structures/:data_structure_id/versions/:id` now
  includes mutable metadata in the `metadata` field. The `metadata_versions`
  field is no longer included in the response. The `metadata_fields` field in
  the data structure type responses now include mutable metadata fields.
- [TD-3973] Update td-df-lib for default values in swith fields

## [4.26.0] 2021-08-16

### Added

- [TD-3549] Add new quality rule result type: "deviation"
- [TD-3982] Initial support for grant requests
- [TD-3948] Grants in data structure version visualization
- [TD-2635] Admin can manually delete structures and all its children
- [TD-3917] `PATCH /api/systems/:external_id/metadata` allows mutable metadata
  to be replaced or merged
- [TD-3767] Support for filtering lineage nodes by domain id

### Changed

- [TD-3957] Structure profiles are now validated and expanded
- [TD-3952] Data structure types now support multiple metadata views
- [TD-3859] `PUT /api/units/:name` is now asynchronous when replacing an
  existing unit (fixes timeout issue for large units)
- [TD-4010] Grant `start_date` and `end_date` are now `Date` instead of
  `DateTime`

### Fixed

- [TD-3959] Publish `rule_result_created` event when result is created
- [TD-3908] Timeout on node retrieval
- [TD-4010] Grants were being created with the incorrect `user_id`
- [TD-4013] Internal server error fetching structures with grant having
  `end_date` `nil`
- [TD-4016] `GET /api/data_structures/:id/latest`: grants were being returned
  with the incorrect `data_structure_version`

## [4.25.0] 2021-07-26

### Fixed

- [TD-3929] Reindex the children of the structure domain when modifying
- [TD-3975] Exclude `mutable_metadata` from elasticsearch analysis

### Added

- [TD-3878] Include `domain_id` in structure cache
- [TD-3453] Purge logically deleted structures
- [TD-3906] Notes audit now includes status changes
- [TD-3050] Show quality errors
- [TD-3945] Created Grant entity
- [TD-3947] Display user grant in data structure
- [TD-3551] Restore rule implementations

## [4.24.0] 2021-07-13

### Added

- [TD-3787] Allow CSV bulk load of structure notes with autopublish capability
  for non admin users. These updates must follow new structure notes' workflow.

### Changed

- [TD-3933] Maximum size of payload for metadata upload using multipart data can
  now be configured using the `MAX_PAYLOAD_LENGTH` environment variable

### Fixed

- [TD-3752] Show execution implementation filter with no result data
- [TD-3867] Exception calculating some lineage graphs (graph 1.2.0)

### Added

- [TD-3230] Taxonomy aggregations with enriched information

## [4.23.0] 2021-06-28

### Fixed

- [TD-3893] Children classifications
- [TD-3905] Fix bug with StructureNote aggregation
- [TD-3907] Fix metadata index failure

### Added

- [TD-3720] Update structure domain (with children)
- [TD-3522] Support for StructureNote management with workflow
- [TD-3552] Executable implementations

## [4.22.0] 2021-06-15

### Changed

- [TD-3735] Include extra information in tag related events
- [TD-3447] Filter concept rules but do not check permissions over resource

### Fixed

- [TD-3837] Perfomance issue iterating over Redis keys to obtain linked concept
  count. The actual link count is only used in a comparison with 0 (to filter
  structures with or without concept links), so instead of counting links for
  each structure, assume 1 if structure has any linked concepts and 0 otherwise.
- [TD-3718] Get the extra information when structures are downloaded
- [TD-3864] Issue serializing certain lineage graphs as JSON

### Added

- [TD-3736] Tags in data structure version document

## [4.21.0] 2021-05-31

### Added

- [TD-3446] Domain in rule

### Fixed

- [TD-3236] Show path in profile execution
- [TD-3794] Metadata load fails when classifying structures
- [TD-3502] Avoid uploading files that are not images

### Changed

- [TD-3753] Build using Elixir 1.12 and Erlang/OTP 24
- [TD-3642] On startup ensures rules and implementations elasticsearch indices
  are created

## [4.20.1] 2021-05-18

### Added

- [TD-3236] Upload json profile

## [4.20.0] 2021-05-17

### Added

- [TD-3398] Support classification of data structures
- [TD-3500] Support for signing configuration using a secret key
- [TD-3597] Link between structures and tags

### Changed

- Security patches from `alpine:3.13`
- Update dependencies
- [TD-3680] Improve data catalog bulk indexing performance
- Timestamps on `DataStructure`, `DataStructureVersion`, `DataStructureRelation`
  and `StructureMetadata` are now `utc_datetime_usec`

## [4.19.2] 2021-05-07

### Fixed

- [TD-3630] Issue querying executions when some implementations have no source

## [4.19.0] 2021-05-04

### Changed

- [TD-3526] Merged `td-dq` with `td-dd`. See `CHANGELOG-dq.md` for changes in
  `td-dq` previous to this merge
- [TD-3621] Increase maximum length for JSON request bodies. The value for JSON
  request bodies can now be configured using the `MAX_PAYLOAD_LENGTH`
  environment variable.
- [TD-3596] Support tagging of data structures

### Added

- [TD-3517] Profile executions and events
- [TD-3189] Add templates in the creation of implementations

## [4.18.0] 2021-04-19

### Added

- [TD-3497] Allow system metadata to be uploaded using a JSON request body

### Fixed

- [TD-3566] `data_structure_relation` `parent_id` and `child_id` must not be
  `nil`

### Changed

- [TD-3498] Merged `td-cx` with `td-dd`. See `CHANGELOG-cx.md` for changes in
  `td-cx` previous to this merge.

## [4.17.0] 2021-04-05

### Added

- [TD-3108] add `profile_structure` permission to structures with `data_fields`

### Changed

- [TD-3445] Postgres port configurable through `DB_PORT` environment variable

## [4.16.0] 2021-03-22

### Added

- [TD-2951] `profile_structure` permission

### Fixed

- [TD-3235] Fallback of uncontroller responses on metadata controller

### Removed

- [TD-3421] remove `/data_structures/search/source_alias` endpoint

## [4.15.0] 2021-03-08

### Changed

- [TD-3341] Build with `elixir:1.11.3-alpine`, runtime `alpine:3.13`
- [TD-3329] Elasticsearch index settings are now configurable using environment
  variables:
  - `ES_TIMEOUT`: Connection timeout in milliseconds (default `5000`)
  - `ES_RECV_TIMEOUT`: Response timeout in milliseconds (default `40000`)
  - `ES_SHARDS`: Number of shards (default `1`)
  - `ES_REPLICAS`: Number of replicas (default `1`)
  - `ES_REFRESH_INTERVAL`: Index refresh interval (default `30s`)
  - `ES_INDEXING_SLOWLOG_THRESHOLD_WARN`: Indexing slowlog warning threshold
    (default `10s`)
  - `ES_INDEXING_SLOWLOG_THRESHOLD_INFO`: Indexing slowlog info threshold
    (default `5s`)
  - `ES_INDEXING_SLOWLOG_THRESHOLD_DEBUG`: Indexing slowlog debug threshold
    (default `2s`)
  - `ES_INDEXING_SLOWLOG_THRESHOLD_TRACE`: Indexing slowlog trace threshold
    (default `500ms`)
  - `ES_INDEXING_SLOWLOG_LEVEL`: Indexing slowlog level (default `info`)
  - `ES_INDEXING_SLOWLOG_SOURCE`: Indexing slowlog source limit (default `1000`)
- [TD-3222] `structures` index alias can now be configured using the
  `ES_ALIAS_STRUCTURES` environment variable

## [4.14.0] 2021-02-22

### Added

- [TD-3268] Source in data structure

### Changed

- [TD-3245] Tested compatibility with PostgreSQL 9.6, 10.15, 11.10, 12.5 and
  13.1. CI pipeline changed to use `postgres:12.5-alpine`.

## [4.13.0] 2021-02-08

### Added

- [TD-3263] Use HTTP Basic authentication for Elasticsearch if environment
  variables `ES_USERNAME` and `ES_PASSWORD` are present

### Fixed

- [TD-3264] Data structure type migration task was preventing application from
  starting up under certain data-dependent conditions. The task has now been
  removed as it is no longer needed.

## [4.12.1] 2021-01-28

### Fixed

- [TD-3248] Referenced structure ids were not being obtained correctly from
  cache

## [4.12.0] 2021-01-25

### Fixed

- [TD-3203] Truncate `field_type` to 32766 bytes when indexing (maximum sortable
  field length in elasticsearch)

### Changed

- [TD-3163] Auth tokens now include `role` claim instead of `is_admin` flag
- [TD-3164] Service accounts can view systems, view data structures and load
  metadata
- [TD-3182] Allow to use redis with password

## [4.11.1] 2021-01-15

### Fixed

- [TD-3204] Performance regression fetching a data structure version
- [TD-3204] Ancestry was being returned in inverse order

## [4.11.0] 2021-01-11

### Changed

- [TD-3170] Build docker image which runs with non-root user
- [TD-2655] Support bulk updating of domain_id, improve performance of mutable
  metadata updates
- [TD-3103] Changes obtaining referenced structure ids in rule implementations
- [TD-2655] Support bulk updating of domain_id
- [TD-2331] Return the path of deleted structures
- Performance improvements of metadata load process

### Fixed

- [TD-3172] Return error changeset when a data structure type cannot be inserted
  or updated

## [4.10.0] 2020-12-14

### Added

- [TD-3065] Support filtering on `updated_at` (date range)
- [TD-2486] Template type `domain`

### Fixed

- [TD-3142] `/api/data_structure_types` was failing if template was missing

## [4.9.0] 2020-11-30

### Changed

- [TD-2258] Filter structures by `linked_concepts_count`
- [TD-2946] Replace unit on PUT request

### Added

- [TD-3089] Widget and type `copy` on df

### Changed

- [TD-3066] Keep track of deleted structures in redis

## [4.8.0] 2020-11-16

### Added

- [TD-3112] The `domain_id` of a data structure can now be modified via API
- [TD-3115] Log error responses received from elasticsearch during bulk
  reindexing

## [4.7.0] 2020-11-03

### Added

- [TD-3071] Ignore empty lines on bulk upload

## [4.6.0] 2020-10-19

### Added

- [TD-2485]:
  - Enrich template fields from cache
  - Mappings for system type of templates

### Changed

- [TD-3058] Database connection timeout now can be configured using the
  environment variable `DB_TIMEOUT_MILLIS`

## [4.5.0] 2020-10-05

### Added

- [TD-2942] CSV upload of structures extra info
- [TD-2958] Extra info mapping and aggregations

### Changed

- [TD-2988] Cache entries for data structures are now refreshed every hour

## [4.4.0] 2020-09-22

### Added

- [TD-2943]:
  - Data Structure Type: Metadata fields
  - Endpoint to query all possible metadata fields for a given query

### Fixed

- [TD-2979] Timeout issues loading metadata

## [4.3.0] 2020-09-07

### Added

- [TD-2928] Data Dictionary custom user search filters
- [TD-2587] Download CSV for a given graph

### Changed

- [TD-2285] Check permissions for nodes related to units
- [TD-2720] Bulk Update:
  - Update only structures having content
  - Validate only updated fields

### Fixed

- [TD-2310] Exclude confidential structures from children and siblings if user
  has no permission to manage confidential structures

## [4.2.0] 2020-08-17

### Added

- [TD-2280] As a business glossary I want to create a concept with the same name
  as an existing concept in another domain to allow multi-organization
  management
- [TD-2941] Enable scrolling on `/api/data_structures/search` endpoint:
  - Initiate scrolling by including `scroll` parameter in request body
  - Continue scrolling by sending a request body with `scroll_id` and `scroll`

## [4.1.0] 2020-07-20

### Added

- [TD-911] Allow to limit lineage/impact levels
- [TD-2322] Allow to search all data structures versions without 10_000 limit
  using ES scroll API
- [TD-2774] Startup task to create data structure types

### Fixed

- [TD-2826] `DataStructures.list_data_structures` can receive `domain_id` list

### Changed

- [TD-2280] Do not retrieve information by name

## [4.0.0] 2020-07-01

### Changed

- [TD-2637] Audit events are now published to Redis instead of via HTTP
- [TD-2322] Allow to query deleted structures and systems having deleted
  structures

### Added

- [TD-2322] Index structure parent and number of linked concepts

## [3.24.0] 2020-06-15

### Fixed

- [TD-2593] Retrive parents over `default` relation type to build path

## [3.23.0] 2020-06-01

### Fixed

- [TD-2636] Bulk update was replacing instead of merging dynamic content

### Added

- [TD-2562] Endpoint `GET /api/data_structures/search/source_alias` to return
  the list of distinct structures metadata aliases

### Changed

- [TD-2643] Show metadata on structure relations
- [TD-2487] Exclude deleted structures from csv download
- [TD-2629] Update td-df-lib to omit template fields of type `image` on indexing
- [TD-2492] Update td-df-lib to include new numeric template types
- [TD-2261] Cache structures on load

### Removed

- [TD-2691] Removed unused comments functionality (routes
  `/api/data_structures/:id/comments` and `/api/comments`)

## [3.22.0] 2020-05-18

### Changed

- [TD-2321] Include `metadata` in data structure version response
- [TD-2589] Include `df_content.*`, `description` and `path.text` in search
  fields. Note that a complete reindex is required for the `path.text` field to
  be indexed. This will be performed automatically when the service starts
  unless the key `TdDd.DataStructures.Migrations:TD-2589` exists in Redis.
- [TD-2373] Removed dependency on Neo4j:
  - Neo4j is no longer used. The graph model is now persisted in PostgreSQL.
  - Lineage metadata is now uploaded using `PUT /api/units/:unit_name` passing
    `nodes` and `rels` files as form encoded data. Since the import process is
    performed as a background task, the API returns `202 Accepted`.
  - Each `unit_name` represents a replaceable unit of lineage metadata. New data
    files uploaded using the same unit name will overwrite the existing nodes
    and relations in that unit.
  - Latest status for a unit can be queried using `GET /api/units/:unit_name`.
  - Events relating to a unit can be queried using `GET /api/units/:unit_name/events`.
  - A unit can be logically deleted using `DELETE /api/units/:unit_name`.
  - A unit can be physically deleted using `DELETE /api/units/:unit_name?logical=false`.
  - [TD-2495] Changed structures loader migration key to cache all structures
    again including their metadata

### Removed

- [TD-2373] **BREAKING CHANGE** lineage data can no longer be uploaded to
  `/api/data_structures/metadata` or `/api/td_dl`

## [3.20.1] 2020-04-24

### Fixed

- [TD-2520] Root id retrieval from merkle graph

## [3.20.0] 2020-04-20

### Added

- [TD-2439] Include links in data structure relations response
- [TD-2531] Support `field_external_id` in `data_fields` metadata

### Changed

- [TD-2531] Include `external_id` in data structure hash calculation. Also,
  replace usage of Erlang's `:digraph` library with `Graph`. Note that this the
  hashes of all data structures will be recalculated the first time the service
  starts after this change is applied.

## [3.19.0] 2020-04-06

### Fixed

- [TD-2364] Loader issue when `external_id` and `parent_external_id` provided

### Added

- [TD-2364] Reindex structures linked to updated domains
- [TD-2318] Include node types in `/api/graphs/:id` response

### Changed

- [TD-2472] GraphData: Ignore duplicate relations when importing from Neo4j

## [3.18.0] 2020-03-23

### Added

- [TD-2326] Support for mutable metadata

### Changed

- [TD-2218] Revaluate structure children when its deletion is undone

## [3.17.0] 2020-03-09

### Added

- [TD-2336] System now has df_content
- [TD-2329] System search returns structure count info: count of structures by
  type and total structures count

## [3.16.0] 2020-02-25

### Changed

- [TD-2328] Support `domain_external_id` in structure metadata, removed `ou`
  from model

## [3.15.1] 2020-02-12

### Fixed

- [TD-2342] API failures when Neo4J is not present

## [3.15.0] 2020-02-10

### Added

- [TD-1595] Data lineage support
- [TD-2327] Data lineage metadata upload at `/api/data_structures/metadata` and
  `/api/td_dl/metadata`
- [TD-2292] Relation type in structures relations
- [TD-2293] Relation type in structures api

### Changed

- [TD-2269] Update elasticsearch mapping for dynamic field using new content
  model
- [TD-2284] Show systems to user with read permission in any structure, return
  structures count

## [3.14.0] 2020-01-27

### Changed

- [TD-2269] Update elasticsearch mappings for dynamic content

## [3.13.0] 2020-01-13

### Changed

- [TD-2272] 40 seconds timeout to query elasticsearch

## [3.12.0] 2019-12-19

### Added

- [TD-2210] Cache parent id in structures' cache

## [3.11.0] 2019-11-25

### Added

- [TD-2115] data_structure_lineage_id having external id of data lineage

### Changed

- [TD-2250] filter profiling whe user has not permission
  `view_data_structures_profile`

## [3.10.0] 2019-11-11

### Added

- [TD-2186] Return profile info in data structure view

## [3.9.0] 2019-10-28

### Added

- [TD-2144] Support ngram-search in structure name
- [TD-2159] Mapping for data field type

### Changed

- [TD-2200] Prevalence of data structure's attributes over metadata on versions
  index

### Changed

- [TD-2187] Add external_id to Structure cached info. Put in cache structures
  present in rule_implementations system_params

## [3.8.0] 2019-10-14

### Fixed

- [TD-2188] Synchronous upload does not work

### Changed

- [TD-2130] In bulk upload move parsing functions to GenServer"
- [TD-2176] Nullable field as boolean in metadata
- [TD-1721] Reindex automatically when a template changes
  - Breaking change: New environment variable ES_URL replaces existing
    ES_HOST/ES_PORT
- [TD-2124] Users without permission to link a data structure should not get the
  option to link in data catalog

## [3.7.0] 2019-09-30

### Added

- [TD-2010] As a Connector I want to delete all structures of a group
- [TD-2077] Support synchronous metadata upload for a specific data structure
- [TD-2089] Profiling support for structures
- [TD-2118] Metadata as mapping in data structures search
- [TD-2068] Use sortable normalizer for some fields in ES mappings
- [TD-1871] Structures CSV download

## [3.6.0] 2019-09-16

### Added

- [TD-1650] Automatic versioning of changed data structures
- [TD-2046] Bulk update endpoint for Data Catalog extra info
- [TD-2090] Search results and filters now use `:link_data_structure` permission
  instead of `:view_data_structure` depending on `referer` header

### Changed

- Metadata upload format (see config/metadata.exs for detail):
  - Structures CSV required fields:
    - `external_id` (globally unique)
    - `name`
    - `system` (or `POST` to `/systems/:system_external_id/metadata`)
    - `group`
    - `type`
  - Fields CSV required fields:
    - `external_id` (of structure)
    - `field_name`
    - `type`
  - Relations CSV required fields:
    - `parent_external_id`
    - `child_external_id`

## [3.5.5] 2019-09-09

### Changed

- Startup task to rename external_id of SQL server structures

## [3.5.2] 2019-09-04

### Fixed

- [TD-2087] DataStructure response excluded immediate parent from ancestry

## [3.5.1] 2019-09-03

### Fixed

- [TD-2080] DataStructureLoader was failing due to changes in [TD-2072]
- [TD-2081] Event stream consumer did not respect host and port config options

## [3.5.0] 2019-09-02

### Changed

- [TD-2061] Data structure external id is now required and unique
- [TD-2072] Refactor model to move mutable/versionable fields from DataStructure
  to DataStructureVersion

### Fixed

- [TD-2047] Check status filter when retrieving search filters

## [3.3.0] 2019-08-05

### Added

- [TD-1560] Enriched description field in template content

### Changed

- [TD-2027] Improve indexing performance
- [TD-1985] Type of template field user with an aggregation size of 50
- [TD-2009] Get external id by data structure system and external id, fixed
  ancestry in structure view

### Fixed

- [TD-1991] Performance issues due to blocking Redis connections
- [TD-2028] Eliminate duplicated data structure versions
- [TD-2003] Avoid loading a structure with a relation with itself in bulk load

### Removed

- [TD-1534] Remove data fields from model

## [3.2.0] 2019-07-24

### Fixed

- [TD-1996] Change `external_id` to text in data_structures
- [TD-1854] Data field metadata is not updated during metadata upload

### Added

- [TD-1845] Soft deletion of data structures no longer present in CSV input for
  system/group
- [TD-1970] New endpoint for
  `api/systems/:system_external_id/structures/:structure_external_id`

### Changed

- [TD-1532] Improve support for linking with business concepts (fields are no
  longer used)
- [TD-2002] Update td-cache and delete permissions list from config
- [TD-1927] Allow structure `class` property to be specified in metadata CSV

## [3.1.0] 2019-07-08

### Changed

- [TD-1618] Cache improvements. Use td-cache instead of td-perms.
- [TD-1866] Exclude logic deleted data structures in catalog navigation, catalog
  table and filters

## [3.0.1] 2019-07-05

### Fixed

- [TD-1967] Task to remove duplicate data structure versions, filter duplicates
  in CSV input

## [3.0.0] 2019-06-25

### Fixed

- [TD-1860] Fields were not associated to corresponding version when loading new
  version of existing structure
- [TD-1864] Indexes structures with `field` class
- [TD-1851] Verify permissions while getting the root structures of a system

### Changed

- [TD-1793] Checks if field structure has `df_content` and enriches
  data_structure :show
- [TD-1891] Bulk load types translation from data fields to data structures
- [TD-1533] Ignores search term when it is no on Aggregation

## [2.21.0] 2019-06-10

### Fixed

- [TD-1825] Structures of fields with metadata type are not setting its type
  correctly - metadata type key is not correct

### Added

- [TD-1824] Bump td-perms version to fix relations key
- [TD-1702] Support new permission `view_data_structures_profile`

### Changed

- [TD-1847] Filter class field on system_datastructure to improve performance

### Removed

- [TD-1832] Removed `business_concept_id` from data fields

## [2.20.1] 2019-05-28

### Added

- [TD-1819] Include `external_id` and `class` in data structure and data
  structure version show responses

## [2.20.0] 2019-05-27

### Added

- [TD-1703] Include system and ancestry in data structure and data structure
  version show responses

### Fixed

- [TD-1747] Structures upload is not creating relation between structures and
  fields when including version number
- [TD-1758] Structures with `field` class are no indexed on create/upload
- [TD-1797] Structures of Fields of type Metric and Attribute must have that
  type instead of Field

## [2.19.0] 2019-05-14

### Fixed

- [TD-1774] Newline is missing in logger format

### Added

- [TD-1704] Index path of data structures and return in search results
- Metadata upload success response is now 202 Accepted instead of 204 No Content

## [2.18.0] 2019-04-30

### Fixed

- [TD-1697] Dynamic content indexing and mapping

## [2.17.0] 2019-04-17

### Added

- [TD-1597] allow deletion of data structures with relations
- [TD-1593] System as an independent entity
- [TD-1626] Load data fields as structures
- [TD-1634] Include data structure metadata field to selectively disable
  indexing ("indexable" == "false")
- Improve elasticsearch index mappings
- [TD-1554] added endpoint for getting root structures of a system

### Changed

- [TD-1627] Removes df_name from the structure and uses the structure type as
  definition of template
- [TD-1636] Use `alpine:3.9` as base image for docker runtime

## [2.16.0] 2019-04-01

### Added

- [TD-1571] Elixir's Logger config will check for `EX_LOGGER_FORMAT` variable to
  override format

### Changed

- [TD-1530] Changed csv upload to write extra fields on metadata

## [2.15.0] 2019-03-18

### Changed

- [TD-1543] Updated to Phoenix 1.4, Ecto 3.0, Cowboy 2.0
- [TD-1526] Include parents and siblings in show data_structure response

## [2.14.0] 2019-03-04

### Changed

- Increase metadata upload file limit from 20M to 100M

## [2.12.1] 2019-01-28

### Changed

- Update td-df-lib version

## [2.12.0] 2019-01-24

### Changed

- [TD-1320] Aggregations are returned on data structures search

## [2.11.1] 2019-01-17

### Changed

- New cache to access linked business concepts of a field
  (`TdPerms.RelationCache`)

## [2.11.0] 2019-01-16

### Fixed

- Bulk index data structures in batches of 100 to avoid reaching HTTP request
  size limit

## [2.10.8] 2019-01-08

### Fixed

- Added `type` field to structure index that was wrongly removed

## [2.10.7] 2018-12-20

### Added

- [TD-1306] Add new field `external_id` to link data_structures with parents,
  children and fields.

## [2.10.6] 2018-12-20

### Changed

- Reindex data structures in background
- Reindex data structures after metadata is loaded

### Fixed

- Metadata loader structure diff was not calculating correctly the fields to be
  removed

## [2.10.2] 2018-12-19

### Changed

- [TD-1198] add functionality for confidential data structure
  - added field confidential to data_structure
  - check for `manage_confidential_structures` on listing and updating data
    structures
  - added elasticsearch filter regarding confidential permissions

## [2.10.1] 2018-12-17

### Changed

- Increase elasticsearch client default `recv_timeout` to 20 seconds
- Increase filter aggregation size to 50
- Remove `name` filter

## [2.10.0] 2018-12-12

### Changed

- [TD-1313] Adds type to structure filters

## [2.9.4] 2018-12-06

### Changed

- [TD-1104] Improved support for data structure versions

## [2.9.3] 2018-12-04

### Added

- [TD-1104] API endpoint `/api/data_structures/{id}/versions/{version}` to read
  specific version of a data structure

## [2.9.2] 2018-12-04

### Changed

- [TD-1153] Client may now use `sort` parameter to order search results

## [2.9.1] 2018-12-04

### Added

- [TD-1104] Support explicit version in data_structures metadata upload

## [2.9.0] 2018-12-01

### Added

- [TD-1207] Parent/child relationships between data structure versions

## [2.8.6] 2018-11-22

### Added

- [TD-1186] Adds dynamic form fields to structure filters

## [2.8.5] 2018-11-22

### Changed

- Order search results by `name.raw`

## [2.8.4] 2018-11-22

### Changed

- Configure Ecto to use UTC datetime for timestamps

## [2.8.3] 2018-11-20

### Added

- New endpoint to upload metadata `POST /api/data_structures/metadata`

## [2.8.2] 2018-11-20

### Added

- Data structure view return `domain_id`

## [2.8.1] 2018-11-19

### Added

- [TD-1062] Support for Dynamic Forms in data structures

### Removed

- Remove LOPD field from data structures

## [2.8.0] 2018-11-15

### Added

- [TD-1104] Initial support for versioning of data structures

## [2.6.2] 2018-10-30

### Added

- Modify endpoint from `/api/search/reindex_all` to
  `/api/data_structures/search/reindex_all`
- Verify if the user is admin while calling `reindex_all`<|MERGE_RESOLUTION|>--- conflicted
+++ resolved
@@ -1,22 +1,20 @@
 # Changelog
 
-<<<<<<< HEAD
+## [Unreleased]
+
+### Added
+
+- [TD-4438] Included-in-parameters reference dataset validation
+
+### Changed
+
+- [TD-3879] All `raw keyword` indexing mappings uses empty string as null_value 
+
 ## [5.2.1] 2023-03-08
 
 ### Fixed
 
 - [TD-5645] Preserve previous implementation type on csv updates, use basic for creations
-=======
-## [Unreleased]
-
-### Added
-
-- [TD-4438] Included-in-parameters reference dataset validation
-
-### Changed
-
-- [TD-3879] All `raw keyword` indexing mappings uses empty string as null_value 
->>>>>>> c439d5c1
 
 ## [5.2.0] 2023-02-28
 
