# Changelog

## [Unreleased]

### Fixed

- [TD-3929] Reindex the children of the structure domain when modifying

### Added

- [TD-3050] Show quality errors
<<<<<<< HEAD
- [TD-3551] Restore rule implementations
=======
- [TD-3945] Created Grant entity
>>>>>>> 88732f8e

## [4.24.0] 2021-07-13

### Added

- [TD-3787] Allow CSV bulk load of structure notes with autopublish capability
  for non admin users. These updates must follow new structure notes' workflow.

### Changed

- [TD-3933] Maximum size of payload for metadata upload using multipart data can
  now be configured using the `MAX_PAYLOAD_LENGTH` environment variable

### Fixed

- [TD-3752] Show execution implementation filter with no result data
- [TD-3867] Exception calculating some lineage graphs (graph 1.2.0)

### Added

- [TD-3230] Taxonomy aggregations with enriched information

## [4.23.0] 2021-06-28

### Fixed

- [TD-3893] Children classifications
- [TD-3905] Fix bug with StructureNote aggregation
- [TD-3907] Fix metadata index failure

### Added

- [TD-3720] Update structure domain (with children)
- [TD-3522] Support for StructureNote management with workflow
- [TD-3552] Executable implementations

## [4.22.0] 2021-06-15

### Changed

- [TD-3735] Include extra information in tag related events
- [TD-3447] Filter concept rules but do not check permissions over resource

### Fixed

- [TD-3837] Perfomance issue iterating over Redis keys to obtain linked concept
  count. The actual link count is only used in a comparison with 0 (to filter
  structures with or without concept links), so instead of counting links for
  each structure, assume 1 if structure has any linked concepts and 0 otherwise.
- [TD-3718] Get the extra information when structures are downloaded
- [TD-3864] Issue serializing certain lineage graphs as JSON

### Added

- [TD-3736] Tags in data structure version document

## [4.21.0] 2021-05-31

### Added

- [TD-3446] Domain in rule

### Fixed

- [TD-3236] Show path in profile execution
- [TD-3794] Metadata load fails when classifying structures
- [TD-3502] Avoid uploading files that are not images

### Changed

- [TD-3753] Build using Elixir 1.12 and Erlang/OTP 24
- [TD-3642] On startup ensures rules and implementations elasticsearch indices are created

## [4.20.1] 2021-05-18

### Added

- [TD-3236] Upload json profile

## [4.20.0] 2021-05-17

### Added

- [TD-3398] Support classification of data structures
- [TD-3500] Support for signing configuration using a secret key
- [TD-3597] Link between structures and tags

### Changed

- Security patches from `alpine:3.13`
- Update dependencies
- [TD-3680] Improve data catalog bulk indexing performance
- Timestamps on `DataStructure`, `DataStructureVersion`, `DataStructureRelation`
  and `StructureMetadata` are now `utc_datetime_usec`.

## [4.19.2] 2021-05-07

### Fixed

- [TD-3630] Issue querying executions when some implementations have no source

## [4.19.0] 2021-05-04

### Changed

- [TD-3526] Merged `td-dq` with `td-dd`. See `CHANGELOG-dq.md` for changes in
  `td-dq` previous to this merge
- [TD-3621] Increase maximum length for JSON request bodies. The value for JSON
  request bodies can now be configured using the `MAX_PAYLOAD_LENGTH`
  environment variable.
- [TD-3596] Support tagging of data structures

### Added

- [TD-3517] Profile executions and events
- [TD-3189] add templates in the creation of implementations

## [4.18.0] 2021-04-19

### Added

- [TD-3497] Allow system metadata to be uploaded using a JSON request body

### Fixed

- [TD-3566] `data_structure_relation` `parent_id` and `child_id` must not be null`

### Changed

- [TD-3498] Merged `td-cx` with `td-dd`. See `CHANGELOG-cx.md` for changes in
  `td-cx` previous to this merge.

## [4.17.0] 2021-04-05

### Added

- [TD-3108] add `profile_structure` permission to structures with `data_fields`

### Changed

- [TD-3445] Postgres port configurable through `DB_PORT` environment variable

## [4.16.0] 2021-03-22

### Added

- [TD-2951] `profile_structure` permission

### Fixed

- [TD-3235] Fallback of uncontroller responses on metadata controller

### Removed

- [TD-3421] remove `/data_structures/search/source_alias` endpoint

## [4.15.0] 2021-03-08

### Changed

- [TD-3341] Build with `elixir:1.11.3-alpine`, runtime `alpine:3.13`
- [TD-3329] Elasticsearch index settings are now configurable using environment
  variables:
  - `ES_TIMEOUT`: Connection timeout in milliseconds (default `5000`)
  - `ES_RECV_TIMEOUT`: Response timeout in milliseconds (default `40000`)
  - `ES_SHARDS`: Number of shards (default `1`)
  - `ES_REPLICAS`: Number of replicas (default `1`)
  - `ES_REFRESH_INTERVAL`: Index refresh interval (default `30s`)
  - `ES_INDEXING_SLOWLOG_THRESHOLD_WARN`: Indexing slowlog warning threshold
    (default `10s`)
  - `ES_INDEXING_SLOWLOG_THRESHOLD_INFO`: Indexing slowlog info threshold
    (default `5s`)
  - `ES_INDEXING_SLOWLOG_THRESHOLD_DEBUG`: Indexing slowlog debug threshold
    (default `2s`)
  - `ES_INDEXING_SLOWLOG_THRESHOLD_TRACE`: Indexing slowlog trace threshold
    (default `500ms`)
  - `ES_INDEXING_SLOWLOG_LEVEL`: Indexing slowlog level (default `info`)
  - `ES_INDEXING_SLOWLOG_SOURCE`: Indexing slowlog source limit (default `1000`)
- [TD-3222] `structures` index alias can now be configured using the
  `ES_ALIAS_STRUCTURES` environment variable

## [4.14.0] 2021-02-22

### Added

- [TD-3268] Source in data structure

### Changed

- [TD-3245] Tested compatibility with PostgreSQL 9.6, 10.15, 11.10, 12.5 and
  13.1. CI pipeline changed to use `postgres:12.5-alpine`.

## [4.13.0] 2021-02-08

### Added

- [TD-3263] Use HTTP Basic authentication for Elasticsearch if environment
  variables `ES_USERNAME` and `ES_PASSWORD` are present

### Fixed

- [TD-3264] Data structure type migration task was preventing application from
  starting up under certain data-dependent conditions. The task has now been
  removed as it is no longer needed.

## [4.12.1] 2021-01-28

### Fixed

- [TD-3248] Referenced structure ids were not being obtained correctly from
  cache

## [4.12.0] 2021-01-25

### Fixed

- [TD-3203] Truncate `field_type` to 32766 bytes when indexing (maximum sortable
  field length in elasticsearch)

### Changed

- [TD-3163] Auth tokens now include `role` claim instead of `is_admin` flag
- [TD-3164] Service accounts can view systems, view data structures and load
  metadata
- [TD-3182] Allow to use redis with password

## [4.11.1] 2021-01-15

### Fixed

- [TD-3204] Performance regression fetching a data structure version
- [TD-3204] Ancestry was being returned in inverse order

## [4.11.0] 2021-01-11

### Changed

- [TD-3170] Build docker image which runs with non-root user
- [TD-2655] Support bulk updating of domain_id, improve performance of mutable
  metadata updates
- [TD-3103] Changes obtaining referenced structure ids in rule implementations
- [TD-2655] Support bulk updating of domain_id
- [TD-2331] Return the path of deleted structures
- Performance improvements of metadata load process

### Fixed

- [TD-3172] Return error changeset when a data structure type cannot be inserted
  or updated

## [4.10.0] 2020-12-14

### Added

- [TD-3065] Support filtering on `updated_at` (date range)
- [TD-2486] Template type `domain`

### Fixed

- [TD-3142] `/api/data_structure_types` was failing if template was missing

## [4.9.0] 2020-11-30

### Changed

- [TD-2258] Filter structures by `linked_concepts_count`
- [TD-2946] Replace unit on PUT request

### Added

- [TD-3089] Widget and type `copy` on df

### Changed

- [TD-3066] Keep track of deleted structures in redis

## [4.8.0] 2020-11-16

### Added

- [TD-3112] The `domain_id` of a data structure can now be modified via API
- [TD-3115] Log error responses received from elasticsearch during bulk
  reindexing

## [4.7.0] 2020-11-03

### Added

- [TD-3071] Ignore empty lines on bulk upload

## [4.6.0] 2020-10-19

### Added

- [TD-2485]:
  - Enrich template fields from cache
  - Mappings for system type of templates

### Changed

- [TD-3058] Database connection timeout now can be configured using the
  environment variable `DB_TIMEOUT_MILLIS`

## [4.5.0] 2020-10-05

### Added

- [TD-2942] CSV upload of structures extra info
- [TD-2958] Extra info mapping and aggregations

### Changed

- [TD-2988] Cache entries for data structures are now refreshed every hour

## [4.4.0] 2020-09-22

### Added

- [TD-2943]:
  - Data Structure Type: Metadata fields
  - Endpoint to query all possible metadata fields for a given query

### Fixed

- [TD-2979] Timeout issues loading metadata

## [4.3.0] 2020-09-07

### Added

- [TD-2928] Data Dictionary custom user search filters
- [TD-2587] Download CSV for a given graph

### Changed

- [TD-2285] Check permissions for nodes related to units
- [TD-2720] Bulk Update:
  - Update only structures having content
  - Validate only updated fields

### Fixed

- [TD-2310] Exclude confidential structures from children and siblings if user
  has no permission to manage confidential structures

## [4.2.0] 2020-08-17

### Added

- [TD-2280] As a business glossary I want to create a concept with the same name
  as an existing concept in another domain to allow multi-organization
  management
- [TD-2941] Enable scrolling on `/api/data_structures/search` endpoint:
  - Initiate scrolling by including `scroll` parameter in request body
  - Continue scrolling by sending a request body with `scroll_id` and `scroll`

## [4.1.0] 2020-07-20

### Added

- [TD-911] Allow to limit lineage/impact levels
- [TD-2322] Allow to search all data structures versions without 10_000 limit
  using ES scroll API
- [TD-2774] Startup task to create data structure types

### Fixed

- [TD-2826] `DataStructures.list_data_structures` can receive `domain_id` list

### Changed

- [TD-2280] Do not retrieve information by name

## [4.0.0] 2020-07-01

### Changed

- [TD-2637] Audit events are now published to Redis instead of via HTTP
- [TD-2322] Allow to query deleted structures and systems having deleted
  structures

### Added

- [TD-2322] Index structure parent and number of linked concepts

## [3.24.0] 2020-06-15

### Fixed

- [TD-2593] Retrive parents over `default` relation type to build path

## [3.23.0] 2020-06-01

### Fixed

- [TD-2636] Bulk update was replacing instead of merging dynamic content

### Added

- [TD-2562] Endpoint `GET /api/data_structures/search/source_alias` to return
  the list of distinct structures metadata aliases

### Changed

- [TD-2643] Show metadata on structure relations
- [TD-2487] Exclude deleted structures from csv download
- [TD-2629] Update td-df-lib to omit template fields of type `image` on indexing
- [TD-2492] Update td-df-lib to include new numeric template types
- [TD-2261] Cache structures on load

### Removed

- [TD-2691] Removed unused comments functionality (routes
  `/api/data_structures/:id/comments` and `/api/comments`)

## [3.22.0] 2020-05-18

### Changed

- [TD-2321] Include `metadata` in data structure version response
- [TD-2589] Include `df_content.*`, `description` and `path.text` in search
  fields. Note that a complete reindex is required for the `path.text` field to
  be indexed. This will be performed automatically when the service starts
  unless the key `TdDd.DataStructures.Migrations:TD-2589` exists in Redis.
- [TD-2373] Removed dependency on Neo4j:
  - Neo4j is no longer used. The graph model is now persisted in PostgreSQL.
  - Lineage metadata is now uploaded using `PUT /api/units/:unit_name` passing
    `nodes` and `rels` files as form encoded data. Since the import process is
    performed as a background task, the API returns `202 Accepted`.
  - Each `unit_name` represents a replaceable unit of lineage metadata. New data
    files uploaded using the same unit name will overwrite the existing nodes
    and relations in that unit.
  - Latest status for a unit can be queried using `GET /api/units/:unit_name`.
  - Events relating to a unit can be queried using `GET /api/units/:unit_name/events`.
  - A unit can be logically deleted using `DELETE /api/units/:unit_name`.
  - A unit can be physically deleted using `DELETE /api/units/:unit_name?logical=false`.
  - [TD-2495] Changed structures loader migration key to cache all structures
    again including their metadata

### Removed

- [TD-2373] **BREAKING CHANGE** lineage data can no longer be uploaded to
  `/api/data_structures/metadata` or `/api/td_dl`

## [3.20.1] 2020-04-24

### Fixed

- [TD-2520] Root id retrieval from merkle graph

## [3.20.0] 2020-04-20

### Added

- [TD-2439] Include links in data structure relations response
- [TD-2531] Support `field_external_id` in `data_fields` metadata

### Changed

- [TD-2531] Include `external_id` in data structure hash calculation. Also,
  replace usage of Erlang's `:digraph` library with `Graph`. Note that this the
  hashes of all data structures will be recalculated the first time the service
  starts after this change is applied.

## [3.19.0] 2020-04-06

### Fixed

- [TD-2364] Loader issue when `external_id` and `parent_external_id` provided

### Added

- [TD-2364] Reindex structures linked to updated domains
- [TD-2318] Include node types in `/api/graphs/:id` response

### Changed

- [TD-2472] GraphData: Ignore duplicate relations when importing from Neo4j

## [3.18.0] 2020-03-23

### Added

- [TD-2326] Support for mutable metadata

### Changed

- [TD-2218] Revaluate structure children when its deletion is undone

## [3.17.0] 2020-03-09

### Added

- [TD-2336] System now has df_content
- [TD-2329] System search returns structure count info: count of structures by
  type and total structures count

## [3.16.0] 2020-02-25

### Changed

- [TD-2328] Support `domain_external_id` in structure metadata, removed `ou`
  from model

## [3.15.1] 2020-02-12

### Fixed

- [TD-2342] API failures when Neo4J is not present

## [3.15.0] 2020-02-10

### Added

- [TD-1595] Data lineage support
- [TD-2327] Data lineage metadata upload at `/api/data_structures/metadata` and
  `/api/td_dl/metadata`
- [TD-2292] Relation type in structures relations
- [TD-2293] Relation type in structures api

### Changed

- [TD-2269] Update elasticsearch mapping for dynamic field using new content
  model
- [TD-2284] Show systems to user with read permission in any structure, return
  structures count

## [3.14.0] 2020-01-27

### Changed

- [TD-2269] Update elasticsearch mappings for dynamic content

## [3.13.0] 2020-01-13

### Changed

- [TD-2272] 40 seconds timeout to query elasticsearch

## [3.12.0] 2019-12-19

### Added

- [TD-2210] Cache parent id in structures' cache

## [3.11.0] 2019-11-25

### Added

- [TD-2115] data_structure_lineage_id having external id of data lineage

### Changed

- [TD-2250] filter profiling whe user has not permission
  `view_data_structures_profile`

## [3.10.0] 2019-11-11

### Added

- [TD-2186] Return profile info in data structure view

## [3.9.0] 2019-10-28

### Added

- [TD-2144] Support ngram-search in structure name
- [TD-2159] Mapping for data field type

### Changed

- [TD-2200] Prevalence of data structure's attributes over metadata on versions
  index

### Changed

- [TD-2187] Add external_id to Structure cached info. Put in cache structures
  present in rule_implementations system_params

## [3.8.0] 2019-10-14

### Fixed

- [TD-2188] Synchronous upload does not work

### Changed

- [TD-2130] In bulk upload move parsing functions to GenServer"
- [TD-2176] Nullable field as boolean in metadata
- [TD-1721] Reindex automatically when a template changes
  - Breaking change: New environment variable ES_URL replaces existing
    ES_HOST/ES_PORT
- [TD-2124] Users without permission to link a data structure should not get the
  option to link in data catalog

## [3.7.0] 2019-09-30

### Added

- [TD-2010] As a Connector I want to delete all structures of a group
- [TD-2077] Support synchronous metadata upload for a specific data structure
- [TD-2089] Profiling support for structures
- [TD-2118] Metadata as mapping in data structures search
- [TD-2068] Use sortable normalizer for some fields in ES mappings
- [TD-1871] Structures CSV download

## [3.6.0] 2019-09-16

### Added

- [TD-1650] Automatic versioning of changed data structures
- [TD-2046] Bulk update endpoint for Data Catalog extra info
- [TD-2090] Search results and filters now use `:link_data_structure` permission
  instead of `:view_data_structure` depending on `referer` header

### Changed

- Metadata upload format (see config/metadata.exs for detail):
  - Structures CSV required fields:
    - `external_id` (globally unique)
    - `name`
    - `system` (or `POST` to `/systems/:system_external_id/metadata`)
    - `group`
    - `type`
  - Fields CSV required fields:
    - `external_id` (of structure)
    - `field_name`
    - `type`
  - Relations CSV required fields:
    - `parent_external_id`
    - `child_external_id`

## [3.5.5] 2019-09-09

### Changed

- Startup task to rename external_id of SQL server structures

## [3.5.2] 2019-09-04

### Fixed

- [TD-2087] DataStructure response excluded immediate parent from ancestry

## [3.5.1] 2019-09-03

### Fixed

- [TD-2080] DataStructureLoader was failing due to changes in [TD-2072]
- [TD-2081] Event stream consumer did not respect host and port config options

## [3.5.0] 2019-09-02

### Changed

- [TD-2061] Data structure external id is now required and unique
- [TD-2072] Refactor model to move mutable/versionable fields from DataStructure
  to DataStructureVersion

### Fixed

- [TD-2047] Check status filter when retrieving search filters

## [3.3.0] 2019-08-05

### Added

- [TD-1560] Enriched description field in template content

### Changed

- [TD-2027] Improve indexing performance
- [TD-1985] Type of template field user with an aggregation size of 50
- [TD-2009] Get external id by data structure system and external id, fixed
  ancestry in structure view

### Fixed

- [TD-1991] Performance issues due to blocking Redis connections
- [TD-2028] Eliminate duplicated data structure versions
- [TD-2003] Avoid loading a structure with a relation with itself in bulk load

### Removed

- [TD-1534] Remove data fields from model

## [3.2.0] 2019-07-24

### Fixed

- [TD-1996] Change `external_id` to text in data_structures
- [TD-1854] Data field metadata is not updated during metadata upload

### Added

- [TD-1845] Soft deletion of data structures no longer present in CSV input for
  system/group
- [TD-1970] New endpoint for
  `api/systems/:system_external_id/structures/:structure_external_id`

### Changed

- [TD-1532] Improve support for linking with business concepts (fields are no
  longer used)
- [TD-2002] Update td-cache and delete permissions list from config
- [TD-1927] Allow structure `class` property to be specified in metadata CSV

## [3.1.0] 2019-07-08

### Changed

- [TD-1618] Cache improvements. Use td-cache instead of td-perms.
- [TD-1866] Exclude logic deleted data structures in catalog navigation, catalog
  table and filters

## [3.0.1] 2019-07-05

### Fixed

- [TD-1967] Task to remove duplicate data structure versions, filter duplicates
  in CSV input

## [3.0.0] 2019-06-25

### Fixed

- [TD-1860] Fields were not associated to corresponding version when loading new
  version of existing structure
- [TD-1864] Indexes structures with `field` class
- [TD-1851] Verify permissions while getting the root structures of a system

### Changed

- [TD-1793] Checks if field structure has `df_content` and enriches
  data_structure :show
- [TD-1891] Bulk load types translation from data fields to data structures
- [TD-1533] Ignores search term when it is no on Aggregation

## [2.21.0] 2019-06-10

### Fixed

- [TD-1825] Structures of fields with metadata type are not setting its type
  correctly - metadata type key is not correct

### Added

- [TD-1824] Bump td-perms version to fix relations key
- [TD-1702] Support new permission `view_data_structures_profile`

### Changed

- [TD-1847] Filter class field on system_datastructure to improve performance

### Removed

- [TD-1832] Removed `business_concept_id` from data fields

## [2.20.1] 2019-05-28

### Added

- [TD-1819] Include `external_id` and `class` in data structure and data
  structure version show responses

## [2.20.0] 2019-05-27

### Added

- [TD-1703] Include system and ancestry in data structure and data structure
  version show responses

### Fixed

- [TD-1747] Structures upload is not creating relation between structures and
  fields when including version number
- [TD-1758] Structures with `field` class are no indexed on create/upload
- [TD-1797] Structures of Fields of type Metric and Attribute must have that
  type instead of Field

## [2.19.0] 2019-05-14

### Fixed

- [TD-1774] Newline is missing in logger format

### Added

- [TD-1704] Index path of data structures and return in search results
- Metadata upload success response is now 202 Accepted instead of 204 No Content

## [2.18.0] 2019-04-30

### Fixed

- [TD-1697] Dynamic content indexing and mapping

## [2.17.0] 2019-04-17

### Added

- [TD-1597] allow deletion of data structures with relations
- [TD-1593] System as an independent entity
- [TD-1626] Load data fields as structures
- [TD-1634] Include data structure metadata field to selectively disable
  indexing ("indexable" == "false")
- Improve elasticsearch index mappings
- [TD-1554] added endpoint for getting root structures of a system

### Changed

- [TD-1627] Removes df_name from the structure and uses the structure type as
  definition of template
- [TD-1636] Use `alpine:3.9` as base image for docker runtime

## [2.16.0] 2019-04-01

### Added

- [TD-1571] Elixir's Logger config will check for `EX_LOGGER_FORMAT` variable to
  override format

### Changed

- [TD-1530] Changed csv upload to write extra fields on metadata

## [2.15.0] 2019-03-18

### Changed

- [TD-1543] Updated to Phoenix 1.4, Ecto 3.0, Cowboy 2.0
- [TD-1526] Include parents and siblings in show data_structure response

## [2.14.0] 2019-03-04

### Changed

- Increase metadata upload file limit from 20M to 100M

## [2.12.1] 2019-01-28

### Changed

- Update td-df-lib version

## [2.12.0] 2019-01-24

### Changed

- [TD-1320] Aggregations are returned on data structures search

## [2.11.1] 2019-01-17

### Changed

- New cache to access linked business concepts of a field
  (`TdPerms.RelationCache`)

## [2.11.0] 2019-01-16

### Fixed

- Bulk index data structures in batches of 100 to avoid reaching HTTP request
  size limit

## [2.10.8] 2019-01-08

### Fixed

- Added `type` field to structure index that was wrongly removed

## [2.10.7] 2018-12-20

### Added

- [TD-1306] Add new field `external_id` to link data_structures with parents,
  children and fields.

## [2.10.6] 2018-12-20

### Changed

- Reindex data structures in background
- Reindex data structures after metadata is loaded

### Fixed

- Metadata loader structure diff was not calculating correctly the fields to be
  removed

## [2.10.2] 2018-12-19

### Changed

- [TD-1198] add functionality for confidential data structure
  - added field confidential to data_structure
  - check for `manage_confidential_structures` on listing and updating data
    structures
  - added elasticsearch filter regarding confidential permissions

## [2.10.1] 2018-12-17

### Changed

- Increase elasticsearch client default `recv_timeout` to 20 seconds
- Increase filter aggregation size to 50
- Remove `name` filter

## [2.10.0] 2018-12-12

### Changed

- [TD-1313] Adds type to structure filters

## [2.9.4] 2018-12-06

### Changed

- [TD-1104] Improved support for data structure versions

## [2.9.3] 2018-12-04

### Added

- [TD-1104] API endpoint `/api/data_structures/{id}/versions/{version}` to read
  specific version of a data structure

## [2.9.2] 2018-12-04

### Changed

- [TD-1153] Client may now use `sort` parameter to order search results

## [2.9.1] 2018-12-04

### Added

- [TD-1104] Support explicit version in data_structures metadata upload

## [2.9.0] 2018-12-01

### Added

- [TD-1207] Parent/child relationships between data structure versions

## [2.8.6] 2018-11-22

### Added

- [TD-1186] Adds dynamic form fields to structure filters

## [2.8.5] 2018-11-22

### Changed

- Order search results by `name.raw`

## [2.8.4] 2018-11-22

### Changed

- Configure Ecto to use UTC datetime for timestamps

## [2.8.3] 2018-11-20

### Added

- New endpoint to upload metadata `POST /api/data_structures/metadata`

## [2.8.2] 2018-11-20

### Added

- Data structure view return `domain_id`

## [2.8.1] 2018-11-19

### Added

- [TD-1062] Support for Dynamic Forms in data structures

### Removed

- Remove LOPD field from data structures

## [2.8.0] 2018-11-15

### Added

- [TD-1104] Initial support for versioning of data structures

## [2.6.2] 2018-10-30

### Added

- Modify endpoint from `/api/search/reindex_all` to
  `/api/data_structures/search/reindex_all`
- Verify if the user is admin while calling `reindex_all`<|MERGE_RESOLUTION|>--- conflicted
+++ resolved
@@ -9,11 +9,8 @@
 ### Added
 
 - [TD-3050] Show quality errors
-<<<<<<< HEAD
 - [TD-3551] Restore rule implementations
-=======
 - [TD-3945] Created Grant entity
->>>>>>> 88732f8e
 
 ## [4.24.0] 2021-07-13
 
