# Changelog

## [Unreleased]

<<<<<<< HEAD
### Fixed

- [TD-5472] Enrich template fields of type `domain` for Quality filters
=======
### Changed

- [TD-5300] ReferenceDatasets user management
  - Added `domain_ids` fields
  - Users with `view_data_structure` permission on domain can show, index and 
    download ReferenceDataset
  - ReferenceDataset without domain_ids is only visible to `admins`
>>>>>>> 80b1f1c8

## [4.59.0] 2023-01-16

### Changed

- [TD-5344] Embedded structures in rule implementations are now indexed with
  their original `name` regardless of whether they have an alias or not. `alias`
  is indexed as an independent property if present.
- [TD-5199] Soft delete for rule
- [TD-5433] ignore ReferenceData enrich in Implementation if it doesn't exists
- [TD-5432] Publish rule_result_created event using implementation_ref as
  resource_id instead of implementation_id.

### Added

- [TD-5382]
  - field `all_pending_roles` on `GrantRequest` that doesn't depend on the requesting user
  - `GrantRequestApprovalRules` checks on `all_pending_roles`

### Fixed

- [TD-5402] Reference data info is not showed in implementation details
- [TD-5455] Fixed Lineage selection is not displaying any domain in case that no
  lineage structure is in the data catalog
- [TD-5453] [TD-5219]:
  - Correct pagination for Rule results
  - Correct ordering by version and date in Rule results
  - Show latest results on implementations view

### Added

- [TD-4109] On `nodes` show, also handle `domain_id` filter

## [4.58.0] 2022-12-27

### Added

- [TD-5243] Use structures domain in data catalog for data lineage objects
  that have been linked
- [TD-5367] Enrich grant details with actions and user
- [TD-5322] Allow to have multiple grants for the same user in the same structure
- [TD-4300] Add `basic` type for implementations
- [TD-5369] Audit events for Remediation creation
- [TD-5348] Add update action to grant controller

### Changed

- [TD-2642] Improve search in rule names and implementation keys: boost these
  fields and treat underscores as whitespace

## [4.57.0] 2022-12-12

### Added

- [TD-5161] Get specific domains along with their children for `api/v2`

### Changed

- [TD-5365] Foreign key from `accesses` to `data_structures` now uses `id`
  (primary key) instead of `external_id`
- [TD-5391] Grant approval condition rules now use `values` instead of single
  `value`

## [4.56.1] 2022-11-29

### Fixed

- [TD-5374] Approve rule grant request for a structure with multiple domains

## [4.56.0] 2022-11-28

### Changed

- [TD-5342] Refactor bulk operations to use Elasticsearch scroll API
- [TD-5136] Download of structures include all structure domains with complete
  path
- [TD-5341] Created indices on foreign key constraints to improve performance
  when physically deleting data structures
- [TD-4179] Implementation indexing uses inserted_at of original ref
- [TD-4711] Improved user feedback for errors in implementation upload

### Added

- [TD-5289] Elasticsearch 7 compatibility
- [TD-5258] Approve grants request rules
- [TD-5286] Implementation results pagination

## [4.55.0] 2022-11-14

### Added

- [TD-5038] Links between structures
- [TD-5037] Added diff information for draft and pending_aproval structure notes
  in API response

### Fixed

- [TD-5279] Fixed some inconsistencies in implementation bulk upload

## [4.54.0] 2022-10-31

### Changed

- [TD-5284] Phoenix 1.6.x

### Fixed

- [TD-5267] Bulk update was not reindexing changed structure notes
- [TD-5265] `GET /api/user_search_filters/me` wasn't considering the `scope` of
  global filters
- [TD-4710] Domain type fields of templates it not working in bulk upload
  implementations
- [TD-5244] Admin user can't clone implementations

### Added

- [TD-3765] Support for empty_dataset in rule_results
- [TD-5171] Enriches domain's parents on DataStructureVersion show
- [TD-5245] Allow multiple fields for structure modifiers
- [TD-4517] Adds `df_label` to Rule filters aggregation

## [4.53.2] 2022-10-20

### Changed

- [TD-5234] `GET /api/data_structures/:id/versions/:version` now includes
  `implementation_count` in response instead of embedded `implementations`

### Fixed

- [TD-4999] Serialization issue for data structures with profile but without
  class field
- [TD-5273] Allow request functions for grant request creators

## [4.53.1] 2022-10-18

### Fixed

- [TD-5260] Avoid to create a draft with not changes for implementations

## [4.53.0] 2022-10-18

### Fixed

- [TD-5250] GraphQL `latestGrantRequest` no longer returns `forbidden` for users
  with `view_data_structure` permissions
- [TD-5140] Changed implementations ids by implementations refs and links
  migration
- [TD-4927] Fix upload implementations file with and without rule raise an error

### Added

- [TD-4177] Support for querying the executions of an implementation
- [TD-4558] Support for managing data quality functions using API
- [TD-5027] support for restoring deprecated `Implementations`
- [TD-5195] Support for global user filters
- [TD-3087] OR/AND in implementations validations

## [4.52.0] 2022-10-03

### Changed

- [TD-4871] Unify `Claims` structs, replace `canada` with `bodyguard` for
  authorizations
- [TD-5184] Removed dependency on td-hypermedia library

### Added

- [TD-4903] Include `sobelow` static code analysis in CI pipeline
- [TD-4214] Publish grant requests workflow events
- [TD-2430] Allow different join types on implementation dataset

### Fixed

- [TD-4587]
  - Download implementations with reference_data
  - Implementations download when dataset has a table joing itself
- [TD-5183] Auto deprecate rule implementations based on
  its referenced structures and datasets

## [4.51.0] 2022-09-19

### Added

- [TD-5076] Allow to clone implementations for non admin users
- [TD-5169] Improve list_data_structure_versions since query performance
- [TD-5170] Capture graph tests Logger.warn output
- [TD-5082] Filter protected metadata (field "\_protected")
- [TD-5133] Support for creating grant requests for third parties

### Changed

- [TD-5168] GraphQL `source` query no longer enriches dynamic domain fields
- [TD-4794] GraphQL `domains` query now supports additional actions

### Fixed

- [TD-4956] When downloading structures csv, fields with same name on templates were duplicated

### Removed

- [TD-4794] Removed `/api/unit_domains` (replaced by GraphQL `domains` query)

## [4.50.0] 2022-09-05

### Added

- [TD-5078] Add request modification for Grants

### Changed

- [TD-3371] Catalog CSV download can now return more than 10,000 structures
- [TD-4994] Performance improvements of lineage load process
- [TD-4757] Take into account data structure `updated_at` in data structure
  version since-claused listing
- [TD-5091] Dynamic `domain` fields are now integer ids instead of embedded
  documents

### Fixed

- [TD-4348] Return errors if load_graph fails, so that an event is created.
- [TD-5075] Fixed implementation can't be moved to another rule

## [4.49.0] 2022-08-16

### Added

- [TD-5113] Add data_structures_hierarchy ds_id index
- [TD-4945] Allow to publish from creation and published implementations
- [TD-5070]
  - Added must_not filters for rule implementations
  - Filter draf implementation for users without permissions

## [4.48.1] 2022-08-02

### Fixed

- [TD-5106] An implementation's domain id couldn't be changed

## [4.48.0] 2022-07-26

### Added

- [TD-4987]
  - `api/rule_results/search` now include ruleless implementation results
  - Add pagination for updated_at
- [TD-5053] Add implementation_ref on `api/implementations/search`
- [TD-4441] Send grant_approval event when grant approval is created with rejection
- [TD-4922] Force cache to add implementations workflow status

### Fixed

- [TD-5011] `TemplateCache.list/0` was returning duplicate entries
- [TD-5042] Removal request for grant created through /api/bulk_grants with
  source_user_name and without user_id

### Changed

- [TD-5072] Remove deprecated `type_params` from `rules` table and corresponding
  mappings
- [TD-5001] Improved support for data structure alias:
  - Data structure alias is now persisted and returned in responses. The alias
    is obtained or removed when a structure note containing an `alias` field is
    published or deprecated, respectively
  - Metadata fields (e.g. `order`, `precision`, `nullable`) in data structure
    responses are now returned within the `metadata` property
- [TD-3614] Support for access token revocation
- [TD-4925] Create new draft when editing a published implementation only if it
  has changes
- [TD-4997] Change search executions API sources list filter from 'AND' to 'OR'
- [TD-4987] `/api/rule_results/search` now include ruleless implementation
  results and supports pagination
- [TD-4175] Data structure tags may now be inherited by descendents of the
  tagged data structure

## [4.47.1] 2022-07-18

### Added

- [TD-5053] Add implementation_ref on `api/implementations/search`

## [4.47.0] 2022-07-05

### Changed

- [TD-4412] Update td-cache for changes in templates preprocessing

### Added

- [TD-4920] Add results to implementation query api/v2
- [TD-4921] Add implementation workflow events
- [TD-4894] Multiple field validations
- [TD-4993] Add last_quality_event to implementation api/v2
- [TD-4176]
  - Added descrition in data structure tag
  - Changed description for comment in data structures tags link
- [TD-4661] Support for ReferenceDatasets on Implementations

### Fixed

- [TD-4959] Use implementation_ref instead of implementation_key for status changes
- [TD-4952] Missing code from [TD-4655]

## [4.46.1] 2022-06-23

### Fixed

- [TD-4962] Submit results only for published implementations

## [4.46.0] 2022-06-21

### Changed

- [TD-4739] Validate dynamic content for safety to prevent XSS attacks
- [TD-4923] Remove implementation_key dependency for version management

### Added

- [TD-4431] Support for requesting removal of grants
- [TD-4919] Allow query implementation versions using /api/v2

### Fixed

- [TD-4918] Implementations permissions
- [TD-4911] Implementations download was failing for ruleless implementations
- [TD-4950] Implementations move and clone actions for admin

## [4.45.0] 2022-06-06

### Added

- [TD-4540] Add approval workflow for quality implementations
- [TD-3633] Take into account ruleless implementations in event publishing
- [TD-4872] Support querying structures by `external_id` in GraphQL API
- [TD-3920] Alias support for structures
- [TD-4855] Support `Profile` searching with params (offset, limit, since)
- [TD-4843] Support filters grants by `system_external_id`

### Fixed

- [TD-4852] Ruleless implementation weren't being linked with data structures on
  creation
- [TD-4835] It was possible to execute non-executable implementations
- [TD-4878] Error loading structure metadata with synchronous API

## [4.44.0] 2022-05-23

### Added

- [TD-4045] Rule implementation `execute` action
- [TD-4457] Allow to have grants for non existing users in truedat
- [TD-4548] Upload/Download csv notes with multiple selection fields separted by `|`
- [TD-4660] Support for reference data
- [TD-4230] GraphQL `Templates` schema preprocesses templates

### Fixed

- [TD-4799] Performance issue filtering executions by source
- [TD-4848] Timeout on structures notes upload
- [TD-4849] Reindex grants in their bulk update API

## [4.43.2] 2022-05-12

### Fixed

- ImplementationsStructures migration was breaking with null structure_ids on dataset
- Typo in `implementations.ex`

## [4.43.1] 2022-05-11

### Added

- [TD-4089] Support for implementations without rules

## [4.43.0] 2022-05-09

### Added

- [TD-3186] Support for links between implementations and structures
- [TD-4538] Segments definitions in the implementations, and support for segment
  results

### Fixed

- [TD-4783]
  - Lineage Graph is not generated
  - Change chunk size for adding metadata in linage upload
- [TD-4586] Asynchronous CSV bulk update

### Changed

- [TD-4723] Support for domain-specific data structure tags

## [4.42.0] 2022-04-25

### Added

- [TD-4098] GraphQL query for data structures
- [TD-4683] GraphQL query for data structure relations
- [TD-2026] Add metadata to lineage graph

### Changed

- [TD-4536] Support rule implementation with multiple populations

### Fixed

- [TD-4721] User with permissions can list sources

### Added

- [TD-4695] Structure bulk update was not reindexing structures with updated
  notes
- [TD-3128] Profile `null_count`, `total_count` and `unique_count` fields were
  limited to PostgreSQL `integer` values (maximum 2,147,483,647). They have now
  been changed to `bigint` (maximum 9,223,372,036,854,775,807)

## [4.41.1] 2022-04-04

### Added

- [TD-4126] Support querying the jobs of a source
- [TD-4450] GraphQL mutations for sources

### Fixed

- [TD-4643] Raw implementation creation permission

## [4.41.0] 2022-03-28

### Fixed

- [TD-4535] Structures domains CSV upload bulk update

## [4.40.1] 2022-03-22

### Added

- [TD-3233] Rule result remediation plan
- [TD-4271] Support for linking implementations with business concepts
- [TD-4621] Include data structure version `name` in GraphQL schema
- [TD-4577] List of notes pending approval
- [TD-4447] Support for associating metadata filters with a structure type

### Fixed

- [TD-4580] Added migration to fix implementations without alias
- [TD-4623] Added multiple domains support for grant request approvals

### Changed

- [TD-4527] Exclude logically deleted sources from GraphQL response

### Removed

- [TD-4303] `GET /api/data_structure_types/lite` was removed, reverted
  corresponding changes from [TD-4344]

## [4.40.0] 2022-03-14

### Changed

- [TD-4500] Support data structure with multiple `domain_ids`
- [TD-4461] Avoid reindexing when a domain is modified
- [TD-4491] Refactored search and permissions
- [TD-4604] Include actions in `POST /api/rule_implementations/search` and `POST /api/data_structures/search` responses

## [4.39.0] 2022-03-07

### Added

- [TD-4378] Include the structure description in cache

### Changed

- [TD-4567] Refactor create implementations for non admin users
- [TD-4534] Avoid inheritance if has `with_inheritance: false` param when
  modifying a structure domain

## [4.38.1] 2022-02-23

### Fixed

- [TD-4567] Create implementations for non admin users

## [4.38.0] 2022-02-22

### Added

- [TD-4437] Control rule results upload using new `manage_rule_results`
  permission
- [TD-2511] support for updating specific field of `Source` config
- [TD-4463] Generate audit events for `rule_created` and
  `implementation_created`
- [TD-4425] Shift Implementations CSV last execution date field timezone

### Fixed

- [TD-4427] Fixed a performance issue when calling `/api/executions/search` by
  filtering by sources on the database, avoiding a potential time out

### Changed

- [TD-4553] Improve performance reading large CSV files during structure
  metadata bulk loading

## [4.37.1] 2022-02-10

- [TD-4456] Access audit API

## [4.37.0] 2022-02-07

### Added

- [TD-4277] Include `domain_id` in `rule implementations`
- [TD-4152] Include aditional information on implementations download
- [TD-4102] Support pagination of structure notes
- [TD-2929] UserSearchFilter now has `scope` and is used in Rules and
  RuleImplementations

### Fixed

- [TD-4424] Fixed a performance issue fetching filter values, due to a scripted
  aggregation (`linked_concept_count`), which was preventing elasticsearch from
  using its request cache. Also ensure that `size=0` is used when fetching
  aggregations from elasticsearch (the `hits` are not consumed).

- [TD-4501] Allow regular users to list lineage events based on :view_lineage
  permission

## [4.36.0] 2022-01-24

### Added

- [TD-4125] GraphQL support for data sources
- [TD-4100] Allow partial loads for notes in case that there are errors on the
  file
- [TD-4312]
  - Autogenerated template identifier field
  - Prevent identifier change if a new structure note version is created
  - Mapping to search by identifier
- [TD-4100] Allow partial loads for notes in case that there are errors on the
  file
- [TD-4293] Added quality implementations audit events
- [TD-3467] Add gt date condition for `rule results`
- [TD-4389] Add inserted_at in implementations views

## [4.35.1] 2022-01-10

### Fixed

- [TD-4390] Index implementation aliases

## [4.35.0] 2022-01-10

### Added

- [TD-4312] Autogenerated template identifier field
- [TD-4390] Add support for alias on implementations
- [TD-4379] Avoid indexing grants for class field structures

## [4.34.1] 2021-12-16

### Added

- [TD-4387] Limit graph_data maximum length

## [4.34.0] 2021-12-15

### Added

- [TD-4272] Avoid result calculation if it is already present
- [TD-4361] Add `value_modifier` to implementation document
- [TD-4345] Add `implementation_key` to notification payload
- [TD-4270] Move `goal` and `threshold` fields from `Rule` to
  `RuleImplementation`
- [TD-4301] Bulk upload quality `implementations` with csv
- [TD-4276] Materialize structure hierarchy in order to improve query
  performance
- [TD-4314] Bulk upload quality `rules` with csv

### Fixed

- [TD-4273] Error downloading implementations

## [4.33.0] 2021-11-30

### Added

- [TD-4262] Lineage graph polling
- [TD-4344] Add a new endpoint API for lite `structure_types` request without
  `metadata_fields`
- [TD-4358] Format path in editable download CSV

### Changed

- [TD-4299] Change CSV reader to `NimbleCSV` for performance improvement
- [TD-3606] Add descriptive fields to editable CSV download file
- [TD-4306] Add `df_content` to execution groups
- [TD-4341]
- Created function to get DataStructureType without metadata join queries
- Uses this function in DataStructure csv download
- [TD-4351] Remove metadata_fields from structure_types when reindex structures

## [4.32.2] 2021-11-17

- [TD-4216] Fix scroll implementations

## [4.32.0] 2021-11-15

### Added

- [TD-4216] Add scroll to implementations search
- [TD-4253] Include modifier in `/api/rule_implementations/search`
- [TD-4278] `Grants` bulk load

### Changed

- [TD-4174] `RuleResults` references `RuleImplementation` by its `id` instead of
  the `implementation_key`

## [4.31.2] 2021-11-09

### Added

- [TD-4099] Add source events subscriptions

### Changed

- [TD-4280] Increased default timeout on `StructureEnricher.refresh/0` to 60
  seconds

## [4.31.1] 2021-11-04

### Added

- [TD-3733] Structure names indexed in implementations
- [TD-3606] Download editable structures CSV

### Fixed

- [TD-4283] Move `max_payload_length` configuration to `releases.exs`

## [4.31.0] 2021-11-02

### Fixed

- [TD-4211] Subscriptions on data structures include structure note events

### Added

- [TD-4128] Structures bulk update auto_publish notes parameter
- [TD-4204] Add approvals to grant request view
- [TD-4213]
  - Allows GrantRequest from status `processed` to `failed`
  - Created `reason` field on GrantRequestStatus
- [TD-4124] Dependent domain field in td_df_lib
- [TD-4257] Wrapped `Plug.Parsers` to be configured in runtime

## [4.30.0] 2021-10-18

### Added

- [TD-3131] Added details to the rule results to show the `Query` information
- [TD-3874] Allow rule creation/update specifying domain for shared concepts

### Fixed

- [TD-3874] Fix manage_quality_rule permission check when searching rules
- [TD-4140] Bulk Update uses previous values of template when available

## [4.29.2] 2021-10-07

### Fixed

- [TD-4044] Permissions for admin creating a GrantRequestApproval

## [4.29.1] 2021-10-06

### Fixed

- [TD-4186] Error on grants reindex

## [4.29.0] 2021-10-05

### Fixed

- [TD-4018] Fix path of profile execution
- [TD-4166] GrantRequest index must filter pending_roles for approve action

### Added

- [TD-4108] Download grants CSV
  - `POST /api/grants/csv`
- [TD-4076] Support for grant request approval
- [TD-4113] Jobs change status is included in Audit Events
- [TD-3953] Cursor in grants search
- [TD-4114] Update job status after metadata load process
- [TD-4077] Grant request processing workflow support
- [TD-4111] GrantRequest params for getting own grant requests

### Changed

- [TD-4079] Give grant permission only if we have `gr` templates

## [4.28.0] 2021-09-20

### Added

- [TD-3950] Index and search grants
  - `POST /api/grants/search` searches grants
  - `POST /api/grant_filters/search` searches grant filters
  - `POST /api/grants/search/mine` searches "my grants" (granted to me)
  - `POST /api/grant_filters/search/mine` searches "my grants" filters
- [TD-4075] API routes for managing grant approvers:
  - `GET /api/grant_approvers`
  - `GET /api/grant_approvers/:id`
  - `POST /api/grant_approvers`
  - `DELETE /api/grant_approvers/:id`
- [TD-3971] Template mandatory dependent field
- [TD-4107] Adds `system_id` filter to structure_notes/search endpoint
- [TD-4037] change the limit on the taxonomy in aggregations
- [TD-3970] Adds `modifier` and `value_modifier` embbeds to `ConditionRow`

### Changed

- [TD-4065] Allow Implementation keys with spaces, points, etc.

### Fixed

- [TD-4048] `PUT /api/rules/:id` timeout if a rule has many implementations
- [TD-3780] Missing `domain_ids` in Audit events
- [TD-4037] change the limit on the taxonomy in aggregations

## [4.27.0] 2021-09-07

### Changed

- [TD-3824] Data quality rule implementations can now be modified, regardless of
  whether they have associated results or not

## [4.27.0] 2021-09-07

### Added

- [TD-3951] Include additional information for grant events
- [TD-3484] GraphQL API on `/api/v2`
- [TD-3972] Nested population in validations
- [TD-3910] Notifications included for structures notes status changes
- [TD-3546] `with_profiling` filter in data structure version
- [TD-3983] renders request_grant permission on structure_version

### Changed

- [TD-3826] Data quality permissions now uses `domain_id` instead of
  `business_concept_id`
- [TD-3039] `GET /api/data_structures/:data_structure_id/versions/:id` now
  includes mutable metadata in the `metadata` field. The `metadata_versions`
  field is no longer included in the response. The `metadata_fields` field in
  the data structure type responses now include mutable metadata fields.
- [TD-3973] Update td-df-lib for default values in swith fields

## [4.26.0] 2021-08-16

### Added

- [TD-3549] Add new quality rule result type: "deviation"
- [TD-3982] Initial support for grant requests
- [TD-3948] Grants in data structure version visualization
- [TD-2635] Admin can manually delete structures and all its children
- [TD-3917] `PATCH /api/systems/:external_id/metadata` allows mutable metadata
  to be replaced or merged
- [TD-3767] Support for filtering lineage nodes by domain id

### Changed

- [TD-3957] Structure profiles are now validated and expanded
- [TD-3952] Data structure types now support multiple metadata views
- [TD-3859] `PUT /api/units/:name` is now asynchronous when replacing an
  existing unit (fixes timeout issue for large units)
- [TD-4010] Grant `start_date` and `end_date` are now `Date` instead of
  `DateTime`

### Fixed

- [TD-3959] Publish `rule_result_created` event when result is created
- [TD-3908] Timeout on node retrieval
- [TD-4010] Grants were being created with the incorrect `user_id`
- [TD-4013] Internal server error fetching structures with grant having
  `end_date` `nil`
- [TD-4016] `GET /api/data_structures/:id/latest`: grants were being returned
  with the incorrect `data_structure_version`

## [4.25.0] 2021-07-26

### Fixed

- [TD-3929] Reindex the children of the structure domain when modifying
- [TD-3975] Exclude `mutable_metadata` from elasticsearch analysis

### Added

- [TD-3878] Include `domain_id` in structure cache
- [TD-3453] Purge logically deleted structures
- [TD-3906] Notes audit now includes status changes
- [TD-3050] Show quality errors
- [TD-3945] Created Grant entity
- [TD-3947] Display user grant in data structure
- [TD-3551] Restore rule implementations

## [4.24.0] 2021-07-13

### Added

- [TD-3787] Allow CSV bulk load of structure notes with autopublish capability
  for non admin users. These updates must follow new structure notes' workflow.

### Changed

- [TD-3933] Maximum size of payload for metadata upload using multipart data can
  now be configured using the `MAX_PAYLOAD_LENGTH` environment variable

### Fixed

- [TD-3752] Show execution implementation filter with no result data
- [TD-3867] Exception calculating some lineage graphs (graph 1.2.0)

### Added

- [TD-3230] Taxonomy aggregations with enriched information

## [4.23.0] 2021-06-28

### Fixed

- [TD-3893] Children classifications
- [TD-3905] Fix bug with StructureNote aggregation
- [TD-3907] Fix metadata index failure

### Added

- [TD-3720] Update structure domain (with children)
- [TD-3522] Support for StructureNote management with workflow
- [TD-3552] Executable implementations

## [4.22.0] 2021-06-15

### Changed

- [TD-3735] Include extra information in tag related events
- [TD-3447] Filter concept rules but do not check permissions over resource

### Fixed

- [TD-3837] Perfomance issue iterating over Redis keys to obtain linked concept
  count. The actual link count is only used in a comparison with 0 (to filter
  structures with or without concept links), so instead of counting links for
  each structure, assume 1 if structure has any linked concepts and 0 otherwise.
- [TD-3718] Get the extra information when structures are downloaded
- [TD-3864] Issue serializing certain lineage graphs as JSON

### Added

- [TD-3736] Tags in data structure version document

## [4.21.0] 2021-05-31

### Added

- [TD-3446] Domain in rule

### Fixed

- [TD-3236] Show path in profile execution
- [TD-3794] Metadata load fails when classifying structures
- [TD-3502] Avoid uploading files that are not images

### Changed

- [TD-3753] Build using Elixir 1.12 and Erlang/OTP 24
- [TD-3642] On startup ensures rules and implementations elasticsearch indices
  are created

## [4.20.1] 2021-05-18

### Added

- [TD-3236] Upload json profile

## [4.20.0] 2021-05-17

### Added

- [TD-3398] Support classification of data structures
- [TD-3500] Support for signing configuration using a secret key
- [TD-3597] Link between structures and tags

### Changed

- Security patches from `alpine:3.13`
- Update dependencies
- [TD-3680] Improve data catalog bulk indexing performance
- Timestamps on `DataStructure`, `DataStructureVersion`, `DataStructureRelation`
  and `StructureMetadata` are now `utc_datetime_usec`

## [4.19.2] 2021-05-07

### Fixed

- [TD-3630] Issue querying executions when some implementations have no source

## [4.19.0] 2021-05-04

### Changed

- [TD-3526] Merged `td-dq` with `td-dd`. See `CHANGELOG-dq.md` for changes in
  `td-dq` previous to this merge
- [TD-3621] Increase maximum length for JSON request bodies. The value for JSON
  request bodies can now be configured using the `MAX_PAYLOAD_LENGTH`
  environment variable.
- [TD-3596] Support tagging of data structures

### Added

- [TD-3517] Profile executions and events
- [TD-3189] Add templates in the creation of implementations

## [4.18.0] 2021-04-19

### Added

- [TD-3497] Allow system metadata to be uploaded using a JSON request body

### Fixed

- [TD-3566] `data_structure_relation` `parent_id` and `child_id` must not be
  `nil`

### Changed

- [TD-3498] Merged `td-cx` with `td-dd`. See `CHANGELOG-cx.md` for changes in
  `td-cx` previous to this merge.

## [4.17.0] 2021-04-05

### Added

- [TD-3108] add `profile_structure` permission to structures with `data_fields`

### Changed

- [TD-3445] Postgres port configurable through `DB_PORT` environment variable

## [4.16.0] 2021-03-22

### Added

- [TD-2951] `profile_structure` permission

### Fixed

- [TD-3235] Fallback of uncontroller responses on metadata controller

### Removed

- [TD-3421] remove `/data_structures/search/source_alias` endpoint

## [4.15.0] 2021-03-08

### Changed

- [TD-3341] Build with `elixir:1.11.3-alpine`, runtime `alpine:3.13`
- [TD-3329] Elasticsearch index settings are now configurable using environment
  variables:
  - `ES_TIMEOUT`: Connection timeout in milliseconds (default `5000`)
  - `ES_RECV_TIMEOUT`: Response timeout in milliseconds (default `40000`)
  - `ES_SHARDS`: Number of shards (default `1`)
  - `ES_REPLICAS`: Number of replicas (default `1`)
  - `ES_REFRESH_INTERVAL`: Index refresh interval (default `30s`)
  - `ES_INDEXING_SLOWLOG_THRESHOLD_WARN`: Indexing slowlog warning threshold
    (default `10s`)
  - `ES_INDEXING_SLOWLOG_THRESHOLD_INFO`: Indexing slowlog info threshold
    (default `5s`)
  - `ES_INDEXING_SLOWLOG_THRESHOLD_DEBUG`: Indexing slowlog debug threshold
    (default `2s`)
  - `ES_INDEXING_SLOWLOG_THRESHOLD_TRACE`: Indexing slowlog trace threshold
    (default `500ms`)
  - `ES_INDEXING_SLOWLOG_LEVEL`: Indexing slowlog level (default `info`)
  - `ES_INDEXING_SLOWLOG_SOURCE`: Indexing slowlog source limit (default `1000`)
- [TD-3222] `structures` index alias can now be configured using the
  `ES_ALIAS_STRUCTURES` environment variable

## [4.14.0] 2021-02-22

### Added

- [TD-3268] Source in data structure

### Changed

- [TD-3245] Tested compatibility with PostgreSQL 9.6, 10.15, 11.10, 12.5 and
  13.1. CI pipeline changed to use `postgres:12.5-alpine`.

## [4.13.0] 2021-02-08

### Added

- [TD-3263] Use HTTP Basic authentication for Elasticsearch if environment
  variables `ES_USERNAME` and `ES_PASSWORD` are present

### Fixed

- [TD-3264] Data structure type migration task was preventing application from
  starting up under certain data-dependent conditions. The task has now been
  removed as it is no longer needed.

## [4.12.1] 2021-01-28

### Fixed

- [TD-3248] Referenced structure ids were not being obtained correctly from
  cache

## [4.12.0] 2021-01-25

### Fixed

- [TD-3203] Truncate `field_type` to 32766 bytes when indexing (maximum sortable
  field length in elasticsearch)

### Changed

- [TD-3163] Auth tokens now include `role` claim instead of `is_admin` flag
- [TD-3164] Service accounts can view systems, view data structures and load
  metadata
- [TD-3182] Allow to use redis with password

## [4.11.1] 2021-01-15

### Fixed

- [TD-3204] Performance regression fetching a data structure version
- [TD-3204] Ancestry was being returned in inverse order

## [4.11.0] 2021-01-11

### Changed

- [TD-3170] Build docker image which runs with non-root user
- [TD-2655] Support bulk updating of domain_id, improve performance of mutable
  metadata updates
- [TD-3103] Changes obtaining referenced structure ids in rule implementations
- [TD-2655] Support bulk updating of domain_id
- [TD-2331] Return the path of deleted structures
- Performance improvements of metadata load process

### Fixed

- [TD-3172] Return error changeset when a data structure type cannot be inserted
  or updated

## [4.10.0] 2020-12-14

### Added

- [TD-3065] Support filtering on `updated_at` (date range)
- [TD-2486] Template type `domain`

### Fixed

- [TD-3142] `/api/data_structure_types` was failing if template was missing

## [4.9.0] 2020-11-30

### Changed

- [TD-2258] Filter structures by `linked_concepts_count`
- [TD-2946] Replace unit on PUT request

### Added

- [TD-3089] Widget and type `copy` on df

### Changed

- [TD-3066] Keep track of deleted structures in redis

## [4.8.0] 2020-11-16

### Added

- [TD-3112] The `domain_id` of a data structure can now be modified via API
- [TD-3115] Log error responses received from elasticsearch during bulk
  reindexing

## [4.7.0] 2020-11-03

### Added

- [TD-3071] Ignore empty lines on bulk upload

## [4.6.0] 2020-10-19

### Added

- [TD-2485]:
  - Enrich template fields from cache
  - Mappings for system type of templates

### Changed

- [TD-3058] Database connection timeout now can be configured using the
  environment variable `DB_TIMEOUT_MILLIS`

## [4.5.0] 2020-10-05

### Added

- [TD-2942] CSV upload of structures extra info
- [TD-2958] Extra info mapping and aggregations

### Changed

- [TD-2988] Cache entries for data structures are now refreshed every hour

## [4.4.0] 2020-09-22

### Added

- [TD-2943]:
  - Data Structure Type: Metadata fields
  - Endpoint to query all possible metadata fields for a given query

### Fixed

- [TD-2979] Timeout issues loading metadata

## [4.3.0] 2020-09-07

### Added

- [TD-2928] Data Dictionary custom user search filters
- [TD-2587] Download CSV for a given graph

### Changed

- [TD-2285] Check permissions for nodes related to units
- [TD-2720] Bulk Update:
  - Update only structures having content
  - Validate only updated fields

### Fixed

- [TD-2310] Exclude confidential structures from children and siblings if user
  has no permission to manage confidential structures

## [4.2.0] 2020-08-17

### Added

- [TD-2280] As a business glossary I want to create a concept with the same name
  as an existing concept in another domain to allow multi-organization
  management
- [TD-2941] Enable scrolling on `/api/data_structures/search` endpoint:
  - Initiate scrolling by including `scroll` parameter in request body
  - Continue scrolling by sending a request body with `scroll_id` and `scroll`

## [4.1.0] 2020-07-20

### Added

- [TD-911] Allow to limit lineage/impact levels
- [TD-2322] Allow to search all data structures versions without 10_000 limit
  using ES scroll API
- [TD-2774] Startup task to create data structure types

### Fixed

- [TD-2826] `DataStructures.list_data_structures` can receive `domain_id` list

### Changed

- [TD-2280] Do not retrieve information by name

## [4.0.0] 2020-07-01

### Changed

- [TD-2637] Audit events are now published to Redis instead of via HTTP
- [TD-2322] Allow to query deleted structures and systems having deleted
  structures

### Added

- [TD-2322] Index structure parent and number of linked concepts

## [3.24.0] 2020-06-15

### Fixed

- [TD-2593] Retrive parents over `default` relation type to build path

## [3.23.0] 2020-06-01

### Fixed

- [TD-2636] Bulk update was replacing instead of merging dynamic content

### Added

- [TD-2562] Endpoint `GET /api/data_structures/search/source_alias` to return
  the list of distinct structures metadata aliases

### Changed

- [TD-2643] Show metadata on structure relations
- [TD-2487] Exclude deleted structures from csv download
- [TD-2629] Update td-df-lib to omit template fields of type `image` on indexing
- [TD-2492] Update td-df-lib to include new numeric template types
- [TD-2261] Cache structures on load

### Removed

- [TD-2691] Removed unused comments functionality (routes
  `/api/data_structures/:id/comments` and `/api/comments`)

## [3.22.0] 2020-05-18

### Changed

- [TD-2321] Include `metadata` in data structure version response
- [TD-2589] Include `df_content.*`, `description` and `path.text` in search
  fields. Note that a complete reindex is required for the `path.text` field to
  be indexed. This will be performed automatically when the service starts
  unless the key `TdDd.DataStructures.Migrations:TD-2589` exists in Redis.
- [TD-2373] Removed dependency on Neo4j:
  - Neo4j is no longer used. The graph model is now persisted in PostgreSQL.
  - Lineage metadata is now uploaded using `PUT /api/units/:unit_name` passing
    `nodes` and `rels` files as form encoded data. Since the import process is
    performed as a background task, the API returns `202 Accepted`.
  - Each `unit_name` represents a replaceable unit of lineage metadata. New data
    files uploaded using the same unit name will overwrite the existing nodes
    and relations in that unit.
  - Latest status for a unit can be queried using `GET /api/units/:unit_name`.
  - Events relating to a unit can be queried using `GET /api/units/:unit_name/events`.
  - A unit can be logically deleted using `DELETE /api/units/:unit_name`.
  - A unit can be physically deleted using `DELETE /api/units/:unit_name?logical=false`.
  - [TD-2495] Changed structures loader migration key to cache all structures
    again including their metadata

### Removed

- [TD-2373] **BREAKING CHANGE** lineage data can no longer be uploaded to
  `/api/data_structures/metadata` or `/api/td_dl`

## [3.20.1] 2020-04-24

### Fixed

- [TD-2520] Root id retrieval from merkle graph

## [3.20.0] 2020-04-20

### Added

- [TD-2439] Include links in data structure relations response
- [TD-2531] Support `field_external_id` in `data_fields` metadata

### Changed

- [TD-2531] Include `external_id` in data structure hash calculation. Also,
  replace usage of Erlang's `:digraph` library with `Graph`. Note that this the
  hashes of all data structures will be recalculated the first time the service
  starts after this change is applied.

## [3.19.0] 2020-04-06

### Fixed

- [TD-2364] Loader issue when `external_id` and `parent_external_id` provided

### Added

- [TD-2364] Reindex structures linked to updated domains
- [TD-2318] Include node types in `/api/graphs/:id` response

### Changed

- [TD-2472] GraphData: Ignore duplicate relations when importing from Neo4j

## [3.18.0] 2020-03-23

### Added

- [TD-2326] Support for mutable metadata

### Changed

- [TD-2218] Revaluate structure children when its deletion is undone

## [3.17.0] 2020-03-09

### Added

- [TD-2336] System now has df_content
- [TD-2329] System search returns structure count info: count of structures by
  type and total structures count

## [3.16.0] 2020-02-25

### Changed

- [TD-2328] Support `domain_external_id` in structure metadata, removed `ou`
  from model

## [3.15.1] 2020-02-12

### Fixed

- [TD-2342] API failures when Neo4J is not present

## [3.15.0] 2020-02-10

### Added

- [TD-1595] Data lineage support
- [TD-2327] Data lineage metadata upload at `/api/data_structures/metadata` and
  `/api/td_dl/metadata`
- [TD-2292] Relation type in structures relations
- [TD-2293] Relation type in structures api

### Changed

- [TD-2269] Update elasticsearch mapping for dynamic field using new content
  model
- [TD-2284] Show systems to user with read permission in any structure, return
  structures count

## [3.14.0] 2020-01-27

### Changed

- [TD-2269] Update elasticsearch mappings for dynamic content

## [3.13.0] 2020-01-13

### Changed

- [TD-2272] 40 seconds timeout to query elasticsearch

## [3.12.0] 2019-12-19

### Added

- [TD-2210] Cache parent id in structures' cache

## [3.11.0] 2019-11-25

### Added

- [TD-2115] data_structure_lineage_id having external id of data lineage

### Changed

- [TD-2250] filter profiling whe user has not permission
  `view_data_structures_profile`

## [3.10.0] 2019-11-11

### Added

- [TD-2186] Return profile info in data structure view

## [3.9.0] 2019-10-28

### Added

- [TD-2144] Support ngram-search in structure name
- [TD-2159] Mapping for data field type

### Changed

- [TD-2200] Prevalence of data structure's attributes over metadata on versions
  index

### Changed

- [TD-2187] Add external_id to Structure cached info. Put in cache structures
  present in rule_implementations system_params

## [3.8.0] 2019-10-14

### Fixed

- [TD-2188] Synchronous upload does not work

### Changed

- [TD-2130] In bulk upload move parsing functions to GenServer"
- [TD-2176] Nullable field as boolean in metadata
- [TD-1721] Reindex automatically when a template changes
  - Breaking change: New environment variable ES_URL replaces existing
    ES_HOST/ES_PORT
- [TD-2124] Users without permission to link a data structure should not get the
  option to link in data catalog

## [3.7.0] 2019-09-30

### Added

- [TD-2010] As a Connector I want to delete all structures of a group
- [TD-2077] Support synchronous metadata upload for a specific data structure
- [TD-2089] Profiling support for structures
- [TD-2118] Metadata as mapping in data structures search
- [TD-2068] Use sortable normalizer for some fields in ES mappings
- [TD-1871] Structures CSV download

## [3.6.0] 2019-09-16

### Added

- [TD-1650] Automatic versioning of changed data structures
- [TD-2046] Bulk update endpoint for Data Catalog extra info
- [TD-2090] Search results and filters now use `:link_data_structure` permission
  instead of `:view_data_structure` depending on `referer` header

### Changed

- Metadata upload format (see config/metadata.exs for detail):
  - Structures CSV required fields:
    - `external_id` (globally unique)
    - `name`
    - `system` (or `POST` to `/systems/:system_external_id/metadata`)
    - `group`
    - `type`
  - Fields CSV required fields:
    - `external_id` (of structure)
    - `field_name`
    - `type`
  - Relations CSV required fields:
    - `parent_external_id`
    - `child_external_id`

## [3.5.5] 2019-09-09

### Changed

- Startup task to rename external_id of SQL server structures

## [3.5.2] 2019-09-04

### Fixed

- [TD-2087] DataStructure response excluded immediate parent from ancestry

## [3.5.1] 2019-09-03

### Fixed

- [TD-2080] DataStructureLoader was failing due to changes in [TD-2072]
- [TD-2081] Event stream consumer did not respect host and port config options

## [3.5.0] 2019-09-02

### Changed

- [TD-2061] Data structure external id is now required and unique
- [TD-2072] Refactor model to move mutable/versionable fields from DataStructure
  to DataStructureVersion

### Fixed

- [TD-2047] Check status filter when retrieving search filters

## [3.3.0] 2019-08-05

### Added

- [TD-1560] Enriched description field in template content

### Changed

- [TD-2027] Improve indexing performance
- [TD-1985] Type of template field user with an aggregation size of 50
- [TD-2009] Get external id by data structure system and external id, fixed
  ancestry in structure view

### Fixed

- [TD-1991] Performance issues due to blocking Redis connections
- [TD-2028] Eliminate duplicated data structure versions
- [TD-2003] Avoid loading a structure with a relation with itself in bulk load

### Removed

- [TD-1534] Remove data fields from model

## [3.2.0] 2019-07-24

### Fixed

- [TD-1996] Change `external_id` to text in data_structures
- [TD-1854] Data field metadata is not updated during metadata upload

### Added

- [TD-1845] Soft deletion of data structures no longer present in CSV input for
  system/group
- [TD-1970] New endpoint for
  `api/systems/:system_external_id/structures/:structure_external_id`

### Changed

- [TD-1532] Improve support for linking with business concepts (fields are no
  longer used)
- [TD-2002] Update td-cache and delete permissions list from config
- [TD-1927] Allow structure `class` property to be specified in metadata CSV

## [3.1.0] 2019-07-08

### Changed

- [TD-1618] Cache improvements. Use td-cache instead of td-perms.
- [TD-1866] Exclude logic deleted data structures in catalog navigation, catalog
  table and filters

## [3.0.1] 2019-07-05

### Fixed

- [TD-1967] Task to remove duplicate data structure versions, filter duplicates
  in CSV input

## [3.0.0] 2019-06-25

### Fixed

- [TD-1860] Fields were not associated to corresponding version when loading new
  version of existing structure
- [TD-1864] Indexes structures with `field` class
- [TD-1851] Verify permissions while getting the root structures of a system

### Changed

- [TD-1793] Checks if field structure has `df_content` and enriches
  data_structure :show
- [TD-1891] Bulk load types translation from data fields to data structures
- [TD-1533] Ignores search term when it is no on Aggregation

## [2.21.0] 2019-06-10

### Fixed

- [TD-1825] Structures of fields with metadata type are not setting its type
  correctly - metadata type key is not correct

### Added

- [TD-1824] Bump td-perms version to fix relations key
- [TD-1702] Support new permission `view_data_structures_profile`

### Changed

- [TD-1847] Filter class field on system_datastructure to improve performance

### Removed

- [TD-1832] Removed `business_concept_id` from data fields

## [2.20.1] 2019-05-28

### Added

- [TD-1819] Include `external_id` and `class` in data structure and data
  structure version show responses

## [2.20.0] 2019-05-27

### Added

- [TD-1703] Include system and ancestry in data structure and data structure
  version show responses

### Fixed

- [TD-1747] Structures upload is not creating relation between structures and
  fields when including version number
- [TD-1758] Structures with `field` class are no indexed on create/upload
- [TD-1797] Structures of Fields of type Metric and Attribute must have that
  type instead of Field

## [2.19.0] 2019-05-14

### Fixed

- [TD-1774] Newline is missing in logger format

### Added

- [TD-1704] Index path of data structures and return in search results
- Metadata upload success response is now 202 Accepted instead of 204 No Content

## [2.18.0] 2019-04-30

### Fixed

- [TD-1697] Dynamic content indexing and mapping

## [2.17.0] 2019-04-17

### Added

- [TD-1597] allow deletion of data structures with relations
- [TD-1593] System as an independent entity
- [TD-1626] Load data fields as structures
- [TD-1634] Include data structure metadata field to selectively disable
  indexing ("indexable" == "false")
- Improve elasticsearch index mappings
- [TD-1554] added endpoint for getting root structures of a system

### Changed

- [TD-1627] Removes df_name from the structure and uses the structure type as
  definition of template
- [TD-1636] Use `alpine:3.9` as base image for docker runtime

## [2.16.0] 2019-04-01

### Added

- [TD-1571] Elixir's Logger config will check for `EX_LOGGER_FORMAT` variable to
  override format

### Changed

- [TD-1530] Changed csv upload to write extra fields on metadata

## [2.15.0] 2019-03-18

### Changed

- [TD-1543] Updated to Phoenix 1.4, Ecto 3.0, Cowboy 2.0
- [TD-1526] Include parents and siblings in show data_structure response

## [2.14.0] 2019-03-04

### Changed

- Increase metadata upload file limit from 20M to 100M

## [2.12.1] 2019-01-28

### Changed

- Update td-df-lib version

## [2.12.0] 2019-01-24

### Changed

- [TD-1320] Aggregations are returned on data structures search

## [2.11.1] 2019-01-17

### Changed

- New cache to access linked business concepts of a field
  (`TdPerms.RelationCache`)

## [2.11.0] 2019-01-16

### Fixed

- Bulk index data structures in batches of 100 to avoid reaching HTTP request
  size limit

## [2.10.8] 2019-01-08

### Fixed

- Added `type` field to structure index that was wrongly removed

## [2.10.7] 2018-12-20

### Added

- [TD-1306] Add new field `external_id` to link data_structures with parents,
  children and fields.

## [2.10.6] 2018-12-20

### Changed

- Reindex data structures in background
- Reindex data structures after metadata is loaded

### Fixed

- Metadata loader structure diff was not calculating correctly the fields to be
  removed

## [2.10.2] 2018-12-19

### Changed

- [TD-1198] add functionality for confidential data structure
  - added field confidential to data_structure
  - check for `manage_confidential_structures` on listing and updating data
    structures
  - added elasticsearch filter regarding confidential permissions

## [2.10.1] 2018-12-17

### Changed

- Increase elasticsearch client default `recv_timeout` to 20 seconds
- Increase filter aggregation size to 50
- Remove `name` filter

## [2.10.0] 2018-12-12

### Changed

- [TD-1313] Adds type to structure filters

## [2.9.4] 2018-12-06

### Changed

- [TD-1104] Improved support for data structure versions

## [2.9.3] 2018-12-04

### Added

- [TD-1104] API endpoint `/api/data_structures/{id}/versions/{version}` to read
  specific version of a data structure

## [2.9.2] 2018-12-04

### Changed

- [TD-1153] Client may now use `sort` parameter to order search results

## [2.9.1] 2018-12-04

### Added

- [TD-1104] Support explicit version in data_structures metadata upload

## [2.9.0] 2018-12-01

### Added

- [TD-1207] Parent/child relationships between data structure versions

## [2.8.6] 2018-11-22

### Added

- [TD-1186] Adds dynamic form fields to structure filters

## [2.8.5] 2018-11-22

### Changed

- Order search results by `name.raw`

## [2.8.4] 2018-11-22

### Changed

- Configure Ecto to use UTC datetime for timestamps

## [2.8.3] 2018-11-20

### Added

- New endpoint to upload metadata `POST /api/data_structures/metadata`

## [2.8.2] 2018-11-20

### Added

- Data structure view return `domain_id`

## [2.8.1] 2018-11-19

### Added

- [TD-1062] Support for Dynamic Forms in data structures

### Removed

- Remove LOPD field from data structures

## [2.8.0] 2018-11-15

### Added

- [TD-1104] Initial support for versioning of data structures

## [2.6.2] 2018-10-30

### Added

- Modify endpoint from `/api/search/reindex_all` to
  `/api/data_structures/search/reindex_all`
- Verify if the user is admin while calling `reindex_all`<|MERGE_RESOLUTION|>--- conflicted
+++ resolved
@@ -2,11 +2,9 @@
 
 ## [Unreleased]
 
-<<<<<<< HEAD
 ### Fixed
 
 - [TD-5472] Enrich template fields of type `domain` for Quality filters
-=======
 ### Changed
 
 - [TD-5300] ReferenceDatasets user management
@@ -14,7 +12,6 @@
   - Users with `view_data_structure` permission on domain can show, index and 
     download ReferenceDataset
   - ReferenceDataset without domain_ids is only visible to `admins`
->>>>>>> 80b1f1c8
 
 ## [4.59.0] 2023-01-16
 
