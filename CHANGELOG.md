--- conflicted
+++ resolved
@@ -7,11 +7,8 @@
 - [TD-3951] Include additional information for grant events
 - [TD-3484] GraphQL API on `/api/v2`
 - [TD-3972] Nested population in validations
-<<<<<<< HEAD
 - [TD-3910] Notifications included for structures notes status changes
-=======
 - [TD-3546] `with_profiling` filter in data structure version
->>>>>>> c2551819
 
 ### Changed
 
