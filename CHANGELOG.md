# Changelog

## [Unreleased]

<<<<<<< HEAD
### Added

- [TD-3050] Show quality errors
=======
### Fixed

- [TD-3929] Reindex the children of the structure domain when modifying

### Added
- [TD-3906] Notes audit now includes status changes
- [TD-3050] Show quality errors
- [TD-3945] Created Grant entity
>>>>>>> 6f1806c1

## [4.24.0] 2021-07-13

### Added

- [TD-3787] Allow CSV bulk load of structure notes with autopublish capability
  for non admin users. These updates must follow new structure notes' workflow.

### Changed

- [TD-3933] Maximum size of payload for metadata upload using multipart data can
  now be configured using the `MAX_PAYLOAD_LENGTH` environment variable

### Fixed

- [TD-3752] Show execution implementation filter with no result data
- [TD-3867] Exception calculating some lineage graphs (graph 1.2.0)

### Added

- [TD-3230] Taxonomy aggregations with enriched information

## [4.23.0] 2021-06-28

### Fixed

- [TD-3893] Children classifications
- [TD-3905] Fix bug with StructureNote aggregation
- [TD-3907] Fix metadata index failure

### Added

- [TD-3720] Update structure domain (with children)
- [TD-3522] Support for StructureNote management with workflow
- [TD-3552] Executable implementations

## [4.22.0] 2021-06-15

### Changed

- [TD-3735] Include extra information in tag related events
- [TD-3447] Filter concept rules but do not check permissions over resource

### Fixed

- [TD-3837] Perfomance issue iterating over Redis keys to obtain linked concept
  count. The actual link count is only used in a comparison with 0 (to filter
  structures with or without concept links), so instead of counting links for
  each structure, assume 1 if structure has any linked concepts and 0 otherwise.
- [TD-3718] Get the extra information when structures are downloaded
- [TD-3864] Issue serializing certain lineage graphs as JSON

### Added

- [TD-3736] Tags in data structure version document

## [4.21.0] 2021-05-31

### Added

- [TD-3446] Domain in rule

### Fixed

- [TD-3236] Show path in profile execution
- [TD-3794] Metadata load fails when classifying structures
- [TD-3502] Avoid uploading files that are not images

### Changed

- [TD-3753] Build using Elixir 1.12 and Erlang/OTP 24
- [TD-3642] On startup ensures rules and implementations elasticsearch indices are created

## [4.20.1] 2021-05-18

### Added

- [TD-3236] Upload json profile

## [4.20.0] 2021-05-17

### Added

- [TD-3398] Support classification of data structures
- [TD-3500] Support for signing configuration using a secret key
- [TD-3597] Link between structures and tags

### Changed

- Security patches from `alpine:3.13`
- Update dependencies
- [TD-3680] Improve data catalog bulk indexing performance
- Timestamps on `DataStructure`, `DataStructureVersion`, `DataStructureRelation`
  and `StructureMetadata` are now `utc_datetime_usec`.

## [4.19.2] 2021-05-07

### Fixed

- [TD-3630] Issue querying executions when some implementations have no source

## [4.19.0] 2021-05-04

### Changed

- [TD-3526] Merged `td-dq` with `td-dd`. See `CHANGELOG-dq.md` for changes in
  `td-dq` previous to this merge
- [TD-3621] Increase maximum length for JSON request bodies. The value for JSON
  request bodies can now be configured using the `MAX_PAYLOAD_LENGTH`
  environment variable.
- [TD-3596] Support tagging of data structures

### Added

- [TD-3517] Profile executions and events
- [TD-3189] add templates in the creation of implementations

## [4.18.0] 2021-04-19

### Added

- [TD-3497] Allow system metadata to be uploaded using a JSON request body

### Fixed

- [TD-3566] `data_structure_relation` `parent_id` and `child_id` must not be null`

### Changed

- [TD-3498] Merged `td-cx` with `td-dd`. See `CHANGELOG-cx.md` for changes in
  `td-cx` previous to this merge.

## [4.17.0] 2021-04-05

### Added

- [TD-3108] add `profile_structure` permission to structures with `data_fields`

### Changed

- [TD-3445] Postgres port configurable through `DB_PORT` environment variable

## [4.16.0] 2021-03-22

### Added

- [TD-2951] `profile_structure` permission

### Fixed

- [TD-3235] Fallback of uncontroller responses on metadata controller

### Removed

- [TD-3421] remove `/data_structures/search/source_alias` endpoint

## [4.15.0] 2021-03-08

### Changed

- [TD-3341] Build with `elixir:1.11.3-alpine`, runtime `alpine:3.13`
- [TD-3329] Elasticsearch index settings are now configurable using environment
  variables:
  - `ES_TIMEOUT`: Connection timeout in milliseconds (default `5000`)
  - `ES_RECV_TIMEOUT`: Response timeout in milliseconds (default `40000`)
  - `ES_SHARDS`: Number of shards (default `1`)
  - `ES_REPLICAS`: Number of replicas (default `1`)
  - `ES_REFRESH_INTERVAL`: Index refresh interval (default `30s`)
  - `ES_INDEXING_SLOWLOG_THRESHOLD_WARN`: Indexing slowlog warning threshold
    (default `10s`)
  - `ES_INDEXING_SLOWLOG_THRESHOLD_INFO`: Indexing slowlog info threshold
    (default `5s`)
  - `ES_INDEXING_SLOWLOG_THRESHOLD_DEBUG`: Indexing slowlog debug threshold
    (default `2s`)
  - `ES_INDEXING_SLOWLOG_THRESHOLD_TRACE`: Indexing slowlog trace threshold
    (default `500ms`)
  - `ES_INDEXING_SLOWLOG_LEVEL`: Indexing slowlog level (default `info`)
  - `ES_INDEXING_SLOWLOG_SOURCE`: Indexing slowlog source limit (default `1000`)
- [TD-3222] `structures` index alias can now be configured using the
  `ES_ALIAS_STRUCTURES` environment variable

## [4.14.0] 2021-02-22

### Added

- [TD-3268] Source in data structure

### Changed

- [TD-3245] Tested compatibility with PostgreSQL 9.6, 10.15, 11.10, 12.5 and
  13.1. CI pipeline changed to use `postgres:12.5-alpine`.

## [4.13.0] 2021-02-08

### Added

- [TD-3263] Use HTTP Basic authentication for Elasticsearch if environment
  variables `ES_USERNAME` and `ES_PASSWORD` are present

### Fixed

- [TD-3264] Data structure type migration task was preventing application from
  starting up under certain data-dependent conditions. The task has now been
  removed as it is no longer needed.

## [4.12.1] 2021-01-28

### Fixed

- [TD-3248] Referenced structure ids were not being obtained correctly from
  cache

## [4.12.0] 2021-01-25

### Fixed

- [TD-3203] Truncate `field_type` to 32766 bytes when indexing (maximum sortable
  field length in elasticsearch)

### Changed

- [TD-3163] Auth tokens now include `role` claim instead of `is_admin` flag
- [TD-3164] Service accounts can view systems, view data structures and load
  metadata
- [TD-3182] Allow to use redis with password

## [4.11.1] 2021-01-15

### Fixed

- [TD-3204] Performance regression fetching a data structure version
- [TD-3204] Ancestry was being returned in inverse order

## [4.11.0] 2021-01-11

### Changed

- [TD-3170] Build docker image which runs with non-root user
- [TD-2655] Support bulk updating of domain_id, improve performance of mutable
  metadata updates
- [TD-3103] Changes obtaining referenced structure ids in rule implementations
- [TD-2655] Support bulk updating of domain_id
- [TD-2331] Return the path of deleted structures
- Performance improvements of metadata load process

### Fixed

- [TD-3172] Return error changeset when a data structure type cannot be inserted
  or updated

## [4.10.0] 2020-12-14

### Added

- [TD-3065] Support filtering on `updated_at` (date range)
- [TD-2486] Template type `domain`

### Fixed

- [TD-3142] `/api/data_structure_types` was failing if template was missing

## [4.9.0] 2020-11-30

### Changed

- [TD-2258] Filter structures by `linked_concepts_count`
- [TD-2946] Replace unit on PUT request

### Added

- [TD-3089] Widget and type `copy` on df

### Changed

- [TD-3066] Keep track of deleted structures in redis

## [4.8.0] 2020-11-16

### Added

- [TD-3112] The `domain_id` of a data structure can now be modified via API
- [TD-3115] Log error responses received from elasticsearch during bulk
  reindexing

## [4.7.0] 2020-11-03

### Added

- [TD-3071] Ignore empty lines on bulk upload

## [4.6.0] 2020-10-19

### Added

- [TD-2485]:
  - Enrich template fields from cache
  - Mappings for system type of templates

### Changed

- [TD-3058] Database connection timeout now can be configured using the
  environment variable `DB_TIMEOUT_MILLIS`

## [4.5.0] 2020-10-05

### Added

- [TD-2942] CSV upload of structures extra info
- [TD-2958] Extra info mapping and aggregations

### Changed

- [TD-2988] Cache entries for data structures are now refreshed every hour

## [4.4.0] 2020-09-22

### Added

- [TD-2943]:
  - Data Structure Type: Metadata fields
  - Endpoint to query all possible metadata fields for a given query

### Fixed

- [TD-2979] Timeout issues loading metadata

## [4.3.0] 2020-09-07

### Added

- [TD-2928] Data Dictionary custom user search filters
- [TD-2587] Download CSV for a given graph

### Changed

- [TD-2285] Check permissions for nodes related to units
- [TD-2720] Bulk Update:
  - Update only structures having content
  - Validate only updated fields

### Fixed

- [TD-2310] Exclude confidential structures from children and siblings if user
  has no permission to manage confidential structures

## [4.2.0] 2020-08-17

### Added

- [TD-2280] As a business glossary I want to create a concept with the same name
  as an existing concept in another domain to allow multi-organization
  management
- [TD-2941] Enable scrolling on `/api/data_structures/search` endpoint:
  - Initiate scrolling by including `scroll` parameter in request body
  - Continue scrolling by sending a request body with `scroll_id` and `scroll`

## [4.1.0] 2020-07-20

### Added

- [TD-911] Allow to limit lineage/impact levels
- [TD-2322] Allow to search all data structures versions without 10_000 limit
  using ES scroll API
- [TD-2774] Startup task to create data structure types

### Fixed

- [TD-2826] `DataStructures.list_data_structures` can receive `domain_id` list

### Changed

- [TD-2280] Do not retrieve information by name

## [4.0.0] 2020-07-01

### Changed

- [TD-2637] Audit events are now published to Redis instead of via HTTP
- [TD-2322] Allow to query deleted structures and systems having deleted
  structures

### Added

- [TD-2322] Index structure parent and number of linked concepts

## [3.24.0] 2020-06-15

### Fixed

- [TD-2593] Retrive parents over `default` relation type to build path

## [3.23.0] 2020-06-01

### Fixed

- [TD-2636] Bulk update was replacing instead of merging dynamic content

### Added

- [TD-2562] Endpoint `GET /api/data_structures/search/source_alias` to return
  the list of distinct structures metadata aliases

### Changed

- [TD-2643] Show metadata on structure relations
- [TD-2487] Exclude deleted structures from csv download
- [TD-2629] Update td-df-lib to omit template fields of type `image` on indexing
- [TD-2492] Update td-df-lib to include new numeric template types
- [TD-2261] Cache structures on load

### Removed

- [TD-2691] Removed unused comments functionality (routes
  `/api/data_structures/:id/comments` and `/api/comments`)

## [3.22.0] 2020-05-18

### Changed

- [TD-2321] Include `metadata` in data structure version response
- [TD-2589] Include `df_content.*`, `description` and `path.text` in search
  fields. Note that a complete reindex is required for the `path.text` field to
  be indexed. This will be performed automatically when the service starts
  unless the key `TdDd.DataStructures.Migrations:TD-2589` exists in Redis.
- [TD-2373] Removed dependency on Neo4j:
  - Neo4j is no longer used. The graph model is now persisted in PostgreSQL.
  - Lineage metadata is now uploaded using `PUT /api/units/:unit_name` passing
    `nodes` and `rels` files as form encoded data. Since the import process is
    performed as a background task, the API returns `202 Accepted`.
  - Each `unit_name` represents a replaceable unit of lineage metadata. New data
    files uploaded using the same unit name will overwrite the existing nodes
    and relations in that unit.
  - Latest status for a unit can be queried using `GET /api/units/:unit_name`.
  - Events relating to a unit can be queried using `GET /api/units/:unit_name/events`.
  - A unit can be logically deleted using `DELETE /api/units/:unit_name`.
  - A unit can be physically deleted using `DELETE /api/units/:unit_name?logical=false`.
  - [TD-2495] Changed structures loader migration key to cache all structures
    again including their metadata

### Removed

- [TD-2373] **BREAKING CHANGE** lineage data can no longer be uploaded to
  `/api/data_structures/metadata` or `/api/td_dl`

## [3.20.1] 2020-04-24

### Fixed

- [TD-2520] Root id retrieval from merkle graph

## [3.20.0] 2020-04-20

### Added

- [TD-2439] Include links in data structure relations response
- [TD-2531] Support `field_external_id` in `data_fields` metadata

### Changed

- [TD-2531] Include `external_id` in data structure hash calculation. Also,
  replace usage of Erlang's `:digraph` library with `Graph`. Note that this the
  hashes of all data structures will be recalculated the first time the service
  starts after this change is applied.

## [3.19.0] 2020-04-06

### Fixed

- [TD-2364] Loader issue when `external_id` and `parent_external_id` provided

### Added

- [TD-2364] Reindex structures linked to updated domains
- [TD-2318] Include node types in `/api/graphs/:id` response

### Changed

- [TD-2472] GraphData: Ignore duplicate relations when importing from Neo4j

## [3.18.0] 2020-03-23

### Added

- [TD-2326] Support for mutable metadata

### Changed

- [TD-2218] Revaluate structure children when its deletion is undone

## [3.17.0] 2020-03-09

### Added

- [TD-2336] System now has df_content
- [TD-2329] System search returns structure count info: count of structures by
  type and total structures count

## [3.16.0] 2020-02-25

### Changed

- [TD-2328] Support `domain_external_id` in structure metadata, removed `ou`
  from model

## [3.15.1] 2020-02-12

### Fixed

- [TD-2342] API failures when Neo4J is not present

## [3.15.0] 2020-02-10

### Added

- [TD-1595] Data lineage support
- [TD-2327] Data lineage metadata upload at `/api/data_structures/metadata` and
  `/api/td_dl/metadata`
- [TD-2292] Relation type in structures relations
- [TD-2293] Relation type in structures api

### Changed

- [TD-2269] Update elasticsearch mapping for dynamic field using new content
  model
- [TD-2284] Show systems to user with read permission in any structure, return
  structures count

## [3.14.0] 2020-01-27

### Changed

- [TD-2269] Update elasticsearch mappings for dynamic content

## [3.13.0] 2020-01-13

### Changed

- [TD-2272] 40 seconds timeout to query elasticsearch

## [3.12.0] 2019-12-19

### Added

- [TD-2210] Cache parent id in structures' cache

## [3.11.0] 2019-11-25

### Added

- [TD-2115] data_structure_lineage_id having external id of data lineage

### Changed

- [TD-2250] filter profiling whe user has not permission
  `view_data_structures_profile`

## [3.10.0] 2019-11-11

### Added

- [TD-2186] Return profile info in data structure view

## [3.9.0] 2019-10-28

### Added

- [TD-2144] Support ngram-search in structure name
- [TD-2159] Mapping for data field type

### Changed

- [TD-2200] Prevalence of data structure's attributes over metadata on versions
  index

### Changed

- [TD-2187] Add external_id to Structure cached info. Put in cache structures
  present in rule_implementations system_params

## [3.8.0] 2019-10-14

### Fixed

- [TD-2188] Synchronous upload does not work

### Changed

- [TD-2130] In bulk upload move parsing functions to GenServer"
- [TD-2176] Nullable field as boolean in metadata
- [TD-1721] Reindex automatically when a template changes
  - Breaking change: New environment variable ES_URL replaces existing
    ES_HOST/ES_PORT
- [TD-2124] Users without permission to link a data structure should not get the
  option to link in data catalog

## [3.7.0] 2019-09-30

### Added

- [TD-2010] As a Connector I want to delete all structures of a group
- [TD-2077] Support synchronous metadata upload for a specific data structure
- [TD-2089] Profiling support for structures
- [TD-2118] Metadata as mapping in data structures search
- [TD-2068] Use sortable normalizer for some fields in ES mappings
- [TD-1871] Structures CSV download

## [3.6.0] 2019-09-16

### Added

- [TD-1650] Automatic versioning of changed data structures
- [TD-2046] Bulk update endpoint for Data Catalog extra info
- [TD-2090] Search results and filters now use `:link_data_structure` permission
  instead of `:view_data_structure` depending on `referer` header

### Changed

- Metadata upload format (see config/metadata.exs for detail):
  - Structures CSV required fields:
    - `external_id` (globally unique)
    - `name`
    - `system` (or `POST` to `/systems/:system_external_id/metadata`)
    - `group`
    - `type`
  - Fields CSV required fields:
    - `external_id` (of structure)
    - `field_name`
    - `type`
  - Relations CSV required fields:
    - `parent_external_id`
    - `child_external_id`

## [3.5.5] 2019-09-09

### Changed

- Startup task to rename external_id of SQL server structures

## [3.5.2] 2019-09-04

### Fixed

- [TD-2087] DataStructure response excluded immediate parent from ancestry

## [3.5.1] 2019-09-03

### Fixed

- [TD-2080] DataStructureLoader was failing due to changes in [TD-2072]
- [TD-2081] Event stream consumer did not respect host and port config options

## [3.5.0] 2019-09-02

### Changed

- [TD-2061] Data structure external id is now required and unique
- [TD-2072] Refactor model to move mutable/versionable fields from DataStructure
  to DataStructureVersion

### Fixed

- [TD-2047] Check status filter when retrieving search filters

## [3.3.0] 2019-08-05

### Added

- [TD-1560] Enriched description field in template content

### Changed

- [TD-2027] Improve indexing performance
- [TD-1985] Type of template field user with an aggregation size of 50
- [TD-2009] Get external id by data structure system and external id, fixed
  ancestry in structure view

### Fixed

- [TD-1991] Performance issues due to blocking Redis connections
- [TD-2028] Eliminate duplicated data structure versions
- [TD-2003] Avoid loading a structure with a relation with itself in bulk load

### Removed

- [TD-1534] Remove data fields from model

## [3.2.0] 2019-07-24

### Fixed

- [TD-1996] Change `external_id` to text in data_structures
- [TD-1854] Data field metadata is not updated during metadata upload

### Added

- [TD-1845] Soft deletion of data structures no longer present in CSV input for
  system/group
- [TD-1970] New endpoint for
  `api/systems/:system_external_id/structures/:structure_external_id`

### Changed

- [TD-1532] Improve support for linking with business concepts (fields are no
  longer used)
- [TD-2002] Update td-cache and delete permissions list from config
- [TD-1927] Allow structure `class` property to be specified in metadata CSV

## [3.1.0] 2019-07-08

### Changed

- [TD-1618] Cache improvements. Use td-cache instead of td-perms.
- [TD-1866] Exclude logic deleted data structures in catalog navigation, catalog
  table and filters

## [3.0.1] 2019-07-05

### Fixed

- [TD-1967] Task to remove duplicate data structure versions, filter duplicates
  in CSV input

## [3.0.0] 2019-06-25

### Fixed

- [TD-1860] Fields were not associated to corresponding version when loading new
  version of existing structure
- [TD-1864] Indexes structures with `field` class
- [TD-1851] Verify permissions while getting the root structures of a system

### Changed

- [TD-1793] Checks if field structure has `df_content` and enriches
  data_structure :show
- [TD-1891] Bulk load types translation from data fields to data structures
- [TD-1533] Ignores search term when it is no on Aggregation

## [2.21.0] 2019-06-10

### Fixed

- [TD-1825] Structures of fields with metadata type are not setting its type
  correctly - metadata type key is not correct

### Added

- [TD-1824] Bump td-perms version to fix relations key
- [TD-1702] Support new permission `view_data_structures_profile`

### Changed

- [TD-1847] Filter class field on system_datastructure to improve performance

### Removed

- [TD-1832] Removed `business_concept_id` from data fields

## [2.20.1] 2019-05-28

### Added

- [TD-1819] Include `external_id` and `class` in data structure and data
  structure version show responses

## [2.20.0] 2019-05-27

### Added

- [TD-1703] Include system and ancestry in data structure and data structure
  version show responses

### Fixed

- [TD-1747] Structures upload is not creating relation between structures and
  fields when including version number
- [TD-1758] Structures with `field` class are no indexed on create/upload
- [TD-1797] Structures of Fields of type Metric and Attribute must have that
  type instead of Field

## [2.19.0] 2019-05-14

### Fixed

- [TD-1774] Newline is missing in logger format

### Added

- [TD-1704] Index path of data structures and return in search results
- Metadata upload success response is now 202 Accepted instead of 204 No Content

## [2.18.0] 2019-04-30

### Fixed

- [TD-1697] Dynamic content indexing and mapping

## [2.17.0] 2019-04-17

### Added

- [TD-1597] allow deletion of data structures with relations
- [TD-1593] System as an independent entity
- [TD-1626] Load data fields as structures
- [TD-1634] Include data structure metadata field to selectively disable
  indexing ("indexable" == "false")
- Improve elasticsearch index mappings
- [TD-1554] added endpoint for getting root structures of a system

### Changed

- [TD-1627] Removes df_name from the structure and uses the structure type as
  definition of template
- [TD-1636] Use `alpine:3.9` as base image for docker runtime

## [2.16.0] 2019-04-01

### Added

- [TD-1571] Elixir's Logger config will check for `EX_LOGGER_FORMAT` variable to
  override format

### Changed

- [TD-1530] Changed csv upload to write extra fields on metadata

## [2.15.0] 2019-03-18

### Changed

- [TD-1543] Updated to Phoenix 1.4, Ecto 3.0, Cowboy 2.0
- [TD-1526] Include parents and siblings in show data_structure response

## [2.14.0] 2019-03-04

### Changed

- Increase metadata upload file limit from 20M to 100M

## [2.12.1] 2019-01-28

### Changed

- Update td-df-lib version

## [2.12.0] 2019-01-24

### Changed

- [TD-1320] Aggregations are returned on data structures search

## [2.11.1] 2019-01-17

### Changed

- New cache to access linked business concepts of a field
  (`TdPerms.RelationCache`)

## [2.11.0] 2019-01-16

### Fixed

- Bulk index data structures in batches of 100 to avoid reaching HTTP request
  size limit

## [2.10.8] 2019-01-08

### Fixed

- Added `type` field to structure index that was wrongly removed

## [2.10.7] 2018-12-20

### Added

- [TD-1306] Add new field `external_id` to link data_structures with parents,
  children and fields.

## [2.10.6] 2018-12-20

### Changed

- Reindex data structures in background
- Reindex data structures after metadata is loaded

### Fixed

- Metadata loader structure diff was not calculating correctly the fields to be
  removed

## [2.10.2] 2018-12-19

### Changed

- [TD-1198] add functionality for confidential data structure
  - added field confidential to data_structure
  - check for `manage_confidential_structures` on listing and updating data
    structures
  - added elasticsearch filter regarding confidential permissions

## [2.10.1] 2018-12-17

### Changed

- Increase elasticsearch client default `recv_timeout` to 20 seconds
- Increase filter aggregation size to 50
- Remove `name` filter

## [2.10.0] 2018-12-12

### Changed

- [TD-1313] Adds type to structure filters

## [2.9.4] 2018-12-06

### Changed

- [TD-1104] Improved support for data structure versions

## [2.9.3] 2018-12-04

### Added

- [TD-1104] API endpoint `/api/data_structures/{id}/versions/{version}` to read
  specific version of a data structure

## [2.9.2] 2018-12-04

### Changed

- [TD-1153] Client may now use `sort` parameter to order search results

## [2.9.1] 2018-12-04

### Added

- [TD-1104] Support explicit version in data_structures metadata upload

## [2.9.0] 2018-12-01

### Added

- [TD-1207] Parent/child relationships between data structure versions

## [2.8.6] 2018-11-22

### Added

- [TD-1186] Adds dynamic form fields to structure filters

## [2.8.5] 2018-11-22

### Changed

- Order search results by `name.raw`

## [2.8.4] 2018-11-22

### Changed

- Configure Ecto to use UTC datetime for timestamps

## [2.8.3] 2018-11-20

### Added

- New endpoint to upload metadata `POST /api/data_structures/metadata`

## [2.8.2] 2018-11-20

### Added

- Data structure view return `domain_id`

## [2.8.1] 2018-11-19

### Added

- [TD-1062] Support for Dynamic Forms in data structures

### Removed

- Remove LOPD field from data structures

## [2.8.0] 2018-11-15

### Added

- [TD-1104] Initial support for versioning of data structures

## [2.6.2] 2018-10-30

### Added

- Modify endpoint from `/api/search/reindex_all` to
  `/api/data_structures/search/reindex_all`
- Verify if the user is admin while calling `reindex_all`<|MERGE_RESOLUTION|>--- conflicted
+++ resolved
@@ -2,11 +2,6 @@
 
 ## [Unreleased]
 
-<<<<<<< HEAD
-### Added
-
-- [TD-3050] Show quality errors
-=======
 ### Fixed
 
 - [TD-3929] Reindex the children of the structure domain when modifying
@@ -15,7 +10,6 @@
 - [TD-3906] Notes audit now includes status changes
 - [TD-3050] Show quality errors
 - [TD-3945] Created Grant entity
->>>>>>> 6f1806c1
 
 ## [4.24.0] 2021-07-13
 
