# Changelog

<<<<<<< HEAD

## [Unreleased]

### Changed

- [TD-2285] Check permissions for nodes related to structures
=======
## [Unreleased]

### Fixed

- [TD-2310] Exclude confidential structures from children and siblings 
if user has no permission to manage confidential structures

## [4.2.0] 2020-08-17

### Added

- [TD-2280] As a business glossary I want to create a concept with the same name as an existing concept in another domain to allow multi-organization management
>>>>>>> 443c7d9e

## [4.1.0] 2020-07-20

### Added

- [TD-911] Allow to limit lineage/impact levels
- [TD-2322] Allow to search all data structures versions without 10_000 limit using ES scroll API

### Fixed

- [TD-2826] DataStructures.list_data_structures can receive domain_id list

### Changed

- [TD-2280] Do not retrieve information by name

## [4.0.0] 2020-07-01

### Changed

- [TD-2637] Audit events are now published to Redis instead of via HTTP
- [TD-2322] Allow to query deleted structures and systems having deleted
  structures

### Added

- [TD-2322] Index structure parent and number of linked concepts

## [3.24.0] 2020-06-15

### Fixed

- [TD-2593] Retrive parents over `default` relation type to build path

## [3.23.0] 2020-06-01

### Fixed

- [TD-2636] Bulk update was replacing instead of merging dynamic content

### Added

- [TD-2562] Endpoint `GET /api/data_structures/search/source_alias` to return
  the list of distinct structures metadata aliases

### Changed

- [TD-2643] Show metadata on structure relations
- [TD-2487] Exclude deleted structures from csv download
- [TD-2629] Update td-df-lib to omit template fields of type `image` on indexing
- [TD-2492] Update td-df-lib to include new numeric template types
- [TD-2261] Cache structures on load

### Removed

- [TD-2691] Removed unused comments functionality (routes
  `/api/data_structures/:id/comments` and `/api/comments`)

## [3.22.0] 2020-05-18

### Changed

- [TD-2321] Include `metadata` in data structure version response
- [TD-2589] Include `df_content.*`, `description` and `path.text` in search
  fields. Note that a complete reindex is required for the `path.text` field to
  be indexed. This will be performed automatically when the service starts
  unless the key `TdDd.DataStructures.Migrations:TD-2589` exists in Redis.
- [TD-2373] Removed dependency on Neo4j:
  - Neo4j is no longer used. The graph model is now persisted in PostgreSQL.
  - Lineage metadata is now uploaded using `PUT /api/units/:unit_name` passing
    `nodes` and `rels` files as form encoded data. Since the import process is
    performed as a background task, the API returns `202 Accepted`.
  - Each `unit_name` represents a replaceable unit of lineage metadata. New data
    files uploaded using the same unit name will overwrite the existing nodes
    and relations in that unit.
  - Latest status for a unit can be queried using `GET /api/units/:unit_name`.
  - Events relating to a unit can be queried using `GET /api/units/:unit_name/events`.
  - A unit can be logically deleted using `DELETE /api/units/:unit_name`.
  - A unit can be physically deleted using `DELETE /api/units/:unit_name?logical=false`.
  - [TD-2495] Changed structures loader migration key to cache all structures again including their metadata

### Removed

- [TD-2373] **BREAKING CHANGE** lineage data can no longer be uploaded to `/api/data_structures/metadata` or `/api/td_dl`

## [3.20.1] 2020-04-24

### Fixed

- [TD-2520] Root id retrieval from merkle graph

## [3.20.0] 2020-04-20

### Added

- [TD-2439] Include links in data structure relations response
- [TD-2531] Support `field_external_id` in `data_fields` metadata

### Changed

- [TD-2531] Include `external_id` in data structure hash calculation. Also,
  replace usage of Erlang's `:digraph` library with `Graph`. Note that this the
  hashes of all data structures will be recalculated the first time the service
  starts after this change is applied.

## [3.19.0] 2020-04-06

### Fixed

- [TD-2364] Loader issue when `external_id` and `parent_external_id` provided

### Added

- [TD-2364] Reindex structures linked to updated domains
- [TD-2318] Include node types in `/api/graphs/:id` response

### Changed

- [TD-2472] GraphData: Ignore duplicate relations when importing from Neo4j

## [3.18.0] 2020-03-23

### Added

- [TD-2326] Support for mutable metadata

### Changed

- [TD-2218] Revaluate structure children when its deletion is undone

## [3.17.0] 2020-03-09

### Added

- [TD-2336] System now has df_content
- [TD-2329] System search returns structure count info: count of structures by type and total structures count

## [3.16.0] 2020-02-25

### Changed

- [TD-2328] Support `domain_external_id` in structure metadata, removed `ou` from model

## [3.15.1] 2020-02-12

### Fixed

- [TD-2342] API failures when Neo4J is not present

## [3.15.0] 2020-02-10

### Added

- [TD-1595] Data lineage support
- [TD-2327] Data lineage metadata upload at `/api/data_structures/metadata` and `/api/td_dl/metadata`
- [TD-2292] Relation type in structures relations
- [TD-2293] Relation type in structures api

### Changed

- [TD-2269] Update elasticsearch mapping for dynamic field using new content model
- [TD-2284] Show systems to user with read permission in any structure, return structures count

## [3.14.0] 2020-01-27

### Changed

- [TD-2269] Update elasticsearch mappings for dynamic content

## [3.13.0] 2020-01-13

### Changed

- [TD-2272] 40 seconds timeout to query elasticsearch

## [3.12.0] 2019-12-19

### Added

- [TD-2210] Cache parent id in structures' cache

## [3.11.0] 2019-11-25

### Added

- [TD-2115] data_structure_lineage_id having external id of data lineage

### Changed

- [TD-2250] filter profiling whe user has not permission `view_data_structures_profile`

## [3.10.0] 2019-11-11

### Added

- [TD-2186] Return profile info in data structure view

## [3.9.0] 2019-10-28

### Added

- [TD-2144] Support ngram-search in structure name
- [TD-2159] Mapping for data field type

### Changed

- [TD-2200] Prevalence of data structure's attributes over metadata on versions index

### Changed

- [TD-2187] Add external_id to Structure cached info. Put in cache structures present in rule_implementations system_params

## [3.8.0] 2019-10-14

### Fixed

- [TD-2188] Synchronous upload does not work

### Changed

- [TD-2130] In bulk upload move parsing functions to GenServer"
- [TD-2176] Nullable field as boolean in metadata
- [TD-1721] Reindex automatically when a template changes
  - Breaking change: New environment variable ES_URL replaces existing ES_HOST/ES_PORT
- [TD-2124] Users without permission to link a data structure should not get the option to link in data catalog

## [3.7.0] 2019-09-30

### Added

- [TD-2010] As a Connector I want to delete all structures of a group
- [TD-2077] Support synchronous metadata upload for a specific data structure
- [TD-2089] Profiling support for structures
- [TD-2118] Metadata as mapping in data structures search
- [TD-2068] Use sortable normalizer for some fields in ES mappings
- [TD-1871] Structures CSV download

## [3.6.0] 2019-09-16

### Added

- [TD-1650] Automatic versioning of changed data structures
- [TD-2046] Bulk update endpoint for Data Catalog extra info
- [TD-2090] Search results and filters now use `:link_data_structure` permission instead of `:view_data_structure` depending on `referer` header

### Changed

- Metadata upload format (see config/metadata.exs for detail):
  - Structures CSV required fields:
    - `external_id` (globally unique)
    - `name`
    - `system` (or `POST` to `/systems/:system_external_id/metadata`)
    - `group`
    - `type`
  - Fields CSV required fields:
    - `external_id` (of structure)
    - `field_name`
    - `type`
  - Relations CSV required fields:
    - `parent_external_id`
    - `child_external_id`

## [3.5.5] 2019-09-09

### Changed

- Startup task to rename external_id of SQL server structures

## [3.5.2] 2019-09-04

### Fixed

- [TD-2087] DataStructure response excluded immediate parent from ancestry

## [3.5.1] 2019-09-03

### Fixed

- [TD-2080] DataStructureLoader was failing due to changes in [TD-2072]
- [TD-2081] Event stream consumer did not respect redis_host and port config options

## [3.5.0] 2019-09-02

### Changed

- [TD-2061] Data structure external id is now required and unique
- [TD-2072] Refactor model to move mutable/versionable fields from DataStructure to DataStructureVersion

### Fixed

- [TD-2047] Check status filter when retrieving search filters

## [3.3.0] 2019-08-05

### Added

- [TD-1560] Enriched description field in template content

### Changed

- [TD-2027] Improve indexing performance
- [TD-1985] Type of template field user with an aggregation size of 50
- [TD-2009] Get external id by data structure system and external id, fixed ancestry in structure view

### Fixed

- [TD-1991] Performance issues due to blocking Redis connections
- [TD-2028] Eliminate duplicated data structure versions
- [TD-2003] Avoid loading a structure with a relation with itself in bulk load

### Removed

- [TD-1534] Remove data fields from model

## [3.2.0] 2019-07-24

### Fixed

- [TD-1996] Change external_id to text in data_structures
- [TD-1854] Data field metadata is not updated during metadata upload

### Added

- [TD-1845] Soft deletion of data structures no longer present in CSV input for system/group
- [TD-1970] New endpoint for "api/systems/{system_external_id}/structures/{structure_external_id}"

### Changed

- [TD-1532] Improve support for linking with business concepts (fields are no longer used)
- [TD-2002] Update td-cache and delete permissions list from config
- [TD-1927] Allow structure "class" property to be specified in metadata CSV

## [3.1.0] 2019-07-08

### Changed

- [TD-1618] Cache improvements. Use td-cache instead of td-perms.
- [TD-1866] Exclude logic deleted data_structures in catalog navigation, catalog table and filters

## [3.0.1] 2019-07-05

### Fixed

- [TD-1967] Task to remove duplicate data structure versions, filter duplicates in CSV input

## [3.0.0] 2019-06-25

### Fixed

- [TD-1860] Fields were not associated to corresponding version when loading new version of existing structure
- [TD-1864] Indexes structures with 'field' class
- [TD-1851] Verify permissions while getting the root structures of a System

### Changed

- [TD-1793] Checks if field structure has df_content and enriches data_structure :show
- [TD-1891] Bulk load types translation from data fields to data structures
- [TD-1533] Ignores search term when it is no on Aggregation

## [2.21.0] 2019-06-10

### Fixed

- [TD-1825] Structures of fields with metadata type are not setting its type correctly - metadata type key is not correct

### Added

- [TD-1824] Bump td-perms version to fix relations key
- [TD-1702] Support new permission view_data_structures_profile

### Changed

- [TD-1847] Filter class field on system_datastructure to improve performance

### Removed

- [TD-1832] Removed business_concept_id from dataFields

## [2.20.1] 2019-05-28

### Added

- [TD-1819] Include external_id and class in data structure and data structure version show responses

## [2.20.0] 2019-05-27

### Added

- [TD-1703] Include system and ancestry in data structure and data structure version show responses

### Fixed

- [TD-1747] Structures upload is not creating relation between structures and fields when including version number
- [TD-1758] Structures with 'field' class are no indexed on create/upload
- [TD-1797] Structures of Fields of type Metric and Attribute must have that type instead of Field

## [2.19.0] 2019-05-14

### Fixed

- [TD-1774] Newline is missing in logger format

### Added

- [TD-1704] Index path of data structures and return in search results
- Metadata upload success response is now 202 Accepted instead of 204 No Content

## [2.18.0] 2019-04-30

### Fixed

- [TD-1697] Dynamic content indexing and mapping

## [2.17.0] 2019-04-17

### Added

- [TD-1597] allow deletion of data structures with relations
- [TD-1593] System as an independent entity
- [TD-1626] Load data fields as structures
- [TD-1634] Include data structure metadata field to selectively disable indexing ("indexable" == "false")
- Improve elasticsearch index mappings
- [TD-1554] added endpoint for getting root structures of a system

### Changed

- [TD-1627] Removes df_name from the structure and uses the structure type as definition of template
- [TD-1636] Use alpine:3.9 as base image for docker runtime

## [2.16.0] 2019-04-01

### Added

- [TD-1571] Elixir's Logger config will check for EX_LOGGER_FORMAT variable to override format

### Changed

- [TD-1530] Changed csv upload to write extra fields on metadata

## [2.15.0] 2019-03-18

### Changed

- [TD-1543] Updated to Phoenix 1.4, Ecto 3.0, Cowboy 2.0
- [TD-1526] Include parents and siblings in show data_structure response

## [2.14.0] 2019-03-04

### Changed

- Increase metadata upload file limit from 20M to 100M

## [2.12.1] 2019-01-28

### Changed

- Update td-df-lib version

## [2.12.0] 2019-01-24

### Changed

- [TD-1320] Aggregations are returned on data structures search

## [2.11.1] 2019-01-17

### Changed

- New cache to access linked business concepts of a field (TdPerms.RelationCache)
- Bump versions of the libraries td-perms and td-df-lib

## [2.11.0] 2019-01-16

### Fixed

- Bulk index data structures in batches of 100 to avoid reaching HTTP request size limit

## [2.10.8] 2019-01-08

### Fixed

- Added type field to structure index that was wrongly removed

## [2.10.7] 2018-12-20

### Added

- [TD-1306] Add new field external_id to link data_structures with parents, children and fields.

## [2.10.6] 2018-12-20

### Changed

- Reindex data structures in background
- Reindex data structures after metadata is loaded

### Fixed

- Metadata loader structure diff was not calculating correctly the fields to be removed

## [2.10.2] 2018-12-19

### Changed

- Update td-perms to 2.10.0
- Update td-df-lib to 2.10.0
- Improvements on authentication for testing. Creating a user, creates a session in the Auth Mock
- Created TaxonomyMockCache for domain related testing
- [TD-1198] add functionality for confidential data structure
  - added field confidential to data_structure
  - check for manage_confidential_structures on listing and updating data_structures
  - added elastic_search filter regarding confidential permissions

## [2.10.1] 2018-12-17

### Changed

- Update HTTPoison to 1.5.0
- Increase elasticsearch client default `recv_timeout` to 20 seconds
- Increase filter aggregation size to 50
- Remove "name" filter

## [2.10.0] 2018-12-12

### Changed

- [TD-1313] Adds type to structure filters

## [2.9.4] 2018-12-06

### Changed

- [TD-1104] Improved support for data structure versions

## [2.9.3] 2018-12-04

### Added

- [TD-1104] API endpoint `/api/data_structures/{id}/versions/{version}` to read specific version of a data structure

## [2.9.2] 2018-12-04

### Changed

- [TD-1153] Data Structure :index now looks for sort query from client to pass to elasticsearch

## [2.9.1] 2018-12-04

### Added

- [TD-1104] Support explicit version in data_structures metadata upload

## [2.9.0] 2018-12-01

### Added

- [TD-1207] Parent/child relationships between data structure versions

## [2.8.6] 2018-11-22

### Added

- [TD-1186] Adds dynamic form fields to structure filters

## [2.8.5] 2018-11-22

### Changed

- Order search results by name.raw

## [2.8.4] 2018-11-22

### Changed

- Configure Ecto to use UTC datetime for timestamps

## [2.8.3] 2018-11-20

### Added

- New endpoint to upload metadata `POST /api/data_structures/metadata`

## [2.8.2] 2018-11-20

### Added

- Data structure view return domain_id

## [2.8.1] 2018-11-19

### Added

- [TD-1062] Support for Dynamic Forms in data structures

### Removed

- Remove LOPD field from data structures

## [2.8.0] 2018-11-15

### Added

- [TD-1104] Initial support for versioning of data structures

## [2.6.2] 2018-10-30

### Added

- Modify endpoint from /api/search/reindex_all to /api/data_structures/search/reindex_all
- Verify if the user is admin while calling reindex_all<|MERGE_RESOLUTION|>--- conflicted
+++ resolved
@@ -1,14 +1,10 @@
 # Changelog
 
-<<<<<<< HEAD
-
 ## [Unreleased]
 
 ### Changed
 
 - [TD-2285] Check permissions for nodes related to structures
-=======
-## [Unreleased]
 
 ### Fixed
 
@@ -20,7 +16,6 @@
 ### Added
 
 - [TD-2280] As a business glossary I want to create a concept with the same name as an existing concept in another domain to allow multi-organization management
->>>>>>> 443c7d9e
 
 ## [4.1.0] 2020-07-20
 
