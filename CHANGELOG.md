# Changelog

## [Unreleased]

### Changed

<<<<<<< HEAD
=======
- [TD-5344] Embedded structures in rule implementations are now indexed with
  their original `name` regardless of whether they have an alias or not. `alias`
  is indexed as an independent property if present.
>>>>>>> c8f2c0cc
- [TD-5199] Soft delete for rule

## [4.58.0] 2022-12-27

### Added

- [TD-5243] Use structures domain in data catalog for data lineage objects
  that have been linked
- [TD-5367] Enrich grant details with actions and user
- [TD-5322] Allow to have multiple grants for the same user in the same structure
- [TD-4300] Add `basic` type for implementations
- [TD-5369] Audit events for Remediation creation
- [TD-5348] Add update action to grant controller

### Changed

- [TD-2642] Improve search in rule names and implementation keys: boost these
  fields and treat underscores as whitespace

## [4.57.0] 2022-12-12

### Added

- [TD-5161] Get specific domains along with their children for `api/v2`

### Changed

- [TD-5365] Foreign key from `accesses` to `data_structures` now uses `id`
  (primary key) instead of `external_id`
- [TD-5391] Grant approval condition rules now use `values` instead of single
  `value`

## [4.56.1] 2022-11-29

### Fixed

- [TD-5374] Approve rule grant request for a structure with multiple domains

## [4.56.0] 2022-11-28

### Changed

- [TD-5342] Refactor bulk operations to use Elasticsearch scroll API
- [TD-5136] Download of structures include all structure domains with complete
  path
- [TD-5341] Created indices on foreign key constraints to improve performance
  when physically deleting data structures
- [TD-4179] Implementation indexing uses inserted_at of original ref
- [TD-4711] Improved user feedback for errors in implementation upload

### Added

- [TD-5289] Elasticsearch 7 compatibility
- [TD-5258] Approve grants request rules
- [TD-5286] Implementation results pagination

## [4.55.0] 2022-11-14

### Added

- [TD-5038] Links between structures
- [TD-5037] Added diff information for draft and pending_aproval structure notes
  in API response

### Fixed

- [TD-5279] Fixed some inconsistencies in implementation bulk upload

## [4.54.0] 2022-10-31

### Changed

- [TD-5284] Phoenix 1.6.x

### Fixed

- [TD-5267] Bulk update was not reindexing changed structure notes
- [TD-5265] `GET /api/user_search_filters/me` wasn't considering the `scope` of
  global filters
- [TD-4710] Domain type fields of templates it not working in bulk upload
  implementations
- [TD-5244] Admin user can't clone implementations

### Added

- [TD-3765] Support for empty_dataset in rule_results
- [TD-5171] Enriches domain's parents on DataStructureVersion show
- [TD-5245] Allow multiple fields for structure modifiers
- [TD-4517] Adds `df_label` to Rule filters aggregation

## [4.53.2] 2022-10-20

### Changed

- [TD-5234] `GET /api/data_structures/:id/versions/:version` now includes
  `implementation_count` in response instead of embedded `implementations`

### Fixed

- [TD-4999] Serialization issue for data structures with profile but without
  class field
- [TD-5273] Allow request functions for grant request creators

## [4.53.1] 2022-10-18

### Fixed

- [TD-5260] Avoid to create a draft with not changes for implementations

## [4.53.0] 2022-10-18

### Fixed

- [TD-5250] GraphQL `latestGrantRequest` no longer returns `forbidden` for users
  with `view_data_structure` permissions
- [TD-5140] Changed implementations ids by implementations refs and links
  migration
- [TD-4927] Fix upload implementations file with and without rule raise an error

### Added

- [TD-4177] Support for querying the executions of an implementation
- [TD-4558] Support for managing data quality functions using API
- [TD-5027] support for restoring deprecated `Implementations`
- [TD-5195] Support for global user filters
- [TD-3087] OR/AND in implementations validations

## [4.52.0] 2022-10-03

### Changed

- [TD-4871] Unify `Claims` structs, replace `canada` with `bodyguard` for
  authorizations
- [TD-5184] Removed dependency on td-hypermedia library

### Added

- [TD-4903] Include `sobelow` static code analysis in CI pipeline
- [TD-4214] Publish grant requests workflow events
- [TD-2430] Allow different join types on implementation dataset

### Fixed

- [TD-4587]
  - Download implementations with reference_data
  - Implementations download when dataset has a table joing itself
- [TD-5183] Auto deprecate rule implementations based on
  its referenced structures and datasets

## [4.51.0] 2022-09-19

### Added

- [TD-5076] Allow to clone implementations for non admin users
- [TD-5169] Improve list_data_structure_versions since query performance
- [TD-5170] Capture graph tests Logger.warn output
- [TD-5082] Filter protected metadata (field "\_protected")
- [TD-5133] Support for creating grant requests for third parties

### Changed

- [TD-5168] GraphQL `source` query no longer enriches dynamic domain fields
- [TD-4794] GraphQL `domains` query now supports additional actions

### Fixed

- [TD-4956] When downloading structures csv, fields with same name on templates were duplicated

### Removed

- [TD-4794] Removed `/api/unit_domains` (replaced by GraphQL `domains` query)

## [4.50.0] 2022-09-05

### Added

- [TD-5078] Add request modification for Grants

### Changed

- [TD-3371] Catalog CSV download can now return more than 10,000 structures
- [TD-4994] Performance improvements of lineage load process
- [TD-4757] Take into account data structure `updated_at` in data structure
  version since-claused listing
- [TD-5091] Dynamic `domain` fields are now integer ids instead of embedded
  documents

### Fixed

- [TD-4348] Return errors if load_graph fails, so that an event is created.
- [TD-5075] Fixed implementation can't be moved to another rule

## [4.49.0] 2022-08-16

### Added

- [TD-5113] Add data_structures_hierarchy ds_id index
- [TD-4945] Allow to publish from creation and published implementations
- [TD-5070]
  - Added must_not filters for rule implementations
  - Filter draf implementation for users without permissions

## [4.48.1] 2022-08-02

### Fixed

- [TD-5106] An implementation's domain id couldn't be changed

## [4.48.0] 2022-07-26

### Added

- [TD-4987]
  - `api/rule_results/search` now include ruleless implementation results
  - Add pagination for updated_at
- [TD-5053] Add implementation_ref on `api/implementations/search`
- [TD-4441] Send grant_approval event when grant approval is created with rejection
- [TD-4922] Force cache to add implementations workflow status

### Fixed

- [TD-5011] `TemplateCache.list/0` was returning duplicate entries
- [TD-5042] Removal request for grant created through /api/bulk_grants with
  source_user_name and without user_id

### Changed

- [TD-5072] Remove deprecated `type_params` from `rules` table and corresponding
  mappings
- [TD-5001] Improved support for data structure alias:
  - Data structure alias is now persisted and returned in responses. The alias
    is obtained or removed when a structure note containing an `alias` field is
    published or deprecated, respectively
  - Metadata fields (e.g. `order`, `precision`, `nullable`) in data structure
    responses are now returned within the `metadata` property
- [TD-3614] Support for access token revocation
- [TD-4925] Create new draft when editing a published implementation only if it
  has changes
- [TD-4997] Change search executions API sources list filter from 'AND' to 'OR'
- [TD-4987] `/api/rule_results/search` now include ruleless implementation
  results and supports pagination
- [TD-4175] Data structure tags may now be inherited by descendents of the
  tagged data structure

## [4.47.1] 2022-07-18

### Added

- [TD-5053] Add implementation_ref on `api/implementations/search`

## [4.47.0] 2022-07-05

### Changed

- [TD-4412] Update td-cache for changes in templates preprocessing

### Added

- [TD-4920] Add results to implementation query api/v2
- [TD-4921] Add implementation workflow events
- [TD-4894] Multiple field validations
- [TD-4993] Add last_quality_event to implementation api/v2
- [TD-4176]
  - Added descrition in data structure tag
  - Changed description for comment in data structures tags link
- [TD-4661] Support for ReferenceDatasets on Implementations

### Fixed

- [TD-4959] Use implementation_ref instead of implementation_key for status changes
- [TD-4952] Missing code from [TD-4655]

## [4.46.1] 2022-06-23

### Fixed

- [TD-4962] Submit results only for published implementations

## [4.46.0] 2022-06-21

### Changed

- [TD-4739] Validate dynamic content for safety to prevent XSS attacks
- [TD-4923] Remove implementation_key dependency for version management

### Added

- [TD-4431] Support for requesting removal of grants
- [TD-4919] Allow query implementation versions using /api/v2

### Fixed

- [TD-4918] Implementations permissions
- [TD-4911] Implementations download was failing for ruleless implementations
- [TD-4950] Implementations move and clone actions for admin

## [4.45.0] 2022-06-06

### Added

- [TD-4540] Add approval workflow for quality implementations
- [TD-3633] Take into account ruleless implementations in event publishing
- [TD-4872] Support querying structures by `external_id` in GraphQL API
- [TD-3920] Alias support for structures
- [TD-4855] Support `Profile` searching with params (offset, limit, since)
- [TD-4843] Support filters grants by `system_external_id`

### Fixed

- [TD-4852] Ruleless implementation weren't being linked with data structures on
  creation
- [TD-4835] It was possible to execute non-executable implementations
- [TD-4878] Error loading structure metadata with synchronous API

## [4.44.0] 2022-05-23

### Added

- [TD-4045] Rule implementation `execute` action
- [TD-4457] Allow to have grants for non existing users in truedat
- [TD-4548] Upload/Download csv notes with multiple selection fields separted by `|`
- [TD-4660] Support for reference data
- [TD-4230] GraphQL `Templates` schema preprocesses templates

### Fixed

- [TD-4799] Performance issue filtering executions by source
- [TD-4848] Timeout on structures notes upload
- [TD-4849] Reindex grants in their bulk update API

## [4.43.2] 2022-05-12

### Fixed

- ImplementationsStructures migration was breaking with null structure_ids on dataset
- Typo in `implementations.ex`

## [4.43.1] 2022-05-11

### Added

- [TD-4089] Support for implementations without rules

## [4.43.0] 2022-05-09

### Added

- [TD-3186] Support for links between implementations and structures
- [TD-4538] Segments definitions in the implementations, and support for segment
  results

### Fixed

- [TD-4783]
  - Lineage Graph is not generated
  - Change chunk size for adding metadata in linage upload
- [TD-4586] Asynchronous CSV bulk update

### Changed

- [TD-4723] Support for domain-specific data structure tags

## [4.42.0] 2022-04-25

### Added

- [TD-4098] GraphQL query for data structures
- [TD-4683] GraphQL query for data structure relations
- [TD-2026] Add metadata to lineage graph

### Changed

- [TD-4536] Support rule implementation with multiple populations

### Fixed

- [TD-4721] User with permissions can list sources

### Added

- [TD-4695] Structure bulk update was not reindexing structures with updated
  notes
- [TD-3128] Profile `null_count`, `total_count` and `unique_count` fields were
  limited to PostgreSQL `integer` values (maximum 2,147,483,647). They have now
  been changed to `bigint` (maximum 9,223,372,036,854,775,807)

## [4.41.1] 2022-04-04

### Added

- [TD-4126] Support querying the jobs of a source
- [TD-4450] GraphQL mutations for sources

### Fixed

- [TD-4643] Raw implementation creation permission

## [4.41.0] 2022-03-28

### Fixed

- [TD-4535] Structures domains CSV upload bulk update

## [4.40.1] 2022-03-22

### Added

- [TD-3233] Rule result remediation plan
- [TD-4271] Support for linking implementations with business concepts
- [TD-4621] Include data structure version `name` in GraphQL schema
- [TD-4577] List of notes pending approval
- [TD-4447] Support for associating metadata filters with a structure type

### Fixed

- [TD-4580] Added migration to fix implementations without alias
- [TD-4623] Added multiple domains support for grant request approvals

### Changed

- [TD-4527] Exclude logically deleted sources from GraphQL response

### Removed

- [TD-4303] `GET /api/data_structure_types/lite` was removed, reverted
  corresponding changes from [TD-4344]

## [4.40.0] 2022-03-14

### Changed

- [TD-4500] Support data structure with multiple `domain_ids`
- [TD-4461] Avoid reindexing when a domain is modified
- [TD-4491] Refactored search and permissions
- [TD-4604] Include actions in `POST /api/rule_implementations/search` and `POST /api/data_structures/search` responses

## [4.39.0] 2022-03-07

### Added

- [TD-4378] Include the structure description in cache

### Changed

- [TD-4567] Refactor create implementations for non admin users
- [TD-4534] Avoid inheritance if has `with_inheritance: false` param when
  modifying a structure domain

## [4.38.1] 2022-02-23

### Fixed

- [TD-4567] Create implementations for non admin users

## [4.38.0] 2022-02-22

### Added

- [TD-4437] Control rule results upload using new `manage_rule_results`
  permission
- [TD-2511] support for updating specific field of `Source` config
- [TD-4463] Generate audit events for `rule_created` and
  `implementation_created`
- [TD-4425] Shift Implementations CSV last execution date field timezone

### Fixed

- [TD-4427] Fixed a performance issue when calling `/api/executions/search` by
  filtering by sources on the database, avoiding a potential time out

### Changed

- [TD-4553] Improve performance reading large CSV files during structure
  metadata bulk loading

## [4.37.1] 2022-02-10

- [TD-4456] Access audit API

## [4.37.0] 2022-02-07

### Added

- [TD-4277] Include `domain_id` in `rule implementations`
- [TD-4152] Include aditional information on implementations download
- [TD-4102] Support pagination of structure notes
- [TD-2929] UserSearchFilter now has `scope` and is used in Rules and
  RuleImplementations

### Fixed

- [TD-4424] Fixed a performance issue fetching filter values, due to a scripted
  aggregation (`linked_concept_count`), which was preventing elasticsearch from
  using its request cache. Also ensure that `size=0` is used when fetching
  aggregations from elasticsearch (the `hits` are not consumed).

- [TD-4501] Allow regular users to list lineage events based on :view_lineage
  permission

## [4.36.0] 2022-01-24

### Added

- [TD-4125] GraphQL support for data sources
- [TD-4100] Allow partial loads for notes in case that there are errors on the
  file
- [TD-4312]
  - Autogenerated template identifier field
  - Prevent identifier change if a new structure note version is created
  - Mapping to search by identifier
- [TD-4100] Allow partial loads for notes in case that there are errors on the
  file
- [TD-4293] Added quality implementations audit events
- [TD-3467] Add gt date condition for `rule results`
- [TD-4389] Add inserted_at in implementations views

## [4.35.1] 2022-01-10

### Fixed

- [TD-4390] Index implementation aliases

## [4.35.0] 2022-01-10

### Added

- [TD-4312] Autogenerated template identifier field
- [TD-4390] Add support for alias on implementations
- [TD-4379] Avoid indexing grants for class field structures

## [4.34.1] 2021-12-16

### Added

- [TD-4387] Limit graph_data maximum length

## [4.34.0] 2021-12-15

### Added

- [TD-4272] Avoid result calculation if it is already present
- [TD-4361] Add `value_modifier` to implementation document
- [TD-4345] Add `implementation_key` to notification payload
- [TD-4270] Move `goal` and `threshold` fields from `Rule` to
  `RuleImplementation`
- [TD-4301] Bulk upload quality `implementations` with csv
- [TD-4276] Materialize structure hierarchy in order to improve query
  performance
- [TD-4314] Bulk upload quality `rules` with csv

### Fixed

- [TD-4273] Error downloading implementations

## [4.33.0] 2021-11-30

### Added

- [TD-4262] Lineage graph polling
- [TD-4344] Add a new endpoint API for lite `structure_types` request without
  `metadata_fields`
- [TD-4358] Format path in editable download CSV

### Changed

- [TD-4299] Change CSV reader to `NimbleCSV` for performance improvement
- [TD-3606] Add descriptive fields to editable CSV download file
- [TD-4306] Add `df_content` to execution groups
- [TD-4341]
- Created function to get DataStructureType without metadata join queries
- Uses this function in DataStructure csv download
- [TD-4351] Remove metadata_fields from structure_types when reindex structures

## [4.32.2] 2021-11-17

- [TD-4216] Fix scroll implementations

## [4.32.0] 2021-11-15

### Added

- [TD-4216] Add scroll to implementations search
- [TD-4253] Include modifier in `/api/rule_implementations/search`
- [TD-4278] `Grants` bulk load

### Changed

- [TD-4174] `RuleResults` references `RuleImplementation` by its `id` instead of
  the `implementation_key`

## [4.31.2] 2021-11-09

### Added

- [TD-4099] Add source events subscriptions

### Changed

- [TD-4280] Increased default timeout on `StructureEnricher.refresh/0` to 60
  seconds

## [4.31.1] 2021-11-04

### Added

- [TD-3733] Structure names indexed in implementations
- [TD-3606] Download editable structures CSV

### Fixed

- [TD-4283] Move `max_payload_length` configuration to `releases.exs`

## [4.31.0] 2021-11-02

### Fixed

- [TD-4211] Subscriptions on data structures include structure note events

### Added

- [TD-4128] Structures bulk update auto_publish notes parameter
- [TD-4204] Add approvals to grant request view
- [TD-4213]
  - Allows GrantRequest from status `processed` to `failed`
  - Created `reason` field on GrantRequestStatus
- [TD-4124] Dependent domain field in td_df_lib
- [TD-4257] Wrapped `Plug.Parsers` to be configured in runtime

## [4.30.0] 2021-10-18

### Added

- [TD-3131] Added details to the rule results to show the `Query` information
- [TD-3874] Allow rule creation/update specifying domain for shared concepts

### Fixed

- [TD-3874] Fix manage_quality_rule permission check when searching rules
- [TD-4140] Bulk Update uses previous values of template when available

## [4.29.2] 2021-10-07

### Fixed

- [TD-4044] Permissions for admin creating a GrantRequestApproval

## [4.29.1] 2021-10-06

### Fixed

- [TD-4186] Error on grants reindex

## [4.29.0] 2021-10-05

### Fixed

- [TD-4018] Fix path of profile execution
- [TD-4166] GrantRequest index must filter pending_roles for approve action

### Added

- [TD-4108] Download grants CSV
  - `POST /api/grants/csv`
- [TD-4076] Support for grant request approval
- [TD-4113] Jobs change status is included in Audit Events
- [TD-3953] Cursor in grants search
- [TD-4114] Update job status after metadata load process
- [TD-4077] Grant request processing workflow support
- [TD-4111] GrantRequest params for getting own grant requests

### Changed

- [TD-4079] Give grant permission only if we have `gr` templates

## [4.28.0] 2021-09-20

### Added

- [TD-3950] Index and search grants
  - `POST /api/grants/search` searches grants
  - `POST /api/grant_filters/search` searches grant filters
  - `POST /api/grants/search/mine` searches "my grants" (granted to me)
  - `POST /api/grant_filters/search/mine` searches "my grants" filters
- [TD-4075] API routes for managing grant approvers:
  - `GET /api/grant_approvers`
  - `GET /api/grant_approvers/:id`
  - `POST /api/grant_approvers`
  - `DELETE /api/grant_approvers/:id`
- [TD-3971] Template mandatory dependent field
- [TD-4107] Adds `system_id` filter to structure_notes/search endpoint
- [TD-4037] change the limit on the taxonomy in aggregations
- [TD-3970] Adds `modifier` and `value_modifier` embbeds to `ConditionRow`

### Changed

- [TD-4065] Allow Implementation keys with spaces, points, etc.

### Fixed

- [TD-4048] `PUT /api/rules/:id` timeout if a rule has many implementations
- [TD-3780] Missing `domain_ids` in Audit events
- [TD-4037] change the limit on the taxonomy in aggregations

## [4.27.0] 2021-09-07

### Changed

- [TD-3824] Data quality rule implementations can now be modified, regardless of
  whether they have associated results or not

## [4.27.0] 2021-09-07

### Added

- [TD-3951] Include additional information for grant events
- [TD-3484] GraphQL API on `/api/v2`
- [TD-3972] Nested population in validations
- [TD-3910] Notifications included for structures notes status changes
- [TD-3546] `with_profiling` filter in data structure version
- [TD-3983] renders request_grant permission on structure_version

### Changed

- [TD-3826] Data quality permissions now uses `domain_id` instead of
  `business_concept_id`
- [TD-3039] `GET /api/data_structures/:data_structure_id/versions/:id` now
  includes mutable metadata in the `metadata` field. The `metadata_versions`
  field is no longer included in the response. The `metadata_fields` field in
  the data structure type responses now include mutable metadata fields.
- [TD-3973] Update td-df-lib for default values in swith fields

## [4.26.0] 2021-08-16

### Added

- [TD-3549] Add new quality rule result type: "deviation"
- [TD-3982] Initial support for grant requests
- [TD-3948] Grants in data structure version visualization
- [TD-2635] Admin can manually delete structures and all its children
- [TD-3917] `PATCH /api/systems/:external_id/metadata` allows mutable metadata
  to be replaced or merged
- [TD-3767] Support for filtering lineage nodes by domain id

### Changed

- [TD-3957] Structure profiles are now validated and expanded
- [TD-3952] Data structure types now support multiple metadata views
- [TD-3859] `PUT /api/units/:name` is now asynchronous when replacing an
  existing unit (fixes timeout issue for large units)
- [TD-4010] Grant `start_date` and `end_date` are now `Date` instead of
  `DateTime`

### Fixed

- [TD-3959] Publish `rule_result_created` event when result is created
- [TD-3908] Timeout on node retrieval
- [TD-4010] Grants were being created with the incorrect `user_id`
- [TD-4013] Internal server error fetching structures with grant having
  `end_date` `nil`
- [TD-4016] `GET /api/data_structures/:id/latest`: grants were being returned
  with the incorrect `data_structure_version`

## [4.25.0] 2021-07-26

### Fixed

- [TD-3929] Reindex the children of the structure domain when modifying
- [TD-3975] Exclude `mutable_metadata` from elasticsearch analysis

### Added

- [TD-3878] Include `domain_id` in structure cache
- [TD-3453] Purge logically deleted structures
- [TD-3906] Notes audit now includes status changes
- [TD-3050] Show quality errors
- [TD-3945] Created Grant entity
- [TD-3947] Display user grant in data structure
- [TD-3551] Restore rule implementations

## [4.24.0] 2021-07-13

### Added

- [TD-3787] Allow CSV bulk load of structure notes with autopublish capability
  for non admin users. These updates must follow new structure notes' workflow.

### Changed

- [TD-3933] Maximum size of payload for metadata upload using multipart data can
  now be configured using the `MAX_PAYLOAD_LENGTH` environment variable

### Fixed

- [TD-3752] Show execution implementation filter with no result data
- [TD-3867] Exception calculating some lineage graphs (graph 1.2.0)

### Added

- [TD-3230] Taxonomy aggregations with enriched information

## [4.23.0] 2021-06-28

### Fixed

- [TD-3893] Children classifications
- [TD-3905] Fix bug with StructureNote aggregation
- [TD-3907] Fix metadata index failure

### Added

- [TD-3720] Update structure domain (with children)
- [TD-3522] Support for StructureNote management with workflow
- [TD-3552] Executable implementations

## [4.22.0] 2021-06-15

### Changed

- [TD-3735] Include extra information in tag related events
- [TD-3447] Filter concept rules but do not check permissions over resource

### Fixed

- [TD-3837] Perfomance issue iterating over Redis keys to obtain linked concept
  count. The actual link count is only used in a comparison with 0 (to filter
  structures with or without concept links), so instead of counting links for
  each structure, assume 1 if structure has any linked concepts and 0 otherwise.
- [TD-3718] Get the extra information when structures are downloaded
- [TD-3864] Issue serializing certain lineage graphs as JSON

### Added

- [TD-3736] Tags in data structure version document

## [4.21.0] 2021-05-31

### Added

- [TD-3446] Domain in rule

### Fixed

- [TD-3236] Show path in profile execution
- [TD-3794] Metadata load fails when classifying structures
- [TD-3502] Avoid uploading files that are not images

### Changed

- [TD-3753] Build using Elixir 1.12 and Erlang/OTP 24
- [TD-3642] On startup ensures rules and implementations elasticsearch indices
  are created

## [4.20.1] 2021-05-18

### Added

- [TD-3236] Upload json profile

## [4.20.0] 2021-05-17

### Added

- [TD-3398] Support classification of data structures
- [TD-3500] Support for signing configuration using a secret key
- [TD-3597] Link between structures and tags

### Changed

- Security patches from `alpine:3.13`
- Update dependencies
- [TD-3680] Improve data catalog bulk indexing performance
- Timestamps on `DataStructure`, `DataStructureVersion`, `DataStructureRelation`
  and `StructureMetadata` are now `utc_datetime_usec`

## [4.19.2] 2021-05-07

### Fixed

- [TD-3630] Issue querying executions when some implementations have no source

## [4.19.0] 2021-05-04

### Changed

- [TD-3526] Merged `td-dq` with `td-dd`. See `CHANGELOG-dq.md` for changes in
  `td-dq` previous to this merge
- [TD-3621] Increase maximum length for JSON request bodies. The value for JSON
  request bodies can now be configured using the `MAX_PAYLOAD_LENGTH`
  environment variable.
- [TD-3596] Support tagging of data structures

### Added

- [TD-3517] Profile executions and events
- [TD-3189] Add templates in the creation of implementations

## [4.18.0] 2021-04-19

### Added

- [TD-3497] Allow system metadata to be uploaded using a JSON request body

### Fixed

- [TD-3566] `data_structure_relation` `parent_id` and `child_id` must not be
  `nil`

### Changed

- [TD-3498] Merged `td-cx` with `td-dd`. See `CHANGELOG-cx.md` for changes in
  `td-cx` previous to this merge.

## [4.17.0] 2021-04-05

### Added

- [TD-3108] add `profile_structure` permission to structures with `data_fields`

### Changed

- [TD-3445] Postgres port configurable through `DB_PORT` environment variable

## [4.16.0] 2021-03-22

### Added

- [TD-2951] `profile_structure` permission

### Fixed

- [TD-3235] Fallback of uncontroller responses on metadata controller

### Removed

- [TD-3421] remove `/data_structures/search/source_alias` endpoint

## [4.15.0] 2021-03-08

### Changed

- [TD-3341] Build with `elixir:1.11.3-alpine`, runtime `alpine:3.13`
- [TD-3329] Elasticsearch index settings are now configurable using environment
  variables:
  - `ES_TIMEOUT`: Connection timeout in milliseconds (default `5000`)
  - `ES_RECV_TIMEOUT`: Response timeout in milliseconds (default `40000`)
  - `ES_SHARDS`: Number of shards (default `1`)
  - `ES_REPLICAS`: Number of replicas (default `1`)
  - `ES_REFRESH_INTERVAL`: Index refresh interval (default `30s`)
  - `ES_INDEXING_SLOWLOG_THRESHOLD_WARN`: Indexing slowlog warning threshold
    (default `10s`)
  - `ES_INDEXING_SLOWLOG_THRESHOLD_INFO`: Indexing slowlog info threshold
    (default `5s`)
  - `ES_INDEXING_SLOWLOG_THRESHOLD_DEBUG`: Indexing slowlog debug threshold
    (default `2s`)
  - `ES_INDEXING_SLOWLOG_THRESHOLD_TRACE`: Indexing slowlog trace threshold
    (default `500ms`)
  - `ES_INDEXING_SLOWLOG_LEVEL`: Indexing slowlog level (default `info`)
  - `ES_INDEXING_SLOWLOG_SOURCE`: Indexing slowlog source limit (default `1000`)
- [TD-3222] `structures` index alias can now be configured using the
  `ES_ALIAS_STRUCTURES` environment variable

## [4.14.0] 2021-02-22

### Added

- [TD-3268] Source in data structure

### Changed

- [TD-3245] Tested compatibility with PostgreSQL 9.6, 10.15, 11.10, 12.5 and
  13.1. CI pipeline changed to use `postgres:12.5-alpine`.

## [4.13.0] 2021-02-08

### Added

- [TD-3263] Use HTTP Basic authentication for Elasticsearch if environment
  variables `ES_USERNAME` and `ES_PASSWORD` are present

### Fixed

- [TD-3264] Data structure type migration task was preventing application from
  starting up under certain data-dependent conditions. The task has now been
  removed as it is no longer needed.

## [4.12.1] 2021-01-28

### Fixed

- [TD-3248] Referenced structure ids were not being obtained correctly from
  cache

## [4.12.0] 2021-01-25

### Fixed

- [TD-3203] Truncate `field_type` to 32766 bytes when indexing (maximum sortable
  field length in elasticsearch)

### Changed

- [TD-3163] Auth tokens now include `role` claim instead of `is_admin` flag
- [TD-3164] Service accounts can view systems, view data structures and load
  metadata
- [TD-3182] Allow to use redis with password

## [4.11.1] 2021-01-15

### Fixed

- [TD-3204] Performance regression fetching a data structure version
- [TD-3204] Ancestry was being returned in inverse order

## [4.11.0] 2021-01-11

### Changed

- [TD-3170] Build docker image which runs with non-root user
- [TD-2655] Support bulk updating of domain_id, improve performance of mutable
  metadata updates
- [TD-3103] Changes obtaining referenced structure ids in rule implementations
- [TD-2655] Support bulk updating of domain_id
- [TD-2331] Return the path of deleted structures
- Performance improvements of metadata load process

### Fixed

- [TD-3172] Return error changeset when a data structure type cannot be inserted
  or updated

## [4.10.0] 2020-12-14

### Added

- [TD-3065] Support filtering on `updated_at` (date range)
- [TD-2486] Template type `domain`

### Fixed

- [TD-3142] `/api/data_structure_types` was failing if template was missing

## [4.9.0] 2020-11-30

### Changed

- [TD-2258] Filter structures by `linked_concepts_count`
- [TD-2946] Replace unit on PUT request

### Added

- [TD-3089] Widget and type `copy` on df

### Changed

- [TD-3066] Keep track of deleted structures in redis

## [4.8.0] 2020-11-16

### Added

- [TD-3112] The `domain_id` of a data structure can now be modified via API
- [TD-3115] Log error responses received from elasticsearch during bulk
  reindexing

## [4.7.0] 2020-11-03

### Added

- [TD-3071] Ignore empty lines on bulk upload

## [4.6.0] 2020-10-19

### Added

- [TD-2485]:
  - Enrich template fields from cache
  - Mappings for system type of templates

### Changed

- [TD-3058] Database connection timeout now can be configured using the
  environment variable `DB_TIMEOUT_MILLIS`

## [4.5.0] 2020-10-05

### Added

- [TD-2942] CSV upload of structures extra info
- [TD-2958] Extra info mapping and aggregations

### Changed

- [TD-2988] Cache entries for data structures are now refreshed every hour

## [4.4.0] 2020-09-22

### Added

- [TD-2943]:
  - Data Structure Type: Metadata fields
  - Endpoint to query all possible metadata fields for a given query

### Fixed

- [TD-2979] Timeout issues loading metadata

## [4.3.0] 2020-09-07

### Added

- [TD-2928] Data Dictionary custom user search filters
- [TD-2587] Download CSV for a given graph

### Changed

- [TD-2285] Check permissions for nodes related to units
- [TD-2720] Bulk Update:
  - Update only structures having content
  - Validate only updated fields

### Fixed

- [TD-2310] Exclude confidential structures from children and siblings if user
  has no permission to manage confidential structures

## [4.2.0] 2020-08-17

### Added

- [TD-2280] As a business glossary I want to create a concept with the same name
  as an existing concept in another domain to allow multi-organization
  management
- [TD-2941] Enable scrolling on `/api/data_structures/search` endpoint:
  - Initiate scrolling by including `scroll` parameter in request body
  - Continue scrolling by sending a request body with `scroll_id` and `scroll`

## [4.1.0] 2020-07-20

### Added

- [TD-911] Allow to limit lineage/impact levels
- [TD-2322] Allow to search all data structures versions without 10_000 limit
  using ES scroll API
- [TD-2774] Startup task to create data structure types

### Fixed

- [TD-2826] `DataStructures.list_data_structures` can receive `domain_id` list

### Changed

- [TD-2280] Do not retrieve information by name

## [4.0.0] 2020-07-01

### Changed

- [TD-2637] Audit events are now published to Redis instead of via HTTP
- [TD-2322] Allow to query deleted structures and systems having deleted
  structures

### Added

- [TD-2322] Index structure parent and number of linked concepts

## [3.24.0] 2020-06-15

### Fixed

- [TD-2593] Retrive parents over `default` relation type to build path

## [3.23.0] 2020-06-01

### Fixed

- [TD-2636] Bulk update was replacing instead of merging dynamic content

### Added

- [TD-2562] Endpoint `GET /api/data_structures/search/source_alias` to return
  the list of distinct structures metadata aliases

### Changed

- [TD-2643] Show metadata on structure relations
- [TD-2487] Exclude deleted structures from csv download
- [TD-2629] Update td-df-lib to omit template fields of type `image` on indexing
- [TD-2492] Update td-df-lib to include new numeric template types
- [TD-2261] Cache structures on load

### Removed

- [TD-2691] Removed unused comments functionality (routes
  `/api/data_structures/:id/comments` and `/api/comments`)

## [3.22.0] 2020-05-18

### Changed

- [TD-2321] Include `metadata` in data structure version response
- [TD-2589] Include `df_content.*`, `description` and `path.text` in search
  fields. Note that a complete reindex is required for the `path.text` field to
  be indexed. This will be performed automatically when the service starts
  unless the key `TdDd.DataStructures.Migrations:TD-2589` exists in Redis.
- [TD-2373] Removed dependency on Neo4j:
  - Neo4j is no longer used. The graph model is now persisted in PostgreSQL.
  - Lineage metadata is now uploaded using `PUT /api/units/:unit_name` passing
    `nodes` and `rels` files as form encoded data. Since the import process is
    performed as a background task, the API returns `202 Accepted`.
  - Each `unit_name` represents a replaceable unit of lineage metadata. New data
    files uploaded using the same unit name will overwrite the existing nodes
    and relations in that unit.
  - Latest status for a unit can be queried using `GET /api/units/:unit_name`.
  - Events relating to a unit can be queried using `GET /api/units/:unit_name/events`.
  - A unit can be logically deleted using `DELETE /api/units/:unit_name`.
  - A unit can be physically deleted using `DELETE /api/units/:unit_name?logical=false`.
  - [TD-2495] Changed structures loader migration key to cache all structures
    again including their metadata

### Removed

- [TD-2373] **BREAKING CHANGE** lineage data can no longer be uploaded to
  `/api/data_structures/metadata` or `/api/td_dl`

## [3.20.1] 2020-04-24

### Fixed

- [TD-2520] Root id retrieval from merkle graph

## [3.20.0] 2020-04-20

### Added

- [TD-2439] Include links in data structure relations response
- [TD-2531] Support `field_external_id` in `data_fields` metadata

### Changed

- [TD-2531] Include `external_id` in data structure hash calculation. Also,
  replace usage of Erlang's `:digraph` library with `Graph`. Note that this the
  hashes of all data structures will be recalculated the first time the service
  starts after this change is applied.

## [3.19.0] 2020-04-06

### Fixed

- [TD-2364] Loader issue when `external_id` and `parent_external_id` provided

### Added

- [TD-2364] Reindex structures linked to updated domains
- [TD-2318] Include node types in `/api/graphs/:id` response

### Changed

- [TD-2472] GraphData: Ignore duplicate relations when importing from Neo4j

## [3.18.0] 2020-03-23

### Added

- [TD-2326] Support for mutable metadata

### Changed

- [TD-2218] Revaluate structure children when its deletion is undone

## [3.17.0] 2020-03-09

### Added

- [TD-2336] System now has df_content
- [TD-2329] System search returns structure count info: count of structures by
  type and total structures count

## [3.16.0] 2020-02-25

### Changed

- [TD-2328] Support `domain_external_id` in structure metadata, removed `ou`
  from model

## [3.15.1] 2020-02-12

### Fixed

- [TD-2342] API failures when Neo4J is not present

## [3.15.0] 2020-02-10

### Added

- [TD-1595] Data lineage support
- [TD-2327] Data lineage metadata upload at `/api/data_structures/metadata` and
  `/api/td_dl/metadata`
- [TD-2292] Relation type in structures relations
- [TD-2293] Relation type in structures api

### Changed

- [TD-2269] Update elasticsearch mapping for dynamic field using new content
  model
- [TD-2284] Show systems to user with read permission in any structure, return
  structures count

## [3.14.0] 2020-01-27

### Changed

- [TD-2269] Update elasticsearch mappings for dynamic content

## [3.13.0] 2020-01-13

### Changed

- [TD-2272] 40 seconds timeout to query elasticsearch

## [3.12.0] 2019-12-19

### Added

- [TD-2210] Cache parent id in structures' cache

## [3.11.0] 2019-11-25

### Added

- [TD-2115] data_structure_lineage_id having external id of data lineage

### Changed

- [TD-2250] filter profiling whe user has not permission
  `view_data_structures_profile`

## [3.10.0] 2019-11-11

### Added

- [TD-2186] Return profile info in data structure view

## [3.9.0] 2019-10-28

### Added

- [TD-2144] Support ngram-search in structure name
- [TD-2159] Mapping for data field type

### Changed

- [TD-2200] Prevalence of data structure's attributes over metadata on versions
  index

### Changed

- [TD-2187] Add external_id to Structure cached info. Put in cache structures
  present in rule_implementations system_params

## [3.8.0] 2019-10-14

### Fixed

- [TD-2188] Synchronous upload does not work

### Changed

- [TD-2130] In bulk upload move parsing functions to GenServer"
- [TD-2176] Nullable field as boolean in metadata
- [TD-1721] Reindex automatically when a template changes
  - Breaking change: New environment variable ES_URL replaces existing
    ES_HOST/ES_PORT
- [TD-2124] Users without permission to link a data structure should not get the
  option to link in data catalog

## [3.7.0] 2019-09-30

### Added

- [TD-2010] As a Connector I want to delete all structures of a group
- [TD-2077] Support synchronous metadata upload for a specific data structure
- [TD-2089] Profiling support for structures
- [TD-2118] Metadata as mapping in data structures search
- [TD-2068] Use sortable normalizer for some fields in ES mappings
- [TD-1871] Structures CSV download

## [3.6.0] 2019-09-16

### Added

- [TD-1650] Automatic versioning of changed data structures
- [TD-2046] Bulk update endpoint for Data Catalog extra info
- [TD-2090] Search results and filters now use `:link_data_structure` permission
  instead of `:view_data_structure` depending on `referer` header

### Changed

- Metadata upload format (see config/metadata.exs for detail):
  - Structures CSV required fields:
    - `external_id` (globally unique)
    - `name`
    - `system` (or `POST` to `/systems/:system_external_id/metadata`)
    - `group`
    - `type`
  - Fields CSV required fields:
    - `external_id` (of structure)
    - `field_name`
    - `type`
  - Relations CSV required fields:
    - `parent_external_id`
    - `child_external_id`

## [3.5.5] 2019-09-09

### Changed

- Startup task to rename external_id of SQL server structures

## [3.5.2] 2019-09-04

### Fixed

- [TD-2087] DataStructure response excluded immediate parent from ancestry

## [3.5.1] 2019-09-03

### Fixed

- [TD-2080] DataStructureLoader was failing due to changes in [TD-2072]
- [TD-2081] Event stream consumer did not respect host and port config options

## [3.5.0] 2019-09-02

### Changed

- [TD-2061] Data structure external id is now required and unique
- [TD-2072] Refactor model to move mutable/versionable fields from DataStructure
  to DataStructureVersion

### Fixed

- [TD-2047] Check status filter when retrieving search filters

## [3.3.0] 2019-08-05

### Added

- [TD-1560] Enriched description field in template content

### Changed

- [TD-2027] Improve indexing performance
- [TD-1985] Type of template field user with an aggregation size of 50
- [TD-2009] Get external id by data structure system and external id, fixed
  ancestry in structure view

### Fixed

- [TD-1991] Performance issues due to blocking Redis connections
- [TD-2028] Eliminate duplicated data structure versions
- [TD-2003] Avoid loading a structure with a relation with itself in bulk load

### Removed

- [TD-1534] Remove data fields from model

## [3.2.0] 2019-07-24

### Fixed

- [TD-1996] Change `external_id` to text in data_structures
- [TD-1854] Data field metadata is not updated during metadata upload

### Added

- [TD-1845] Soft deletion of data structures no longer present in CSV input for
  system/group
- [TD-1970] New endpoint for
  `api/systems/:system_external_id/structures/:structure_external_id`

### Changed

- [TD-1532] Improve support for linking with business concepts (fields are no
  longer used)
- [TD-2002] Update td-cache and delete permissions list from config
- [TD-1927] Allow structure `class` property to be specified in metadata CSV

## [3.1.0] 2019-07-08

### Changed

- [TD-1618] Cache improvements. Use td-cache instead of td-perms.
- [TD-1866] Exclude logic deleted data structures in catalog navigation, catalog
  table and filters

## [3.0.1] 2019-07-05

### Fixed

- [TD-1967] Task to remove duplicate data structure versions, filter duplicates
  in CSV input

## [3.0.0] 2019-06-25

### Fixed

- [TD-1860] Fields were not associated to corresponding version when loading new
  version of existing structure
- [TD-1864] Indexes structures with `field` class
- [TD-1851] Verify permissions while getting the root structures of a system

### Changed

- [TD-1793] Checks if field structure has `df_content` and enriches
  data_structure :show
- [TD-1891] Bulk load types translation from data fields to data structures
- [TD-1533] Ignores search term when it is no on Aggregation

## [2.21.0] 2019-06-10

### Fixed

- [TD-1825] Structures of fields with metadata type are not setting its type
  correctly - metadata type key is not correct

### Added

- [TD-1824] Bump td-perms version to fix relations key
- [TD-1702] Support new permission `view_data_structures_profile`

### Changed

- [TD-1847] Filter class field on system_datastructure to improve performance

### Removed

- [TD-1832] Removed `business_concept_id` from data fields

## [2.20.1] 2019-05-28

### Added

- [TD-1819] Include `external_id` and `class` in data structure and data
  structure version show responses

## [2.20.0] 2019-05-27

### Added

- [TD-1703] Include system and ancestry in data structure and data structure
  version show responses

### Fixed

- [TD-1747] Structures upload is not creating relation between structures and
  fields when including version number
- [TD-1758] Structures with `field` class are no indexed on create/upload
- [TD-1797] Structures of Fields of type Metric and Attribute must have that
  type instead of Field

## [2.19.0] 2019-05-14

### Fixed

- [TD-1774] Newline is missing in logger format

### Added

- [TD-1704] Index path of data structures and return in search results
- Metadata upload success response is now 202 Accepted instead of 204 No Content

## [2.18.0] 2019-04-30

### Fixed

- [TD-1697] Dynamic content indexing and mapping

## [2.17.0] 2019-04-17

### Added

- [TD-1597] allow deletion of data structures with relations
- [TD-1593] System as an independent entity
- [TD-1626] Load data fields as structures
- [TD-1634] Include data structure metadata field to selectively disable
  indexing ("indexable" == "false")
- Improve elasticsearch index mappings
- [TD-1554] added endpoint for getting root structures of a system

### Changed

- [TD-1627] Removes df_name from the structure and uses the structure type as
  definition of template
- [TD-1636] Use `alpine:3.9` as base image for docker runtime

## [2.16.0] 2019-04-01

### Added

- [TD-1571] Elixir's Logger config will check for `EX_LOGGER_FORMAT` variable to
  override format

### Changed

- [TD-1530] Changed csv upload to write extra fields on metadata

## [2.15.0] 2019-03-18

### Changed

- [TD-1543] Updated to Phoenix 1.4, Ecto 3.0, Cowboy 2.0
- [TD-1526] Include parents and siblings in show data_structure response

## [2.14.0] 2019-03-04

### Changed

- Increase metadata upload file limit from 20M to 100M

## [2.12.1] 2019-01-28

### Changed

- Update td-df-lib version

## [2.12.0] 2019-01-24

### Changed

- [TD-1320] Aggregations are returned on data structures search

## [2.11.1] 2019-01-17

### Changed

- New cache to access linked business concepts of a field
  (`TdPerms.RelationCache`)

## [2.11.0] 2019-01-16

### Fixed

- Bulk index data structures in batches of 100 to avoid reaching HTTP request
  size limit

## [2.10.8] 2019-01-08

### Fixed

- Added `type` field to structure index that was wrongly removed

## [2.10.7] 2018-12-20

### Added

- [TD-1306] Add new field `external_id` to link data_structures with parents,
  children and fields.

## [2.10.6] 2018-12-20

### Changed

- Reindex data structures in background
- Reindex data structures after metadata is loaded

### Fixed

- Metadata loader structure diff was not calculating correctly the fields to be
  removed

## [2.10.2] 2018-12-19

### Changed

- [TD-1198] add functionality for confidential data structure
  - added field confidential to data_structure
  - check for `manage_confidential_structures` on listing and updating data
    structures
  - added elasticsearch filter regarding confidential permissions

## [2.10.1] 2018-12-17

### Changed

- Increase elasticsearch client default `recv_timeout` to 20 seconds
- Increase filter aggregation size to 50
- Remove `name` filter

## [2.10.0] 2018-12-12

### Changed

- [TD-1313] Adds type to structure filters

## [2.9.4] 2018-12-06

### Changed

- [TD-1104] Improved support for data structure versions

## [2.9.3] 2018-12-04

### Added

- [TD-1104] API endpoint `/api/data_structures/{id}/versions/{version}` to read
  specific version of a data structure

## [2.9.2] 2018-12-04

### Changed

- [TD-1153] Client may now use `sort` parameter to order search results

## [2.9.1] 2018-12-04

### Added

- [TD-1104] Support explicit version in data_structures metadata upload

## [2.9.0] 2018-12-01

### Added

- [TD-1207] Parent/child relationships between data structure versions

## [2.8.6] 2018-11-22

### Added

- [TD-1186] Adds dynamic form fields to structure filters

## [2.8.5] 2018-11-22

### Changed

- Order search results by `name.raw`

## [2.8.4] 2018-11-22

### Changed

- Configure Ecto to use UTC datetime for timestamps

## [2.8.3] 2018-11-20

### Added

- New endpoint to upload metadata `POST /api/data_structures/metadata`

## [2.8.2] 2018-11-20

### Added

- Data structure view return `domain_id`

## [2.8.1] 2018-11-19

### Added

- [TD-1062] Support for Dynamic Forms in data structures

### Removed

- Remove LOPD field from data structures

## [2.8.0] 2018-11-15

### Added

- [TD-1104] Initial support for versioning of data structures

## [2.6.2] 2018-10-30

### Added

- Modify endpoint from `/api/search/reindex_all` to
  `/api/data_structures/search/reindex_all`
- Verify if the user is admin while calling `reindex_all`<|MERGE_RESOLUTION|>--- conflicted
+++ resolved
@@ -4,12 +4,9 @@
 
 ### Changed
 
-<<<<<<< HEAD
-=======
 - [TD-5344] Embedded structures in rule implementations are now indexed with
   their original `name` regardless of whether they have an alias or not. `alias`
   is indexed as an independent property if present.
->>>>>>> c8f2c0cc
 - [TD-5199] Soft delete for rule
 
 ## [4.58.0] 2022-12-27
