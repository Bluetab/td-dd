--- conflicted
+++ resolved
@@ -1,6 +1,5 @@
 # Changelog
 
-<<<<<<< HEAD
 ## [5.19.0] 2023-11-28
 
 ### Added
@@ -13,8 +12,6 @@
 - [TD-6145] Deprecate implementation on rule soft deletion
 - [TD-6235] Fix regex new raw implementation sql
 
-=======
->>>>>>> a3cdae83
 ## [5.18.0] 2023-11-13
 
 ### Added
@@ -55,10 +52,6 @@
 - [TD-6088] Improve implementations reindex
 
 ## [5.16.2] 2023-10-19
-<<<<<<< HEAD
-
-=======
->>>>>>> a3cdae83
 ## [5.16.1] 2023-10-18
 
 ### Fixed
