# Changelog

## [4.33.0] 2021-11-30

### Added

- [TD-4262] Lineage graph polling
- [TD-4344] Add a new enpoint API for lite `structure_types` request without `metadata_fields`
- [TD-4358] Format path in editable download CSV

### Changed

- [TD-4299] Change CSV reader to `NimbleCSV` for performance improvement
<<<<<<< HEAD
- [TD-4270] Move `goal` and `threshold` fields from `Rule` to `RuleImplementation`
=======
- [TD-3606] Add descriptive fields to editable CSV download file
- [TD-4306] Add `df_content` to execution groups
- [TD-4341]
 - Created function to get DataStructureType without metadata join queries
 - Uses this function in DataStructure csv download
- [TD-4351] Remove metadata_fields from structure_types when reindex structures

>>>>>>> 9f798eba

## [4.32.2] 2021-11-17

- [TD-4216] Fix scroll implementations

## [4.32.0] 2021-11-15

### Added

- [TD-4216] Add scroll to implementations search
- [TD-4253] Include modifier in `/api/rule_implementations/search`
- [TD-4278] `Grants` bulk load

### Changed

- [TD-4174] `RuleResults` references `RuleImplementation` by its `id` instead of the `implementation_key`

## [4.31.2] 2021-11-09

### Added

- [TD-4099] Add source events subscriptions

### Changed

- [TD-4280] Increased default timeout on `StructureEnricher.refresh/0` to 60
  seconds

## [4.31.1] 2021-11-04

### Added

- [TD-3733] Structure names indexed in implementations
- [TD-3606] Download editable structures CSV

### Fixed

- [TD-4283] Move `max_payload_length` configuration to `releases.exs`

## [4.31.0] 2021-11-02

### Fixed

- [TD-4211] Subscriptions on data structures include structure note events

### Added

- [TD-4128] Structures bulk update auto_publish notes parameter
- [TD-4204] Add approvals to grant request view
- [TD-4213]
  - Allows GrantRequest from status `processed` to `failed`
  - Created `reason` field on GrantRequestStatus
- [TD-4124] Dependent domain field in td_df_lib
- [TD-4257] Wrapped `Plug.Parsers` to be configured in runtime

## [4.30.0] 2021-10-18

### Added

- [TD-3131] Added details to the rule results to show the `Query` information 
- [TD-3874] Allow rule creation/update specifying domain for shared concepts

### Fixed

- [TD-3874] Fix manage_quality_rule permission check when searching rules
- [TD-4140] Bulk Update uses previous values of template when available

## [4.29.2] 2021-10-07

### Fixed

- [TD-4044] Permissions for admin creating a GrantRequestApproval

## [4.29.1] 2021-10-06

### Fixed

- [TD-4186] Error on grants reindex

## [4.29.0] 2021-10-05

### Fixed

- [TD-4018] Fix path of profile execution
- [TD-4166] GrantRequest index must filter pending_roles for approve action

### Added

- [TD-4108] Download grants CSV
  - `POST /api/grants/csv`
- [TD-4076] Support for grant request approval
- [TD-4113] Jobs change status is included in Audit Events
- [TD-3953] Cursor in grants search
- [TD-4114] Update job status after metadata load process
- [TD-4077] Grant request processing workflow support
- [TD-4111] GrantRequest params for getting own grant requests

### Changed

- [TD-4079] Give grant permission only if we have `gr` templates 

## [4.28.0] 2021-09-20

### Added

- [TD-3950] Index and search grants
  - `POST /api/grants/search` searches grants
  - `POST /api/grant_filters/search` searches grant filters
  - `POST /api/grants/search/mine` searches "my grants" (granted to me)
  - `POST /api/grant_filters/search/mine` searches "my grants" filters 
- [TD-4075] API routes for managing grant approvers:
  - `GET /api/grant_approvers`
  - `GET /api/grant_approvers/:id`
  - `POST /api/grant_approvers`
  - `DELETE /api/grant_approvers/:id`
- [TD-3971] Template mandatory dependent field
- [TD-4107] Adds `system_id` filter to structure_notes/search endpoint 
- [TD-4037] change the limit on the taxonomy in aggregations
- [TD-3970] Adds `modifier` and `value_modifier` embbeds to `ConditionRow`

### Changed

- [TD-4065] Allow Implementation keys with spaces, points, etc.

### Fixed

- [TD-4048] `PUT /api/rules/:id` timeout if a rule has many implementations
- [TD-3780] Missing `domain_ids` in Audit events
- [TD-4037] change the limit on the taxonomy in aggregations

## [4.27.0] 2021-09-07

### Changed

- [TD-3824] Data quality rule implementations can now be modified, regardless of
  whether they have associated results or not

## [4.27.0] 2021-09-07

### Added

- [TD-3951] Include additional information for grant events
- [TD-3484] GraphQL API on `/api/v2`
- [TD-3972] Nested population in validations
- [TD-3910] Notifications included for structures notes status changes
- [TD-3546] `with_profiling` filter in data structure version
- [TD-3983] renders request_grant permission on structure_version

### Changed

- [TD-3826] Data quality permissions now uses `domain_id` instead of
  `business_concept_id`
- [TD-3039] `GET /api/data_structures/:data_structure_id/versions/:id` now
  includes mutable metadata in the `metadata` field. The `metadata_versions`
  field is no longer included in the response. The `metadata_fields` field in
  the data structure type responses now include mutable metadata fields.
- [TD-3973] Update td-df-lib for default values in swith fields

## [4.26.0] 2021-08-16

### Added

- [TD-3549] Add new quality rule result type: "deviation"
- [TD-3982] Initial support for grant requests
- [TD-3948] Grants in data structure version visualization
- [TD-2635] Admin can manually delete structures and all its children
- [TD-3917] `PATCH /api/systems/:external_id/metadata` allows mutable metadata
  to be replaced or merged
- [TD-3767] Support for filtering lineage nodes by domain id

### Changed

- [TD-3957] Structure profiles are now validated and expanded
- [TD-3952] Data structure types now support multiple metadata views
- [TD-3859] `PUT /api/units/:name` is now asynchronous when replacing an
  existing unit (fixes timeout issue for large units)
- [TD-4010] Grant `start_date` and `end_date` are now `Date` instead of
  `DateTime`

### Fixed

- [TD-3959] Publish `rule_result_created` event when result is created
- [TD-3908] Timeout on node retrieval
- [TD-4010] Grants were being created with the incorrect `user_id`
- [TD-4013] Internal server error fetching structures with grant having
  `end_date` `nil`
- [TD-4016] `GET /api/data_structures/:id/latest`: grants were being returned
  with the incorrect `data_structure_version`

## [4.25.0] 2021-07-26

### Fixed

- [TD-3929] Reindex the children of the structure domain when modifying
- [TD-3975] Exclude `mutable_metadata` from elasticsearch analysis

### Added

- [TD-3878] Include `domain_id` in structure cache
- [TD-3453] Purge logically deleted structures
- [TD-3906] Notes audit now includes status changes
- [TD-3050] Show quality errors
- [TD-3945] Created Grant entity
- [TD-3947] Display user grant in data structure
- [TD-3551] Restore rule implementations

## [4.24.0] 2021-07-13

### Added

- [TD-3787] Allow CSV bulk load of structure notes with autopublish capability
  for non admin users. These updates must follow new structure notes' workflow.

### Changed

- [TD-3933] Maximum size of payload for metadata upload using multipart data can
  now be configured using the `MAX_PAYLOAD_LENGTH` environment variable

### Fixed

- [TD-3752] Show execution implementation filter with no result data
- [TD-3867] Exception calculating some lineage graphs (graph 1.2.0)

### Added

- [TD-3230] Taxonomy aggregations with enriched information

## [4.23.0] 2021-06-28

### Fixed

- [TD-3893] Children classifications
- [TD-3905] Fix bug with StructureNote aggregation
- [TD-3907] Fix metadata index failure

### Added

- [TD-3720] Update structure domain (with children)
- [TD-3522] Support for StructureNote management with workflow
- [TD-3552] Executable implementations

## [4.22.0] 2021-06-15

### Changed

- [TD-3735] Include extra information in tag related events
- [TD-3447] Filter concept rules but do not check permissions over resource

### Fixed

- [TD-3837] Perfomance issue iterating over Redis keys to obtain linked concept
  count. The actual link count is only used in a comparison with 0 (to filter
  structures with or without concept links), so instead of counting links for
  each structure, assume 1 if structure has any linked concepts and 0 otherwise.
- [TD-3718] Get the extra information when structures are downloaded
- [TD-3864] Issue serializing certain lineage graphs as JSON

### Added

- [TD-3736] Tags in data structure version document

## [4.21.0] 2021-05-31

### Added

- [TD-3446] Domain in rule

### Fixed

- [TD-3236] Show path in profile execution
- [TD-3794] Metadata load fails when classifying structures
- [TD-3502] Avoid uploading files that are not images

### Changed

- [TD-3753] Build using Elixir 1.12 and Erlang/OTP 24
- [TD-3642] On startup ensures rules and implementations elasticsearch indices
  are created

## [4.20.1] 2021-05-18

### Added

- [TD-3236] Upload json profile

## [4.20.0] 2021-05-17

### Added

- [TD-3398] Support classification of data structures
- [TD-3500] Support for signing configuration using a secret key
- [TD-3597] Link between structures and tags

### Changed

- Security patches from `alpine:3.13`
- Update dependencies
- [TD-3680] Improve data catalog bulk indexing performance
- Timestamps on `DataStructure`, `DataStructureVersion`, `DataStructureRelation`
  and `StructureMetadata` are now `utc_datetime_usec`

## [4.19.2] 2021-05-07

### Fixed

- [TD-3630] Issue querying executions when some implementations have no source

## [4.19.0] 2021-05-04

### Changed

- [TD-3526] Merged `td-dq` with `td-dd`. See `CHANGELOG-dq.md` for changes in
  `td-dq` previous to this merge
- [TD-3621] Increase maximum length for JSON request bodies. The value for JSON
  request bodies can now be configured using the `MAX_PAYLOAD_LENGTH`
  environment variable.
- [TD-3596] Support tagging of data structures

### Added

- [TD-3517] Profile executions and events
- [TD-3189] Add templates in the creation of implementations

## [4.18.0] 2021-04-19

### Added

- [TD-3497] Allow system metadata to be uploaded using a JSON request body

### Fixed

- [TD-3566] `data_structure_relation` `parent_id` and `child_id` must not be
  `nil`

### Changed

- [TD-3498] Merged `td-cx` with `td-dd`. See `CHANGELOG-cx.md` for changes in
  `td-cx` previous to this merge.

## [4.17.0] 2021-04-05

### Added

- [TD-3108] add `profile_structure` permission to structures with `data_fields`

### Changed

- [TD-3445] Postgres port configurable through `DB_PORT` environment variable

## [4.16.0] 2021-03-22

### Added

- [TD-2951] `profile_structure` permission

### Fixed

- [TD-3235] Fallback of uncontroller responses on metadata controller

### Removed

- [TD-3421] remove `/data_structures/search/source_alias` endpoint

## [4.15.0] 2021-03-08

### Changed

- [TD-3341] Build with `elixir:1.11.3-alpine`, runtime `alpine:3.13`
- [TD-3329] Elasticsearch index settings are now configurable using environment
  variables:
  - `ES_TIMEOUT`: Connection timeout in milliseconds (default `5000`)
  - `ES_RECV_TIMEOUT`: Response timeout in milliseconds (default `40000`)
  - `ES_SHARDS`: Number of shards (default `1`)
  - `ES_REPLICAS`: Number of replicas (default `1`)
  - `ES_REFRESH_INTERVAL`: Index refresh interval (default `30s`)
  - `ES_INDEXING_SLOWLOG_THRESHOLD_WARN`: Indexing slowlog warning threshold
    (default `10s`)
  - `ES_INDEXING_SLOWLOG_THRESHOLD_INFO`: Indexing slowlog info threshold
    (default `5s`)
  - `ES_INDEXING_SLOWLOG_THRESHOLD_DEBUG`: Indexing slowlog debug threshold
    (default `2s`)
  - `ES_INDEXING_SLOWLOG_THRESHOLD_TRACE`: Indexing slowlog trace threshold
    (default `500ms`)
  - `ES_INDEXING_SLOWLOG_LEVEL`: Indexing slowlog level (default `info`)
  - `ES_INDEXING_SLOWLOG_SOURCE`: Indexing slowlog source limit (default `1000`)
- [TD-3222] `structures` index alias can now be configured using the
  `ES_ALIAS_STRUCTURES` environment variable

## [4.14.0] 2021-02-22

### Added

- [TD-3268] Source in data structure

### Changed

- [TD-3245] Tested compatibility with PostgreSQL 9.6, 10.15, 11.10, 12.5 and
  13.1. CI pipeline changed to use `postgres:12.5-alpine`.

## [4.13.0] 2021-02-08

### Added

- [TD-3263] Use HTTP Basic authentication for Elasticsearch if environment
  variables `ES_USERNAME` and `ES_PASSWORD` are present

### Fixed

- [TD-3264] Data structure type migration task was preventing application from
  starting up under certain data-dependent conditions. The task has now been
  removed as it is no longer needed.

## [4.12.1] 2021-01-28

### Fixed

- [TD-3248] Referenced structure ids were not being obtained correctly from
  cache

## [4.12.0] 2021-01-25

### Fixed

- [TD-3203] Truncate `field_type` to 32766 bytes when indexing (maximum sortable
  field length in elasticsearch)

### Changed

- [TD-3163] Auth tokens now include `role` claim instead of `is_admin` flag
- [TD-3164] Service accounts can view systems, view data structures and load
  metadata
- [TD-3182] Allow to use redis with password

## [4.11.1] 2021-01-15

### Fixed

- [TD-3204] Performance regression fetching a data structure version
- [TD-3204] Ancestry was being returned in inverse order

## [4.11.0] 2021-01-11

### Changed

- [TD-3170] Build docker image which runs with non-root user
- [TD-2655] Support bulk updating of domain_id, improve performance of mutable
  metadata updates
- [TD-3103] Changes obtaining referenced structure ids in rule implementations
- [TD-2655] Support bulk updating of domain_id
- [TD-2331] Return the path of deleted structures
- Performance improvements of metadata load process

### Fixed

- [TD-3172] Return error changeset when a data structure type cannot be inserted
  or updated

## [4.10.0] 2020-12-14

### Added

- [TD-3065] Support filtering on `updated_at` (date range)
- [TD-2486] Template type `domain`

### Fixed

- [TD-3142] `/api/data_structure_types` was failing if template was missing

## [4.9.0] 2020-11-30

### Changed

- [TD-2258] Filter structures by `linked_concepts_count`
- [TD-2946] Replace unit on PUT request

### Added

- [TD-3089] Widget and type `copy` on df

### Changed

- [TD-3066] Keep track of deleted structures in redis

## [4.8.0] 2020-11-16

### Added

- [TD-3112] The `domain_id` of a data structure can now be modified via API
- [TD-3115] Log error responses received from elasticsearch during bulk
  reindexing

## [4.7.0] 2020-11-03

### Added

- [TD-3071] Ignore empty lines on bulk upload

## [4.6.0] 2020-10-19

### Added

- [TD-2485]:
  - Enrich template fields from cache
  - Mappings for system type of templates

### Changed

- [TD-3058] Database connection timeout now can be configured using the
  environment variable `DB_TIMEOUT_MILLIS`

## [4.5.0] 2020-10-05

### Added

- [TD-2942] CSV upload of structures extra info
- [TD-2958] Extra info mapping and aggregations

### Changed

- [TD-2988] Cache entries for data structures are now refreshed every hour

## [4.4.0] 2020-09-22

### Added

- [TD-2943]:
  - Data Structure Type: Metadata fields
  - Endpoint to query all possible metadata fields for a given query

### Fixed

- [TD-2979] Timeout issues loading metadata

## [4.3.0] 2020-09-07

### Added

- [TD-2928] Data Dictionary custom user search filters
- [TD-2587] Download CSV for a given graph

### Changed

- [TD-2285] Check permissions for nodes related to units
- [TD-2720] Bulk Update:
  - Update only structures having content
  - Validate only updated fields

### Fixed

- [TD-2310] Exclude confidential structures from children and siblings if user
  has no permission to manage confidential structures

## [4.2.0] 2020-08-17

### Added

- [TD-2280] As a business glossary I want to create a concept with the same name
  as an existing concept in another domain to allow multi-organization
  management
- [TD-2941] Enable scrolling on `/api/data_structures/search` endpoint:
  - Initiate scrolling by including `scroll` parameter in request body
  - Continue scrolling by sending a request body with `scroll_id` and `scroll`

## [4.1.0] 2020-07-20

### Added

- [TD-911] Allow to limit lineage/impact levels
- [TD-2322] Allow to search all data structures versions without 10_000 limit
  using ES scroll API
- [TD-2774] Startup task to create data structure types

### Fixed

- [TD-2826] `DataStructures.list_data_structures` can receive `domain_id` list

### Changed

- [TD-2280] Do not retrieve information by name

## [4.0.0] 2020-07-01

### Changed

- [TD-2637] Audit events are now published to Redis instead of via HTTP
- [TD-2322] Allow to query deleted structures and systems having deleted
  structures

### Added

- [TD-2322] Index structure parent and number of linked concepts

## [3.24.0] 2020-06-15

### Fixed

- [TD-2593] Retrive parents over `default` relation type to build path

## [3.23.0] 2020-06-01

### Fixed

- [TD-2636] Bulk update was replacing instead of merging dynamic content

### Added

- [TD-2562] Endpoint `GET /api/data_structures/search/source_alias` to return
  the list of distinct structures metadata aliases

### Changed

- [TD-2643] Show metadata on structure relations
- [TD-2487] Exclude deleted structures from csv download
- [TD-2629] Update td-df-lib to omit template fields of type `image` on indexing
- [TD-2492] Update td-df-lib to include new numeric template types
- [TD-2261] Cache structures on load

### Removed

- [TD-2691] Removed unused comments functionality (routes
  `/api/data_structures/:id/comments` and `/api/comments`)

## [3.22.0] 2020-05-18

### Changed

- [TD-2321] Include `metadata` in data structure version response
- [TD-2589] Include `df_content.*`, `description` and `path.text` in search
  fields. Note that a complete reindex is required for the `path.text` field to
  be indexed. This will be performed automatically when the service starts
  unless the key `TdDd.DataStructures.Migrations:TD-2589` exists in Redis.
- [TD-2373] Removed dependency on Neo4j:
  - Neo4j is no longer used. The graph model is now persisted in PostgreSQL.
  - Lineage metadata is now uploaded using `PUT /api/units/:unit_name` passing
    `nodes` and `rels` files as form encoded data. Since the import process is
    performed as a background task, the API returns `202 Accepted`.
  - Each `unit_name` represents a replaceable unit of lineage metadata. New data
    files uploaded using the same unit name will overwrite the existing nodes
    and relations in that unit.
  - Latest status for a unit can be queried using `GET /api/units/:unit_name`.
  - Events relating to a unit can be queried using `GET /api/units/:unit_name/events`.
  - A unit can be logically deleted using `DELETE /api/units/:unit_name`.
  - A unit can be physically deleted using `DELETE /api/units/:unit_name?logical=false`.
  - [TD-2495] Changed structures loader migration key to cache all structures
    again including their metadata

### Removed

- [TD-2373] **BREAKING CHANGE** lineage data can no longer be uploaded to
  `/api/data_structures/metadata` or `/api/td_dl`

## [3.20.1] 2020-04-24

### Fixed

- [TD-2520] Root id retrieval from merkle graph

## [3.20.0] 2020-04-20

### Added

- [TD-2439] Include links in data structure relations response
- [TD-2531] Support `field_external_id` in `data_fields` metadata

### Changed

- [TD-2531] Include `external_id` in data structure hash calculation. Also,
  replace usage of Erlang's `:digraph` library with `Graph`. Note that this the
  hashes of all data structures will be recalculated the first time the service
  starts after this change is applied.

## [3.19.0] 2020-04-06

### Fixed

- [TD-2364] Loader issue when `external_id` and `parent_external_id` provided

### Added

- [TD-2364] Reindex structures linked to updated domains
- [TD-2318] Include node types in `/api/graphs/:id` response

### Changed

- [TD-2472] GraphData: Ignore duplicate relations when importing from Neo4j

## [3.18.0] 2020-03-23

### Added

- [TD-2326] Support for mutable metadata

### Changed

- [TD-2218] Revaluate structure children when its deletion is undone

## [3.17.0] 2020-03-09

### Added

- [TD-2336] System now has df_content
- [TD-2329] System search returns structure count info: count of structures by
  type and total structures count

## [3.16.0] 2020-02-25

### Changed

- [TD-2328] Support `domain_external_id` in structure metadata, removed `ou`
  from model

## [3.15.1] 2020-02-12

### Fixed

- [TD-2342] API failures when Neo4J is not present

## [3.15.0] 2020-02-10

### Added

- [TD-1595] Data lineage support
- [TD-2327] Data lineage metadata upload at `/api/data_structures/metadata` and
  `/api/td_dl/metadata`
- [TD-2292] Relation type in structures relations
- [TD-2293] Relation type in structures api

### Changed

- [TD-2269] Update elasticsearch mapping for dynamic field using new content
  model
- [TD-2284] Show systems to user with read permission in any structure, return
  structures count

## [3.14.0] 2020-01-27

### Changed

- [TD-2269] Update elasticsearch mappings for dynamic content

## [3.13.0] 2020-01-13

### Changed

- [TD-2272] 40 seconds timeout to query elasticsearch

## [3.12.0] 2019-12-19

### Added

- [TD-2210] Cache parent id in structures' cache

## [3.11.0] 2019-11-25

### Added

- [TD-2115] data_structure_lineage_id having external id of data lineage

### Changed

- [TD-2250] filter profiling whe user has not permission
  `view_data_structures_profile`

## [3.10.0] 2019-11-11

### Added

- [TD-2186] Return profile info in data structure view

## [3.9.0] 2019-10-28

### Added

- [TD-2144] Support ngram-search in structure name
- [TD-2159] Mapping for data field type

### Changed

- [TD-2200] Prevalence of data structure's attributes over metadata on versions
  index

### Changed

- [TD-2187] Add external_id to Structure cached info. Put in cache structures
  present in rule_implementations system_params

## [3.8.0] 2019-10-14

### Fixed

- [TD-2188] Synchronous upload does not work

### Changed

- [TD-2130] In bulk upload move parsing functions to GenServer"
- [TD-2176] Nullable field as boolean in metadata
- [TD-1721] Reindex automatically when a template changes
  - Breaking change: New environment variable ES_URL replaces existing
    ES_HOST/ES_PORT
- [TD-2124] Users without permission to link a data structure should not get the
  option to link in data catalog

## [3.7.0] 2019-09-30

### Added

- [TD-2010] As a Connector I want to delete all structures of a group
- [TD-2077] Support synchronous metadata upload for a specific data structure
- [TD-2089] Profiling support for structures
- [TD-2118] Metadata as mapping in data structures search
- [TD-2068] Use sortable normalizer for some fields in ES mappings
- [TD-1871] Structures CSV download

## [3.6.0] 2019-09-16

### Added

- [TD-1650] Automatic versioning of changed data structures
- [TD-2046] Bulk update endpoint for Data Catalog extra info
- [TD-2090] Search results and filters now use `:link_data_structure` permission
  instead of `:view_data_structure` depending on `referer` header

### Changed

- Metadata upload format (see config/metadata.exs for detail):
  - Structures CSV required fields:
    - `external_id` (globally unique)
    - `name`
    - `system` (or `POST` to `/systems/:system_external_id/metadata`)
    - `group`
    - `type`
  - Fields CSV required fields:
    - `external_id` (of structure)
    - `field_name`
    - `type`
  - Relations CSV required fields:
    - `parent_external_id`
    - `child_external_id`

## [3.5.5] 2019-09-09

### Changed

- Startup task to rename external_id of SQL server structures

## [3.5.2] 2019-09-04

### Fixed

- [TD-2087] DataStructure response excluded immediate parent from ancestry

## [3.5.1] 2019-09-03

### Fixed

- [TD-2080] DataStructureLoader was failing due to changes in [TD-2072]
- [TD-2081] Event stream consumer did not respect host and port config options

## [3.5.0] 2019-09-02

### Changed

- [TD-2061] Data structure external id is now required and unique
- [TD-2072] Refactor model to move mutable/versionable fields from DataStructure
  to DataStructureVersion

### Fixed

- [TD-2047] Check status filter when retrieving search filters

## [3.3.0] 2019-08-05

### Added

- [TD-1560] Enriched description field in template content

### Changed

- [TD-2027] Improve indexing performance
- [TD-1985] Type of template field user with an aggregation size of 50
- [TD-2009] Get external id by data structure system and external id, fixed
  ancestry in structure view

### Fixed

- [TD-1991] Performance issues due to blocking Redis connections
- [TD-2028] Eliminate duplicated data structure versions
- [TD-2003] Avoid loading a structure with a relation with itself in bulk load

### Removed

- [TD-1534] Remove data fields from model

## [3.2.0] 2019-07-24

### Fixed

- [TD-1996] Change `external_id` to text in data_structures
- [TD-1854] Data field metadata is not updated during metadata upload

### Added

- [TD-1845] Soft deletion of data structures no longer present in CSV input for
  system/group
- [TD-1970] New endpoint for
  `api/systems/:system_external_id/structures/:structure_external_id`

### Changed

- [TD-1532] Improve support for linking with business concepts (fields are no
  longer used)
- [TD-2002] Update td-cache and delete permissions list from config
- [TD-1927] Allow structure `class` property to be specified in metadata CSV

## [3.1.0] 2019-07-08

### Changed

- [TD-1618] Cache improvements. Use td-cache instead of td-perms.
- [TD-1866] Exclude logic deleted data structures in catalog navigation, catalog
  table and filters

## [3.0.1] 2019-07-05

### Fixed

- [TD-1967] Task to remove duplicate data structure versions, filter duplicates
  in CSV input

## [3.0.0] 2019-06-25

### Fixed

- [TD-1860] Fields were not associated to corresponding version when loading new
  version of existing structure
- [TD-1864] Indexes structures with `field` class
- [TD-1851] Verify permissions while getting the root structures of a system

### Changed

- [TD-1793] Checks if field structure has `df_content` and enriches
  data_structure :show
- [TD-1891] Bulk load types translation from data fields to data structures
- [TD-1533] Ignores search term when it is no on Aggregation

## [2.21.0] 2019-06-10

### Fixed

- [TD-1825] Structures of fields with metadata type are not setting its type
  correctly - metadata type key is not correct

### Added

- [TD-1824] Bump td-perms version to fix relations key
- [TD-1702] Support new permission `view_data_structures_profile`

### Changed

- [TD-1847] Filter class field on system_datastructure to improve performance

### Removed

- [TD-1832] Removed `business_concept_id` from data fields

## [2.20.1] 2019-05-28

### Added

- [TD-1819] Include `external_id` and `class` in data structure and data
  structure version show responses

## [2.20.0] 2019-05-27

### Added

- [TD-1703] Include system and ancestry in data structure and data structure
  version show responses

### Fixed

- [TD-1747] Structures upload is not creating relation between structures and
  fields when including version number
- [TD-1758] Structures with `field` class are no indexed on create/upload
- [TD-1797] Structures of Fields of type Metric and Attribute must have that
  type instead of Field

## [2.19.0] 2019-05-14

### Fixed

- [TD-1774] Newline is missing in logger format

### Added

- [TD-1704] Index path of data structures and return in search results
- Metadata upload success response is now 202 Accepted instead of 204 No Content

## [2.18.0] 2019-04-30

### Fixed

- [TD-1697] Dynamic content indexing and mapping

## [2.17.0] 2019-04-17

### Added

- [TD-1597] allow deletion of data structures with relations
- [TD-1593] System as an independent entity
- [TD-1626] Load data fields as structures
- [TD-1634] Include data structure metadata field to selectively disable
  indexing ("indexable" == "false")
- Improve elasticsearch index mappings
- [TD-1554] added endpoint for getting root structures of a system

### Changed

- [TD-1627] Removes df_name from the structure and uses the structure type as
  definition of template
- [TD-1636] Use `alpine:3.9` as base image for docker runtime

## [2.16.0] 2019-04-01

### Added

- [TD-1571] Elixir's Logger config will check for `EX_LOGGER_FORMAT` variable to
  override format

### Changed

- [TD-1530] Changed csv upload to write extra fields on metadata

## [2.15.0] 2019-03-18

### Changed

- [TD-1543] Updated to Phoenix 1.4, Ecto 3.0, Cowboy 2.0
- [TD-1526] Include parents and siblings in show data_structure response

## [2.14.0] 2019-03-04

### Changed

- Increase metadata upload file limit from 20M to 100M

## [2.12.1] 2019-01-28

### Changed

- Update td-df-lib version

## [2.12.0] 2019-01-24

### Changed

- [TD-1320] Aggregations are returned on data structures search

## [2.11.1] 2019-01-17

### Changed

- New cache to access linked business concepts of a field
  (`TdPerms.RelationCache`)

## [2.11.0] 2019-01-16

### Fixed

- Bulk index data structures in batches of 100 to avoid reaching HTTP request
  size limit

## [2.10.8] 2019-01-08

### Fixed

- Added `type` field to structure index that was wrongly removed

## [2.10.7] 2018-12-20

### Added

- [TD-1306] Add new field `external_id` to link data_structures with parents,
  children and fields.

## [2.10.6] 2018-12-20

### Changed

- Reindex data structures in background
- Reindex data structures after metadata is loaded

### Fixed

- Metadata loader structure diff was not calculating correctly the fields to be
  removed

## [2.10.2] 2018-12-19

### Changed

- [TD-1198] add functionality for confidential data structure
  - added field confidential to data_structure
  - check for `manage_confidential_structures` on listing and updating data
    structures
  - added elasticsearch filter regarding confidential permissions

## [2.10.1] 2018-12-17

### Changed

- Increase elasticsearch client default `recv_timeout` to 20 seconds
- Increase filter aggregation size to 50
- Remove `name` filter

## [2.10.0] 2018-12-12

### Changed

- [TD-1313] Adds type to structure filters

## [2.9.4] 2018-12-06

### Changed

- [TD-1104] Improved support for data structure versions

## [2.9.3] 2018-12-04

### Added

- [TD-1104] API endpoint `/api/data_structures/{id}/versions/{version}` to read
  specific version of a data structure

## [2.9.2] 2018-12-04

### Changed

- [TD-1153] Client may now use `sort` parameter to order search results

## [2.9.1] 2018-12-04

### Added

- [TD-1104] Support explicit version in data_structures metadata upload

## [2.9.0] 2018-12-01

### Added

- [TD-1207] Parent/child relationships between data structure versions

## [2.8.6] 2018-11-22

### Added

- [TD-1186] Adds dynamic form fields to structure filters

## [2.8.5] 2018-11-22

### Changed

- Order search results by `name.raw`

## [2.8.4] 2018-11-22

### Changed

- Configure Ecto to use UTC datetime for timestamps

## [2.8.3] 2018-11-20

### Added

- New endpoint to upload metadata `POST /api/data_structures/metadata`

## [2.8.2] 2018-11-20

### Added

- Data structure view return `domain_id`

## [2.8.1] 2018-11-19

### Added

- [TD-1062] Support for Dynamic Forms in data structures

### Removed

- Remove LOPD field from data structures

## [2.8.0] 2018-11-15

### Added

- [TD-1104] Initial support for versioning of data structures

## [2.6.2] 2018-10-30

### Added

- Modify endpoint from `/api/search/reindex_all` to
  `/api/data_structures/search/reindex_all`
- Verify if the user is admin while calling `reindex_all`<|MERGE_RESOLUTION|>--- conflicted
+++ resolved
@@ -1,4 +1,10 @@
 # Changelog
+
+## [Unreleased]
+
+### Added
+
+- [TD-4270] Move `goal` and `threshold` fields from `Rule` to `RuleImplementation`
 
 ## [4.33.0] 2021-11-30
 
@@ -11,9 +17,6 @@
 ### Changed
 
 - [TD-4299] Change CSV reader to `NimbleCSV` for performance improvement
-<<<<<<< HEAD
-- [TD-4270] Move `goal` and `threshold` fields from `Rule` to `RuleImplementation`
-=======
 - [TD-3606] Add descriptive fields to editable CSV download file
 - [TD-4306] Add `df_content` to execution groups
 - [TD-4341]
@@ -21,7 +24,6 @@
  - Uses this function in DataStructure csv download
 - [TD-4351] Remove metadata_fields from structure_types when reindex structures
 
->>>>>>> 9f798eba
 
 ## [4.32.2] 2021-11-17
 
