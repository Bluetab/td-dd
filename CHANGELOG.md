# Changelog

## [Unreleased]

### Added

<<<<<<< HEAD
- [TD-3131] Added details to the rule results to show the `Query` information 
=======
- [TD-3874] Allow rule creation/update specifying domain for shared concepts

>>>>>>> 103288c8
### Fixed

- [TD-3874] Fix manage_quality_rule permission check when searching rules
- [TD-4140] Bulk Update uses previous values of template when available

## [4.29.2] 2021-10-07

### Fixed

- [TD-4044] Permissions for admin creating a GrantRequestApproval

## [4.29.1] 2021-10-06

### Fixed

- [TD-4186] Error on grants reindex

## [4.29.0] 2021-10-05

### Fixed

- [TD-4018] Fix path of profile execution
- [TD-4166] GrantRequest index must filter pending_roles for approve action

### Added

- [TD-4108] Download grants CSV
  - `POST /api/grants/csv`
- [TD-4076] Support for grant request approval
- [TD-4113] Jobs change status is included in Audit Events
- [TD-3953] Cursor in grants search
- [TD-4114] Update job status after metadata load process
- [TD-4077] Grant request processing workflow support
- [TD-4111] GrantRequest params for getting own grant requests

### Changed

- [TD-4079] Give grant permission only if we have `gr` templates 

## [4.28.0] 2021-09-20

### Added

- [TD-3950] Index and search grants
  - `POST /api/grants/search` searches grants
  - `POST /api/grant_filters/search` searches grant filters
  - `POST /api/grants/search/mine` searches "my grants" (granted to me)
  - `POST /api/grant_filters/search/mine` searches "my grants" filters 
- [TD-4075] API routes for managing grant approvers:
  - `GET /api/grant_approvers`
  - `GET /api/grant_approvers/:id`
  - `POST /api/grant_approvers`
  - `DELETE /api/grant_approvers/:id`
- [TD-3971] Template mandatory dependent field
- [TD-4107] Adds `system_id` filter to structure_notes/search endpoint 
- [TD-4037] change the limit on the taxonomy in aggregations
- [TD-3970] Adds `modifier` and `value_modifier` embbeds to `ConditionRow`

### Changed

- [TD-4065] Allow Implementation keys with spaces, points, etc.

### Fixed

- [TD-4048] `PUT /api/rules/:id` timeout if a rule has many implementations
- [TD-3780] Missing `domain_ids` in Audit events
- [TD-4037] change the limit on the taxonomy in aggregations

## [4.27.0] 2021-09-07

### Changed

- [TD-3824] Data quality rule implementations can now be modified, regardless of
  whether they have associated results or not

## [4.27.0] 2021-09-07

### Added

- [TD-3951] Include additional information for grant events
- [TD-3484] GraphQL API on `/api/v2`
- [TD-3972] Nested population in validations
- [TD-3910] Notifications included for structures notes status changes
- [TD-3546] `with_profiling` filter in data structure version
- [TD-3983] renders request_grant permission on structure_version

### Changed

- [TD-3826] Data quality permissions now uses `domain_id` instead of
  `business_concept_id`
- [TD-3039] `GET /api/data_structures/:data_structure_id/versions/:id` now
  includes mutable metadata in the `metadata` field. The `metadata_versions`
  field is no longer included in the response. The `metadata_fields` field in
  the data structure type responses now include mutable metadata fields.
- [TD-3973] Update td-df-lib for default values in swith fields

## [4.26.0] 2021-08-16

### Added

- [TD-3549] Add new quality rule result type: "deviation"
- [TD-3982] Initial support for grant requests
- [TD-3948] Grants in data structure version visualization
- [TD-2635] Admin can manually delete structures and all its children
- [TD-3917] `PATCH /api/systems/:external_id/metadata` allows mutable metadata
  to be replaced or merged
- [TD-3767] Support for filtering lineage nodes by domain id

### Changed

- [TD-3957] Structure profiles are now validated and expanded
- [TD-3952] Data structure types now support multiple metadata views
- [TD-3859] `PUT /api/units/:name` is now asynchronous when replacing an
  existing unit (fixes timeout issue for large units)
- [TD-4010] Grant `start_date` and `end_date` are now `Date` instead of
  `DateTime`

### Fixed

- [TD-3959] Publish `rule_result_created` event when result is created
- [TD-3908] Timeout on node retrieval
- [TD-4010] Grants were being created with the incorrect `user_id`
- [TD-4013] Internal server error fetching structures with grant having
  `end_date` `nil`
- [TD-4016] `GET /api/data_structures/:id/latest`: grants were being returned
  with the incorrect `data_structure_version`

## [4.25.0] 2021-07-26

### Fixed

- [TD-3929] Reindex the children of the structure domain when modifying
- [TD-3975] Exclude `mutable_metadata` from elasticsearch analysis

### Added

- [TD-3878] Include `domain_id` in structure cache
- [TD-3453] Purge logically deleted structures
- [TD-3906] Notes audit now includes status changes
- [TD-3050] Show quality errors
- [TD-3945] Created Grant entity
- [TD-3947] Display user grant in data structure
- [TD-3551] Restore rule implementations

## [4.24.0] 2021-07-13

### Added

- [TD-3787] Allow CSV bulk load of structure notes with autopublish capability
  for non admin users. These updates must follow new structure notes' workflow.

### Changed

- [TD-3933] Maximum size of payload for metadata upload using multipart data can
  now be configured using the `MAX_PAYLOAD_LENGTH` environment variable

### Fixed

- [TD-3752] Show execution implementation filter with no result data
- [TD-3867] Exception calculating some lineage graphs (graph 1.2.0)

### Added

- [TD-3230] Taxonomy aggregations with enriched information

## [4.23.0] 2021-06-28

### Fixed

- [TD-3893] Children classifications
- [TD-3905] Fix bug with StructureNote aggregation
- [TD-3907] Fix metadata index failure

### Added

- [TD-3720] Update structure domain (with children)
- [TD-3522] Support for StructureNote management with workflow
- [TD-3552] Executable implementations

## [4.22.0] 2021-06-15

### Changed

- [TD-3735] Include extra information in tag related events
- [TD-3447] Filter concept rules but do not check permissions over resource

### Fixed

- [TD-3837] Perfomance issue iterating over Redis keys to obtain linked concept
  count. The actual link count is only used in a comparison with 0 (to filter
  structures with or without concept links), so instead of counting links for
  each structure, assume 1 if structure has any linked concepts and 0 otherwise.
- [TD-3718] Get the extra information when structures are downloaded
- [TD-3864] Issue serializing certain lineage graphs as JSON

### Added

- [TD-3736] Tags in data structure version document

## [4.21.0] 2021-05-31

### Added

- [TD-3446] Domain in rule

### Fixed

- [TD-3236] Show path in profile execution
- [TD-3794] Metadata load fails when classifying structures
- [TD-3502] Avoid uploading files that are not images

### Changed

- [TD-3753] Build using Elixir 1.12 and Erlang/OTP 24
- [TD-3642] On startup ensures rules and implementations elasticsearch indices
  are created

## [4.20.1] 2021-05-18

### Added

- [TD-3236] Upload json profile

## [4.20.0] 2021-05-17

### Added

- [TD-3398] Support classification of data structures
- [TD-3500] Support for signing configuration using a secret key
- [TD-3597] Link between structures and tags

### Changed

- Security patches from `alpine:3.13`
- Update dependencies
- [TD-3680] Improve data catalog bulk indexing performance
- Timestamps on `DataStructure`, `DataStructureVersion`, `DataStructureRelation`
  and `StructureMetadata` are now `utc_datetime_usec`

## [4.19.2] 2021-05-07

### Fixed

- [TD-3630] Issue querying executions when some implementations have no source

## [4.19.0] 2021-05-04

### Changed

- [TD-3526] Merged `td-dq` with `td-dd`. See `CHANGELOG-dq.md` for changes in
  `td-dq` previous to this merge
- [TD-3621] Increase maximum length for JSON request bodies. The value for JSON
  request bodies can now be configured using the `MAX_PAYLOAD_LENGTH`
  environment variable.
- [TD-3596] Support tagging of data structures

### Added

- [TD-3517] Profile executions and events
- [TD-3189] Add templates in the creation of implementations

## [4.18.0] 2021-04-19

### Added

- [TD-3497] Allow system metadata to be uploaded using a JSON request body

### Fixed

- [TD-3566] `data_structure_relation` `parent_id` and `child_id` must not be
  `nil`

### Changed

- [TD-3498] Merged `td-cx` with `td-dd`. See `CHANGELOG-cx.md` for changes in
  `td-cx` previous to this merge.

## [4.17.0] 2021-04-05

### Added

- [TD-3108] add `profile_structure` permission to structures with `data_fields`

### Changed

- [TD-3445] Postgres port configurable through `DB_PORT` environment variable

## [4.16.0] 2021-03-22

### Added

- [TD-2951] `profile_structure` permission

### Fixed

- [TD-3235] Fallback of uncontroller responses on metadata controller

### Removed

- [TD-3421] remove `/data_structures/search/source_alias` endpoint

## [4.15.0] 2021-03-08

### Changed

- [TD-3341] Build with `elixir:1.11.3-alpine`, runtime `alpine:3.13`
- [TD-3329] Elasticsearch index settings are now configurable using environment
  variables:
  - `ES_TIMEOUT`: Connection timeout in milliseconds (default `5000`)
  - `ES_RECV_TIMEOUT`: Response timeout in milliseconds (default `40000`)
  - `ES_SHARDS`: Number of shards (default `1`)
  - `ES_REPLICAS`: Number of replicas (default `1`)
  - `ES_REFRESH_INTERVAL`: Index refresh interval (default `30s`)
  - `ES_INDEXING_SLOWLOG_THRESHOLD_WARN`: Indexing slowlog warning threshold
    (default `10s`)
  - `ES_INDEXING_SLOWLOG_THRESHOLD_INFO`: Indexing slowlog info threshold
    (default `5s`)
  - `ES_INDEXING_SLOWLOG_THRESHOLD_DEBUG`: Indexing slowlog debug threshold
    (default `2s`)
  - `ES_INDEXING_SLOWLOG_THRESHOLD_TRACE`: Indexing slowlog trace threshold
    (default `500ms`)
  - `ES_INDEXING_SLOWLOG_LEVEL`: Indexing slowlog level (default `info`)
  - `ES_INDEXING_SLOWLOG_SOURCE`: Indexing slowlog source limit (default `1000`)
- [TD-3222] `structures` index alias can now be configured using the
  `ES_ALIAS_STRUCTURES` environment variable

## [4.14.0] 2021-02-22

### Added

- [TD-3268] Source in data structure

### Changed

- [TD-3245] Tested compatibility with PostgreSQL 9.6, 10.15, 11.10, 12.5 and
  13.1. CI pipeline changed to use `postgres:12.5-alpine`.

## [4.13.0] 2021-02-08

### Added

- [TD-3263] Use HTTP Basic authentication for Elasticsearch if environment
  variables `ES_USERNAME` and `ES_PASSWORD` are present

### Fixed

- [TD-3264] Data structure type migration task was preventing application from
  starting up under certain data-dependent conditions. The task has now been
  removed as it is no longer needed.

## [4.12.1] 2021-01-28

### Fixed

- [TD-3248] Referenced structure ids were not being obtained correctly from
  cache

## [4.12.0] 2021-01-25

### Fixed

- [TD-3203] Truncate `field_type` to 32766 bytes when indexing (maximum sortable
  field length in elasticsearch)

### Changed

- [TD-3163] Auth tokens now include `role` claim instead of `is_admin` flag
- [TD-3164] Service accounts can view systems, view data structures and load
  metadata
- [TD-3182] Allow to use redis with password

## [4.11.1] 2021-01-15

### Fixed

- [TD-3204] Performance regression fetching a data structure version
- [TD-3204] Ancestry was being returned in inverse order

## [4.11.0] 2021-01-11

### Changed

- [TD-3170] Build docker image which runs with non-root user
- [TD-2655] Support bulk updating of domain_id, improve performance of mutable
  metadata updates
- [TD-3103] Changes obtaining referenced structure ids in rule implementations
- [TD-2655] Support bulk updating of domain_id
- [TD-2331] Return the path of deleted structures
- Performance improvements of metadata load process

### Fixed

- [TD-3172] Return error changeset when a data structure type cannot be inserted
  or updated

## [4.10.0] 2020-12-14

### Added

- [TD-3065] Support filtering on `updated_at` (date range)
- [TD-2486] Template type `domain`

### Fixed

- [TD-3142] `/api/data_structure_types` was failing if template was missing

## [4.9.0] 2020-11-30

### Changed

- [TD-2258] Filter structures by `linked_concepts_count`
- [TD-2946] Replace unit on PUT request

### Added

- [TD-3089] Widget and type `copy` on df

### Changed

- [TD-3066] Keep track of deleted structures in redis

## [4.8.0] 2020-11-16

### Added

- [TD-3112] The `domain_id` of a data structure can now be modified via API
- [TD-3115] Log error responses received from elasticsearch during bulk
  reindexing

## [4.7.0] 2020-11-03

### Added

- [TD-3071] Ignore empty lines on bulk upload

## [4.6.0] 2020-10-19

### Added

- [TD-2485]:
  - Enrich template fields from cache
  - Mappings for system type of templates

### Changed

- [TD-3058] Database connection timeout now can be configured using the
  environment variable `DB_TIMEOUT_MILLIS`

## [4.5.0] 2020-10-05

### Added

- [TD-2942] CSV upload of structures extra info
- [TD-2958] Extra info mapping and aggregations

### Changed

- [TD-2988] Cache entries for data structures are now refreshed every hour

## [4.4.0] 2020-09-22

### Added

- [TD-2943]:
  - Data Structure Type: Metadata fields
  - Endpoint to query all possible metadata fields for a given query

### Fixed

- [TD-2979] Timeout issues loading metadata

## [4.3.0] 2020-09-07

### Added

- [TD-2928] Data Dictionary custom user search filters
- [TD-2587] Download CSV for a given graph

### Changed

- [TD-2285] Check permissions for nodes related to units
- [TD-2720] Bulk Update:
  - Update only structures having content
  - Validate only updated fields

### Fixed

- [TD-2310] Exclude confidential structures from children and siblings if user
  has no permission to manage confidential structures

## [4.2.0] 2020-08-17

### Added

- [TD-2280] As a business glossary I want to create a concept with the same name
  as an existing concept in another domain to allow multi-organization
  management
- [TD-2941] Enable scrolling on `/api/data_structures/search` endpoint:
  - Initiate scrolling by including `scroll` parameter in request body
  - Continue scrolling by sending a request body with `scroll_id` and `scroll`

## [4.1.0] 2020-07-20

### Added

- [TD-911] Allow to limit lineage/impact levels
- [TD-2322] Allow to search all data structures versions without 10_000 limit
  using ES scroll API
- [TD-2774] Startup task to create data structure types

### Fixed

- [TD-2826] `DataStructures.list_data_structures` can receive `domain_id` list

### Changed

- [TD-2280] Do not retrieve information by name

## [4.0.0] 2020-07-01

### Changed

- [TD-2637] Audit events are now published to Redis instead of via HTTP
- [TD-2322] Allow to query deleted structures and systems having deleted
  structures

### Added

- [TD-2322] Index structure parent and number of linked concepts

## [3.24.0] 2020-06-15

### Fixed

- [TD-2593] Retrive parents over `default` relation type to build path

## [3.23.0] 2020-06-01

### Fixed

- [TD-2636] Bulk update was replacing instead of merging dynamic content

### Added

- [TD-2562] Endpoint `GET /api/data_structures/search/source_alias` to return
  the list of distinct structures metadata aliases

### Changed

- [TD-2643] Show metadata on structure relations
- [TD-2487] Exclude deleted structures from csv download
- [TD-2629] Update td-df-lib to omit template fields of type `image` on indexing
- [TD-2492] Update td-df-lib to include new numeric template types
- [TD-2261] Cache structures on load

### Removed

- [TD-2691] Removed unused comments functionality (routes
  `/api/data_structures/:id/comments` and `/api/comments`)

## [3.22.0] 2020-05-18

### Changed

- [TD-2321] Include `metadata` in data structure version response
- [TD-2589] Include `df_content.*`, `description` and `path.text` in search
  fields. Note that a complete reindex is required for the `path.text` field to
  be indexed. This will be performed automatically when the service starts
  unless the key `TdDd.DataStructures.Migrations:TD-2589` exists in Redis.
- [TD-2373] Removed dependency on Neo4j:
  - Neo4j is no longer used. The graph model is now persisted in PostgreSQL.
  - Lineage metadata is now uploaded using `PUT /api/units/:unit_name` passing
    `nodes` and `rels` files as form encoded data. Since the import process is
    performed as a background task, the API returns `202 Accepted`.
  - Each `unit_name` represents a replaceable unit of lineage metadata. New data
    files uploaded using the same unit name will overwrite the existing nodes
    and relations in that unit.
  - Latest status for a unit can be queried using `GET /api/units/:unit_name`.
  - Events relating to a unit can be queried using `GET /api/units/:unit_name/events`.
  - A unit can be logically deleted using `DELETE /api/units/:unit_name`.
  - A unit can be physically deleted using `DELETE /api/units/:unit_name?logical=false`.
  - [TD-2495] Changed structures loader migration key to cache all structures
    again including their metadata

### Removed

- [TD-2373] **BREAKING CHANGE** lineage data can no longer be uploaded to
  `/api/data_structures/metadata` or `/api/td_dl`

## [3.20.1] 2020-04-24

### Fixed

- [TD-2520] Root id retrieval from merkle graph

## [3.20.0] 2020-04-20

### Added

- [TD-2439] Include links in data structure relations response
- [TD-2531] Support `field_external_id` in `data_fields` metadata

### Changed

- [TD-2531] Include `external_id` in data structure hash calculation. Also,
  replace usage of Erlang's `:digraph` library with `Graph`. Note that this the
  hashes of all data structures will be recalculated the first time the service
  starts after this change is applied.

## [3.19.0] 2020-04-06

### Fixed

- [TD-2364] Loader issue when `external_id` and `parent_external_id` provided

### Added

- [TD-2364] Reindex structures linked to updated domains
- [TD-2318] Include node types in `/api/graphs/:id` response

### Changed

- [TD-2472] GraphData: Ignore duplicate relations when importing from Neo4j

## [3.18.0] 2020-03-23

### Added

- [TD-2326] Support for mutable metadata

### Changed

- [TD-2218] Revaluate structure children when its deletion is undone

## [3.17.0] 2020-03-09

### Added

- [TD-2336] System now has df_content
- [TD-2329] System search returns structure count info: count of structures by
  type and total structures count

## [3.16.0] 2020-02-25

### Changed

- [TD-2328] Support `domain_external_id` in structure metadata, removed `ou`
  from model

## [3.15.1] 2020-02-12

### Fixed

- [TD-2342] API failures when Neo4J is not present

## [3.15.0] 2020-02-10

### Added

- [TD-1595] Data lineage support
- [TD-2327] Data lineage metadata upload at `/api/data_structures/metadata` and
  `/api/td_dl/metadata`
- [TD-2292] Relation type in structures relations
- [TD-2293] Relation type in structures api

### Changed

- [TD-2269] Update elasticsearch mapping for dynamic field using new content
  model
- [TD-2284] Show systems to user with read permission in any structure, return
  structures count

## [3.14.0] 2020-01-27

### Changed

- [TD-2269] Update elasticsearch mappings for dynamic content

## [3.13.0] 2020-01-13

### Changed

- [TD-2272] 40 seconds timeout to query elasticsearch

## [3.12.0] 2019-12-19

### Added

- [TD-2210] Cache parent id in structures' cache

## [3.11.0] 2019-11-25

### Added

- [TD-2115] data_structure_lineage_id having external id of data lineage

### Changed

- [TD-2250] filter profiling whe user has not permission
  `view_data_structures_profile`

## [3.10.0] 2019-11-11

### Added

- [TD-2186] Return profile info in data structure view

## [3.9.0] 2019-10-28

### Added

- [TD-2144] Support ngram-search in structure name
- [TD-2159] Mapping for data field type

### Changed

- [TD-2200] Prevalence of data structure's attributes over metadata on versions
  index

### Changed

- [TD-2187] Add external_id to Structure cached info. Put in cache structures
  present in rule_implementations system_params

## [3.8.0] 2019-10-14

### Fixed

- [TD-2188] Synchronous upload does not work

### Changed

- [TD-2130] In bulk upload move parsing functions to GenServer"
- [TD-2176] Nullable field as boolean in metadata
- [TD-1721] Reindex automatically when a template changes
  - Breaking change: New environment variable ES_URL replaces existing
    ES_HOST/ES_PORT
- [TD-2124] Users without permission to link a data structure should not get the
  option to link in data catalog

## [3.7.0] 2019-09-30

### Added

- [TD-2010] As a Connector I want to delete all structures of a group
- [TD-2077] Support synchronous metadata upload for a specific data structure
- [TD-2089] Profiling support for structures
- [TD-2118] Metadata as mapping in data structures search
- [TD-2068] Use sortable normalizer for some fields in ES mappings
- [TD-1871] Structures CSV download

## [3.6.0] 2019-09-16

### Added

- [TD-1650] Automatic versioning of changed data structures
- [TD-2046] Bulk update endpoint for Data Catalog extra info
- [TD-2090] Search results and filters now use `:link_data_structure` permission
  instead of `:view_data_structure` depending on `referer` header

### Changed

- Metadata upload format (see config/metadata.exs for detail):
  - Structures CSV required fields:
    - `external_id` (globally unique)
    - `name`
    - `system` (or `POST` to `/systems/:system_external_id/metadata`)
    - `group`
    - `type`
  - Fields CSV required fields:
    - `external_id` (of structure)
    - `field_name`
    - `type`
  - Relations CSV required fields:
    - `parent_external_id`
    - `child_external_id`

## [3.5.5] 2019-09-09

### Changed

- Startup task to rename external_id of SQL server structures

## [3.5.2] 2019-09-04

### Fixed

- [TD-2087] DataStructure response excluded immediate parent from ancestry

## [3.5.1] 2019-09-03

### Fixed

- [TD-2080] DataStructureLoader was failing due to changes in [TD-2072]
- [TD-2081] Event stream consumer did not respect host and port config options

## [3.5.0] 2019-09-02

### Changed

- [TD-2061] Data structure external id is now required and unique
- [TD-2072] Refactor model to move mutable/versionable fields from DataStructure
  to DataStructureVersion

### Fixed

- [TD-2047] Check status filter when retrieving search filters

## [3.3.0] 2019-08-05

### Added

- [TD-1560] Enriched description field in template content

### Changed

- [TD-2027] Improve indexing performance
- [TD-1985] Type of template field user with an aggregation size of 50
- [TD-2009] Get external id by data structure system and external id, fixed
  ancestry in structure view

### Fixed

- [TD-1991] Performance issues due to blocking Redis connections
- [TD-2028] Eliminate duplicated data structure versions
- [TD-2003] Avoid loading a structure with a relation with itself in bulk load

### Removed

- [TD-1534] Remove data fields from model

## [3.2.0] 2019-07-24

### Fixed

- [TD-1996] Change `external_id` to text in data_structures
- [TD-1854] Data field metadata is not updated during metadata upload

### Added

- [TD-1845] Soft deletion of data structures no longer present in CSV input for
  system/group
- [TD-1970] New endpoint for
  `api/systems/:system_external_id/structures/:structure_external_id`

### Changed

- [TD-1532] Improve support for linking with business concepts (fields are no
  longer used)
- [TD-2002] Update td-cache and delete permissions list from config
- [TD-1927] Allow structure `class` property to be specified in metadata CSV

## [3.1.0] 2019-07-08

### Changed

- [TD-1618] Cache improvements. Use td-cache instead of td-perms.
- [TD-1866] Exclude logic deleted data structures in catalog navigation, catalog
  table and filters

## [3.0.1] 2019-07-05

### Fixed

- [TD-1967] Task to remove duplicate data structure versions, filter duplicates
  in CSV input

## [3.0.0] 2019-06-25

### Fixed

- [TD-1860] Fields were not associated to corresponding version when loading new
  version of existing structure
- [TD-1864] Indexes structures with `field` class
- [TD-1851] Verify permissions while getting the root structures of a system

### Changed

- [TD-1793] Checks if field structure has `df_content` and enriches
  data_structure :show
- [TD-1891] Bulk load types translation from data fields to data structures
- [TD-1533] Ignores search term when it is no on Aggregation

## [2.21.0] 2019-06-10

### Fixed

- [TD-1825] Structures of fields with metadata type are not setting its type
  correctly - metadata type key is not correct

### Added

- [TD-1824] Bump td-perms version to fix relations key
- [TD-1702] Support new permission `view_data_structures_profile`

### Changed

- [TD-1847] Filter class field on system_datastructure to improve performance

### Removed

- [TD-1832] Removed `business_concept_id` from data fields

## [2.20.1] 2019-05-28

### Added

- [TD-1819] Include `external_id` and `class` in data structure and data
  structure version show responses

## [2.20.0] 2019-05-27

### Added

- [TD-1703] Include system and ancestry in data structure and data structure
  version show responses

### Fixed

- [TD-1747] Structures upload is not creating relation between structures and
  fields when including version number
- [TD-1758] Structures with `field` class are no indexed on create/upload
- [TD-1797] Structures of Fields of type Metric and Attribute must have that
  type instead of Field

## [2.19.0] 2019-05-14

### Fixed

- [TD-1774] Newline is missing in logger format

### Added

- [TD-1704] Index path of data structures and return in search results
- Metadata upload success response is now 202 Accepted instead of 204 No Content

## [2.18.0] 2019-04-30

### Fixed

- [TD-1697] Dynamic content indexing and mapping

## [2.17.0] 2019-04-17

### Added

- [TD-1597] allow deletion of data structures with relations
- [TD-1593] System as an independent entity
- [TD-1626] Load data fields as structures
- [TD-1634] Include data structure metadata field to selectively disable
  indexing ("indexable" == "false")
- Improve elasticsearch index mappings
- [TD-1554] added endpoint for getting root structures of a system

### Changed

- [TD-1627] Removes df_name from the structure and uses the structure type as
  definition of template
- [TD-1636] Use `alpine:3.9` as base image for docker runtime

## [2.16.0] 2019-04-01

### Added

- [TD-1571] Elixir's Logger config will check for `EX_LOGGER_FORMAT` variable to
  override format

### Changed

- [TD-1530] Changed csv upload to write extra fields on metadata

## [2.15.0] 2019-03-18

### Changed

- [TD-1543] Updated to Phoenix 1.4, Ecto 3.0, Cowboy 2.0
- [TD-1526] Include parents and siblings in show data_structure response

## [2.14.0] 2019-03-04

### Changed

- Increase metadata upload file limit from 20M to 100M

## [2.12.1] 2019-01-28

### Changed

- Update td-df-lib version

## [2.12.0] 2019-01-24

### Changed

- [TD-1320] Aggregations are returned on data structures search

## [2.11.1] 2019-01-17

### Changed

- New cache to access linked business concepts of a field
  (`TdPerms.RelationCache`)

## [2.11.0] 2019-01-16

### Fixed

- Bulk index data structures in batches of 100 to avoid reaching HTTP request
  size limit

## [2.10.8] 2019-01-08

### Fixed

- Added `type` field to structure index that was wrongly removed

## [2.10.7] 2018-12-20

### Added

- [TD-1306] Add new field `external_id` to link data_structures with parents,
  children and fields.

## [2.10.6] 2018-12-20

### Changed

- Reindex data structures in background
- Reindex data structures after metadata is loaded

### Fixed

- Metadata loader structure diff was not calculating correctly the fields to be
  removed

## [2.10.2] 2018-12-19

### Changed

- [TD-1198] add functionality for confidential data structure
  - added field confidential to data_structure
  - check for `manage_confidential_structures` on listing and updating data
    structures
  - added elasticsearch filter regarding confidential permissions

## [2.10.1] 2018-12-17

### Changed

- Increase elasticsearch client default `recv_timeout` to 20 seconds
- Increase filter aggregation size to 50
- Remove `name` filter

## [2.10.0] 2018-12-12

### Changed

- [TD-1313] Adds type to structure filters

## [2.9.4] 2018-12-06

### Changed

- [TD-1104] Improved support for data structure versions

## [2.9.3] 2018-12-04

### Added

- [TD-1104] API endpoint `/api/data_structures/{id}/versions/{version}` to read
  specific version of a data structure

## [2.9.2] 2018-12-04

### Changed

- [TD-1153] Client may now use `sort` parameter to order search results

## [2.9.1] 2018-12-04

### Added

- [TD-1104] Support explicit version in data_structures metadata upload

## [2.9.0] 2018-12-01

### Added

- [TD-1207] Parent/child relationships between data structure versions

## [2.8.6] 2018-11-22

### Added

- [TD-1186] Adds dynamic form fields to structure filters

## [2.8.5] 2018-11-22

### Changed

- Order search results by `name.raw`

## [2.8.4] 2018-11-22

### Changed

- Configure Ecto to use UTC datetime for timestamps

## [2.8.3] 2018-11-20

### Added

- New endpoint to upload metadata `POST /api/data_structures/metadata`

## [2.8.2] 2018-11-20

### Added

- Data structure view return `domain_id`

## [2.8.1] 2018-11-19

### Added

- [TD-1062] Support for Dynamic Forms in data structures

### Removed

- Remove LOPD field from data structures

## [2.8.0] 2018-11-15

### Added

- [TD-1104] Initial support for versioning of data structures

## [2.6.2] 2018-10-30

### Added

- Modify endpoint from `/api/search/reindex_all` to
  `/api/data_structures/search/reindex_all`
- Verify if the user is admin while calling `reindex_all`<|MERGE_RESOLUTION|>--- conflicted
+++ resolved
@@ -4,12 +4,9 @@
 
 ### Added
 
-<<<<<<< HEAD
 - [TD-3131] Added details to the rule results to show the `Query` information 
-=======
 - [TD-3874] Allow rule creation/update specifying domain for shared concepts
 
->>>>>>> 103288c8
 ### Fixed
 
 - [TD-3874] Fix manage_quality_rule permission check when searching rules
