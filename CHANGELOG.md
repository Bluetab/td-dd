--- conflicted
+++ resolved
@@ -1,16 +1,5 @@
 # Changelog
 
-<<<<<<< HEAD
-## [6.2.4] 2024-04-15
-
-## Added
-
-- [TD-6535] Add Store chunk size configuration
-
-## Fixed
-
-- [TD-5981] Grants download
-=======
 ## [6.3.2] 2024-05-03
 
 ### Added 
@@ -29,7 +18,17 @@
 ### Fixed
 
 - [TD-6434] Remove extra quotes in implementation source, population and validation
->>>>>>> b8145c45
+
+## [6.2.4] 2024-04-15
+
+## Added
+
+- [TD-6535] Add Store chunk size configuration
+
+## Fixed
+
+- [TD-5981] Grants download
+
 
 ## [6.2.3] 2024-04-03
 
