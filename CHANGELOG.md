--- conflicted
+++ resolved
@@ -1,14 +1,11 @@
 # Changelog
 
 ## [Unreleased]
-<<<<<<< HEAD
-=======
 
 ### Added
 
 - [TD-2562] Endpoint `GET /api/data_structures/search/source_alias` to return the list of 
 distinct structures metadata aliases
->>>>>>> e544918d
 
 ### Changed
 
