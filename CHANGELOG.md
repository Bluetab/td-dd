--- conflicted
+++ resolved
@@ -2,20 +2,17 @@
 
 ## [Unreleased]
 
-<<<<<<< HEAD
 ### Added
 
 - [TD-2485]:
   - Enrich template fields from cache
   - Mappings for system type of templates
-  
-=======
+
 ### Changed
 
 - [TD-3058] Database connection timeout now can be configured using the
   environment variable `DB_TIMEOUT_MILLIS`
-
->>>>>>> 35440656
+  
 ## [4.5.0] 2020-10-05
 
 ### Added
