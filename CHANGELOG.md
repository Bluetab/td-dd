# Changelog

## [Unreleased]

<<<<<<< HEAD
### Added

- [TD-5195] Support for global user filters
=======
### Fixed

- [TD-5140] Changed implementations ids by implementations refs and links migration

### Added

- [TD-4558] Support for managing data quality functions using API
>>>>>>> 73c96d8f

## [4.52.0] 2022-10-03

### Changed

- [TD-4871] Unify `Claims` structs, replace `canada` with `bodyguard` for
  authorizations
- [TD-5184] Removed dependency on td-hypermedia library

### Added

- [TD-4903] Include `sobelow` static code analysis in CI pipeline
- [TD-4214] Publish grant requests workflow events
- [TD-2430] Allow different join types on implementation dataset

### Fixed

- [TD-4587]
  - Download implementations with reference_data
  - Implementations download when dataset has a table joing itself
- [TD-5183] Auto deprecate rule implementations based on
  its referenced structures and datasets

## [4.51.0] 2022-09-19

### Added

- [TD-5076] Allow to clone implementations for non admin users
- [TD-5169] Improve list_data_structure_versions since query performance
- [TD-5170] Capture graph tests Logger.warn output
- [TD-5082] Filter protected metadata (field "_protected")
- [TD-5133] Support for creating grant requests for third parties

### Changed

- [TD-5168] GraphQL `source` query no longer enriches dynamic domain fields
- [TD-4794] GraphQL `domains` query now supports additional actions

### Fixed

- [TD-4956] When downloading structures csv, fields with same name on templates were duplicated

### Removed

- [TD-4794] Removed `/api/unit_domains` (replaced by GraphQL `domains` query)

## [4.50.0] 2022-09-05

### Added

- [TD-5078] Add request modification for Grants

### Changed

- [TD-3371] Catalog CSV download can now return more than 10,000 structures
- [TD-4994] Performance improvements of lineage load process
- [TD-4757] Take into account data structure `updated_at` in data structure
  version since-claused listing
- [TD-5091] Dynamic `domain` fields are now integer ids instead of embedded
  documents

### Fixed

- [TD-4348] Return errors if load_graph fails, so that an event is created.
- [TD-5075] Fixed implementation can't be moved to another rule

## [4.49.0] 2022-08-16

### Added

- [TD-5113] Add data_structures_hierarchy ds_id index
- [TD-4945] Allow to publish from creation and published implementations
- [TD-5070]
  - Added must_not filters for rule implementations
  - Filter draf implementation for users without permissions

## [4.48.1] 2022-08-02

### Fixed

- [TD-5106] An implementation's domain id couldn't be changed

## [4.48.0] 2022-07-26

### Added

- [TD-4987]
  - `api/rule_results/search` now include ruleless implementation results
  - Add pagination for updated_at
- [TD-5053] Add implementation_ref on `api/implementations/search`
- [TD-4441] Send grant_approval event when grant approval is created with rejection
- [TD-4922] Force cache to add implementations workflow status

### Fixed

- [TD-5011] `TemplateCache.list/0` was returning duplicate entries
- [TD-5042] Removal request for grant created through /api/bulk_grants with
  source_user_name and without user_id

### Changed

- [TD-5072] Remove deprecated `type_params` from `rules` table and corresponding
  mappings
- [TD-5001] Improved support for data structure alias:
  - Data structure alias is now persisted and returned in responses. The alias
    is obtained or removed when a structure note containing an `alias` field is
    published or deprecated, respectively
  - Metadata fields (e.g. `order`, `precision`, `nullable`) in data structure
    responses are now returned within the `metadata` property
- [TD-3614] Support for access token revocation
- [TD-4925] Create new draft when editing a published implementation only if it
  has changes
- [TD-4997] Change search executions API sources list filter from 'AND' to 'OR'
- [TD-4987] `/api/rule_results/search` now include ruleless implementation
  results and supports pagination
- [TD-4175] Data structure tags may now be inherited by descendents of the
  tagged data structure

## [4.47.1] 2022-07-18

### Added

- [TD-5053] Add implementation_ref on `api/implementations/search`

## [4.47.0] 2022-07-05

### Changed

- [TD-4412] Update td-cache for changes in templates preprocessing

### Added

- [TD-4920] Add results to implementation query api/v2
- [TD-4921] Add implementation workflow events
- [TD-4894] Multiple field validations
- [TD-4993] Add last_quality_event to implementation api/v2
- [TD-4176]
  - Added descrition in data structure tag
  - Changed description for comment in data structures tags link
- [TD-4661] Support for ReferenceDatasets on Implementations

### Fixed

- [TD-4959] Use implementation_ref instead of implementation_key for status changes
- [TD-4952] Missing code from [TD-4655]

## [4.46.1] 2022-06-23

### Fixed

- [TD-4962] Submit results only for published implementations

## [4.46.0] 2022-06-21

### Changed

- [TD-4739] Validate dynamic content for safety to prevent XSS attacks
- [TD-4923] Remove implementation_key dependency for version management

### Added

- [TD-4431] Support for requesting removal of grants
- [TD-4919] Allow query implementation versions using /api/v2

### Fixed

- [TD-4918] Implementations permissions
- [TD-4911] Implementations download was failing for ruleless implementations
- [TD-4950] Implementations move and clone actions for admin

## [4.45.0] 2022-06-06

### Added

- [TD-4540] Add approval workflow for quality implementations
- [TD-3633] Take into account ruleless implementations in event publishing
- [TD-4872] Support querying structures by `external_id` in GraphQL API
- [TD-3920] Alias support for structures
- [TD-4855] Support `Profile` searching with params (offset, limit, since)
- [TD-4843] Support filters grants by `system_external_id`

### Fixed

- [TD-4852] Ruleless implementation weren't being linked with data structures on
  creation
- [TD-4835] It was possible to execute non-executable implementations
- [TD-4878] Error loading structure metadata with synchronous API

## [4.44.0] 2022-05-23

### Added

- [TD-4045] Rule implementation `execute` action
- [TD-4457] Allow to have grants for non existing users in truedat
- [TD-4548] Upload/Download csv notes with multiple selection fields separted by `|`
- [TD-4660] Support for reference data
- [TD-4230] GraphQL `Templates` schema preprocesses templates

### Fixed

- [TD-4799] Performance issue filtering executions by source
- [TD-4848] Timeout on structures notes upload
- [TD-4849] Reindex grants in their bulk update API

## [4.43.2] 2022-05-12

### Fixed

- ImplementationsStructures migration was breaking with null structure_ids on dataset
- Typo in `implementations.ex`

## [4.43.1] 2022-05-11

### Added

- [TD-4089] Support for implementations without rules

## [4.43.0] 2022-05-09

### Added

- [TD-3186] Support for links between implementations and structures
- [TD-4538] Segments definitions in the implementations, and support for segment
  results

### Fixed

- [TD-4783]
  - Lineage Graph is not generated
  - Change chunk size for adding metadata in linage upload
- [TD-4586] Asynchronous CSV bulk update

### Changed

- [TD-4723] Support for domain-specific data structure tags

## [4.42.0] 2022-04-25

### Added

- [TD-4098] GraphQL query for data structures
- [TD-4683] GraphQL query for data structure relations
- [TD-2026] Add metadata to lineage graph

### Changed

- [TD-4536] Support rule implementation with multiple populations

### Fixed

- [TD-4721] User with permissions can list sources

### Added

- [TD-4695] Structure bulk update was not reindexing structures with updated
  notes
- [TD-3128] Profile `null_count`, `total_count` and `unique_count` fields were
  limited to PostgreSQL `integer` values (maximum 2,147,483,647). They have now
  been changed to `bigint` (maximum 9,223,372,036,854,775,807)

## [4.41.1] 2022-04-04

### Added

- [TD-4126] Support querying the jobs of a source
- [TD-4450] GraphQL mutations for sources

### Fixed

- [TD-4643] Raw implementation creation permission

## [4.41.0] 2022-03-28

### Fixed

- [TD-4535] Structures domains CSV upload bulk update

## [4.40.1] 2022-03-22

### Added

- [TD-3233] Rule result remediation plan
- [TD-4271] Support for linking implementations with business concepts
- [TD-4621] Include data structure version `name` in GraphQL schema
- [TD-4577] List of notes pending approval
- [TD-4447] Support for associating metadata filters with a structure type

### Fixed

- [TD-4580] Added migration to fix implementations without alias
- [TD-4623] Added multiple domains support for grant request approvals

### Changed

- [TD-4527] Exclude logically deleted sources from GraphQL response

### Removed

- [TD-4303] `GET /api/data_structure_types/lite` was removed, reverted
  corresponding changes from [TD-4344]

## [4.40.0] 2022-03-14

### Changed

- [TD-4500] Support data structure with multiple `domain_ids`
- [TD-4461] Avoid reindexing when a domain is modified
- [TD-4491] Refactored search and permissions
- [TD-4604] Include actions in `POST /api/rule_implementations/search` and `POST /api/data_structures/search` responses

## [4.39.0] 2022-03-07

### Added

- [TD-4378] Include the structure description in cache

### Changed

- [TD-4567] Refactor create implementations for non admin users
- [TD-4534] Avoid inheritance if has `with_inheritance: false` param when
  modifying a structure domain

## [4.38.1] 2022-02-23

### Fixed

- [TD-4567] Create implementations for non admin users

## [4.38.0] 2022-02-22

### Added

- [TD-4437] Control rule results upload using new `manage_rule_results`
  permission
- [TD-2511] support for updating specific field of `Source` config
- [TD-4463] Generate audit events for `rule_created` and
  `implementation_created`
- [TD-4425] Shift Implementations CSV last execution date field timezone

### Fixed

- [TD-4427] Fixed a performance issue when calling `/api/executions/search` by
  filtering by sources on the database, avoiding a potential time out

### Changed

- [TD-4553] Improve performance reading large CSV files during structure
  metadata bulk loading

## [4.37.1] 2022-02-10

- [TD-4456] Access audit API

## [4.37.0] 2022-02-07

### Added

- [TD-4277] Include `domain_id` in `rule implementations`
- [TD-4152] Include aditional information on implementations download
- [TD-4102] Support pagination of structure notes
- [TD-2929] UserSearchFilter now has `scope` and is used in Rules and
  RuleImplementations

### Fixed

- [TD-4424] Fixed a performance issue fetching filter values, due to a scripted
  aggregation (`linked_concept_count`), which was preventing elasticsearch from
  using its request cache. Also ensure that `size=0` is used when fetching
  aggregations from elasticsearch (the `hits` are not consumed).

- [TD-4501] Allow regular users to list lineage events based on :view_lineage
  permission

## [4.36.0] 2022-01-24

### Added

- [TD-4125] GraphQL support for data sources
- [TD-4100] Allow partial loads for notes in case that there are errors on the
  file
- [TD-4312]
  - Autogenerated template identifier field
  - Prevent identifier change if a new structure note version is created
  - Mapping to search by identifier
- [TD-4100] Allow partial loads for notes in case that there are errors on the
  file
- [TD-4293] Added quality implementations audit events
- [TD-3467] Add gt date condition for `rule results`
- [TD-4389] Add inserted_at in implementations views

## [4.35.1] 2022-01-10

### Fixed

- [TD-4390] Index implementation aliases

## [4.35.0] 2022-01-10

### Added

- [TD-4312] Autogenerated template identifier field
- [TD-4390] Add support for alias on implementations
- [TD-4379] Avoid indexing grants for class field structures

## [4.34.1] 2021-12-16

### Added

- [TD-4387] Limit graph_data maximum length

## [4.34.0] 2021-12-15

### Added

- [TD-4272] Avoid result calculation if it is already present
- [TD-4361] Add `value_modifier` to implementation document
- [TD-4345] Add `implementation_key` to notification payload
- [TD-4270] Move `goal` and `threshold` fields from `Rule` to
  `RuleImplementation`
- [TD-4301] Bulk upload quality `implementations` with csv
- [TD-4276] Materialize structure hierarchy in order to improve query
  performance
- [TD-4314] Bulk upload quality `rules` with csv

### Fixed

- [TD-4273] Error downloading implementations

## [4.33.0] 2021-11-30

### Added

- [TD-4262] Lineage graph polling
- [TD-4344] Add a new endpoint API for lite `structure_types` request without
  `metadata_fields`
- [TD-4358] Format path in editable download CSV

### Changed

- [TD-4299] Change CSV reader to `NimbleCSV` for performance improvement
- [TD-3606] Add descriptive fields to editable CSV download file
- [TD-4306] Add `df_content` to execution groups
- [TD-4341]
- Created function to get DataStructureType without metadata join queries
- Uses this function in DataStructure csv download
- [TD-4351] Remove metadata_fields from structure_types when reindex structures

## [4.32.2] 2021-11-17

- [TD-4216] Fix scroll implementations

## [4.32.0] 2021-11-15

### Added

- [TD-4216] Add scroll to implementations search
- [TD-4253] Include modifier in `/api/rule_implementations/search`
- [TD-4278] `Grants` bulk load

### Changed

- [TD-4174] `RuleResults` references `RuleImplementation` by its `id` instead of
  the `implementation_key`

## [4.31.2] 2021-11-09

### Added

- [TD-4099] Add source events subscriptions

### Changed

- [TD-4280] Increased default timeout on `StructureEnricher.refresh/0` to 60
  seconds

## [4.31.1] 2021-11-04

### Added

- [TD-3733] Structure names indexed in implementations
- [TD-3606] Download editable structures CSV

### Fixed

- [TD-4283] Move `max_payload_length` configuration to `releases.exs`

## [4.31.0] 2021-11-02

### Fixed

- [TD-4211] Subscriptions on data structures include structure note events

### Added

- [TD-4128] Structures bulk update auto_publish notes parameter
- [TD-4204] Add approvals to grant request view
- [TD-4213]
  - Allows GrantRequest from status `processed` to `failed`
  - Created `reason` field on GrantRequestStatus
- [TD-4124] Dependent domain field in td_df_lib
- [TD-4257] Wrapped `Plug.Parsers` to be configured in runtime

## [4.30.0] 2021-10-18

### Added

- [TD-3131] Added details to the rule results to show the `Query` information
- [TD-3874] Allow rule creation/update specifying domain for shared concepts

### Fixed

- [TD-3874] Fix manage_quality_rule permission check when searching rules
- [TD-4140] Bulk Update uses previous values of template when available

## [4.29.2] 2021-10-07

### Fixed

- [TD-4044] Permissions for admin creating a GrantRequestApproval

## [4.29.1] 2021-10-06

### Fixed

- [TD-4186] Error on grants reindex

## [4.29.0] 2021-10-05

### Fixed

- [TD-4018] Fix path of profile execution
- [TD-4166] GrantRequest index must filter pending_roles for approve action

### Added

- [TD-4108] Download grants CSV
  - `POST /api/grants/csv`
- [TD-4076] Support for grant request approval
- [TD-4113] Jobs change status is included in Audit Events
- [TD-3953] Cursor in grants search
- [TD-4114] Update job status after metadata load process
- [TD-4077] Grant request processing workflow support
- [TD-4111] GrantRequest params for getting own grant requests

### Changed

- [TD-4079] Give grant permission only if we have `gr` templates

## [4.28.0] 2021-09-20

### Added

- [TD-3950] Index and search grants
  - `POST /api/grants/search` searches grants
  - `POST /api/grant_filters/search` searches grant filters
  - `POST /api/grants/search/mine` searches "my grants" (granted to me)
  - `POST /api/grant_filters/search/mine` searches "my grants" filters
- [TD-4075] API routes for managing grant approvers:
  - `GET /api/grant_approvers`
  - `GET /api/grant_approvers/:id`
  - `POST /api/grant_approvers`
  - `DELETE /api/grant_approvers/:id`
- [TD-3971] Template mandatory dependent field
- [TD-4107] Adds `system_id` filter to structure_notes/search endpoint
- [TD-4037] change the limit on the taxonomy in aggregations
- [TD-3970] Adds `modifier` and `value_modifier` embbeds to `ConditionRow`

### Changed

- [TD-4065] Allow Implementation keys with spaces, points, etc.

### Fixed

- [TD-4048] `PUT /api/rules/:id` timeout if a rule has many implementations
- [TD-3780] Missing `domain_ids` in Audit events
- [TD-4037] change the limit on the taxonomy in aggregations

## [4.27.0] 2021-09-07

### Changed

- [TD-3824] Data quality rule implementations can now be modified, regardless of
  whether they have associated results or not

## [4.27.0] 2021-09-07

### Added

- [TD-3951] Include additional information for grant events
- [TD-3484] GraphQL API on `/api/v2`
- [TD-3972] Nested population in validations
- [TD-3910] Notifications included for structures notes status changes
- [TD-3546] `with_profiling` filter in data structure version
- [TD-3983] renders request_grant permission on structure_version

### Changed

- [TD-3826] Data quality permissions now uses `domain_id` instead of
  `business_concept_id`
- [TD-3039] `GET /api/data_structures/:data_structure_id/versions/:id` now
  includes mutable metadata in the `metadata` field. The `metadata_versions`
  field is no longer included in the response. The `metadata_fields` field in
  the data structure type responses now include mutable metadata fields.
- [TD-3973] Update td-df-lib for default values in swith fields

## [4.26.0] 2021-08-16

### Added

- [TD-3549] Add new quality rule result type: "deviation"
- [TD-3982] Initial support for grant requests
- [TD-3948] Grants in data structure version visualization
- [TD-2635] Admin can manually delete structures and all its children
- [TD-3917] `PATCH /api/systems/:external_id/metadata` allows mutable metadata
  to be replaced or merged
- [TD-3767] Support for filtering lineage nodes by domain id

### Changed

- [TD-3957] Structure profiles are now validated and expanded
- [TD-3952] Data structure types now support multiple metadata views
- [TD-3859] `PUT /api/units/:name` is now asynchronous when replacing an
  existing unit (fixes timeout issue for large units)
- [TD-4010] Grant `start_date` and `end_date` are now `Date` instead of
  `DateTime`

### Fixed

- [TD-3959] Publish `rule_result_created` event when result is created
- [TD-3908] Timeout on node retrieval
- [TD-4010] Grants were being created with the incorrect `user_id`
- [TD-4013] Internal server error fetching structures with grant having
  `end_date` `nil`
- [TD-4016] `GET /api/data_structures/:id/latest`: grants were being returned
  with the incorrect `data_structure_version`

## [4.25.0] 2021-07-26

### Fixed

- [TD-3929] Reindex the children of the structure domain when modifying
- [TD-3975] Exclude `mutable_metadata` from elasticsearch analysis

### Added

- [TD-3878] Include `domain_id` in structure cache
- [TD-3453] Purge logically deleted structures
- [TD-3906] Notes audit now includes status changes
- [TD-3050] Show quality errors
- [TD-3945] Created Grant entity
- [TD-3947] Display user grant in data structure
- [TD-3551] Restore rule implementations

## [4.24.0] 2021-07-13

### Added

- [TD-3787] Allow CSV bulk load of structure notes with autopublish capability
  for non admin users. These updates must follow new structure notes' workflow.

### Changed

- [TD-3933] Maximum size of payload for metadata upload using multipart data can
  now be configured using the `MAX_PAYLOAD_LENGTH` environment variable

### Fixed

- [TD-3752] Show execution implementation filter with no result data
- [TD-3867] Exception calculating some lineage graphs (graph 1.2.0)

### Added

- [TD-3230] Taxonomy aggregations with enriched information

## [4.23.0] 2021-06-28

### Fixed

- [TD-3893] Children classifications
- [TD-3905] Fix bug with StructureNote aggregation
- [TD-3907] Fix metadata index failure

### Added

- [TD-3720] Update structure domain (with children)
- [TD-3522] Support for StructureNote management with workflow
- [TD-3552] Executable implementations

## [4.22.0] 2021-06-15

### Changed

- [TD-3735] Include extra information in tag related events
- [TD-3447] Filter concept rules but do not check permissions over resource

### Fixed

- [TD-3837] Perfomance issue iterating over Redis keys to obtain linked concept
  count. The actual link count is only used in a comparison with 0 (to filter
  structures with or without concept links), so instead of counting links for
  each structure, assume 1 if structure has any linked concepts and 0 otherwise.
- [TD-3718] Get the extra information when structures are downloaded
- [TD-3864] Issue serializing certain lineage graphs as JSON

### Added

- [TD-3736] Tags in data structure version document

## [4.21.0] 2021-05-31

### Added

- [TD-3446] Domain in rule

### Fixed

- [TD-3236] Show path in profile execution
- [TD-3794] Metadata load fails when classifying structures
- [TD-3502] Avoid uploading files that are not images

### Changed

- [TD-3753] Build using Elixir 1.12 and Erlang/OTP 24
- [TD-3642] On startup ensures rules and implementations elasticsearch indices
  are created

## [4.20.1] 2021-05-18

### Added

- [TD-3236] Upload json profile

## [4.20.0] 2021-05-17

### Added

- [TD-3398] Support classification of data structures
- [TD-3500] Support for signing configuration using a secret key
- [TD-3597] Link between structures and tags

### Changed

- Security patches from `alpine:3.13`
- Update dependencies
- [TD-3680] Improve data catalog bulk indexing performance
- Timestamps on `DataStructure`, `DataStructureVersion`, `DataStructureRelation`
  and `StructureMetadata` are now `utc_datetime_usec`

## [4.19.2] 2021-05-07

### Fixed

- [TD-3630] Issue querying executions when some implementations have no source

## [4.19.0] 2021-05-04

### Changed

- [TD-3526] Merged `td-dq` with `td-dd`. See `CHANGELOG-dq.md` for changes in
  `td-dq` previous to this merge
- [TD-3621] Increase maximum length for JSON request bodies. The value for JSON
  request bodies can now be configured using the `MAX_PAYLOAD_LENGTH`
  environment variable.
- [TD-3596] Support tagging of data structures

### Added

- [TD-3517] Profile executions and events
- [TD-3189] Add templates in the creation of implementations

## [4.18.0] 2021-04-19

### Added

- [TD-3497] Allow system metadata to be uploaded using a JSON request body

### Fixed

- [TD-3566] `data_structure_relation` `parent_id` and `child_id` must not be
  `nil`

### Changed

- [TD-3498] Merged `td-cx` with `td-dd`. See `CHANGELOG-cx.md` for changes in
  `td-cx` previous to this merge.

## [4.17.0] 2021-04-05

### Added

- [TD-3108] add `profile_structure` permission to structures with `data_fields`

### Changed

- [TD-3445] Postgres port configurable through `DB_PORT` environment variable

## [4.16.0] 2021-03-22

### Added

- [TD-2951] `profile_structure` permission

### Fixed

- [TD-3235] Fallback of uncontroller responses on metadata controller

### Removed

- [TD-3421] remove `/data_structures/search/source_alias` endpoint

## [4.15.0] 2021-03-08

### Changed

- [TD-3341] Build with `elixir:1.11.3-alpine`, runtime `alpine:3.13`
- [TD-3329] Elasticsearch index settings are now configurable using environment
  variables:
  - `ES_TIMEOUT`: Connection timeout in milliseconds (default `5000`)
  - `ES_RECV_TIMEOUT`: Response timeout in milliseconds (default `40000`)
  - `ES_SHARDS`: Number of shards (default `1`)
  - `ES_REPLICAS`: Number of replicas (default `1`)
  - `ES_REFRESH_INTERVAL`: Index refresh interval (default `30s`)
  - `ES_INDEXING_SLOWLOG_THRESHOLD_WARN`: Indexing slowlog warning threshold
    (default `10s`)
  - `ES_INDEXING_SLOWLOG_THRESHOLD_INFO`: Indexing slowlog info threshold
    (default `5s`)
  - `ES_INDEXING_SLOWLOG_THRESHOLD_DEBUG`: Indexing slowlog debug threshold
    (default `2s`)
  - `ES_INDEXING_SLOWLOG_THRESHOLD_TRACE`: Indexing slowlog trace threshold
    (default `500ms`)
  - `ES_INDEXING_SLOWLOG_LEVEL`: Indexing slowlog level (default `info`)
  - `ES_INDEXING_SLOWLOG_SOURCE`: Indexing slowlog source limit (default `1000`)
- [TD-3222] `structures` index alias can now be configured using the
  `ES_ALIAS_STRUCTURES` environment variable

## [4.14.0] 2021-02-22

### Added

- [TD-3268] Source in data structure

### Changed

- [TD-3245] Tested compatibility with PostgreSQL 9.6, 10.15, 11.10, 12.5 and
  13.1. CI pipeline changed to use `postgres:12.5-alpine`.

## [4.13.0] 2021-02-08

### Added

- [TD-3263] Use HTTP Basic authentication for Elasticsearch if environment
  variables `ES_USERNAME` and `ES_PASSWORD` are present

### Fixed

- [TD-3264] Data structure type migration task was preventing application from
  starting up under certain data-dependent conditions. The task has now been
  removed as it is no longer needed.

## [4.12.1] 2021-01-28

### Fixed

- [TD-3248] Referenced structure ids were not being obtained correctly from
  cache

## [4.12.0] 2021-01-25

### Fixed

- [TD-3203] Truncate `field_type` to 32766 bytes when indexing (maximum sortable
  field length in elasticsearch)

### Changed

- [TD-3163] Auth tokens now include `role` claim instead of `is_admin` flag
- [TD-3164] Service accounts can view systems, view data structures and load
  metadata
- [TD-3182] Allow to use redis with password

## [4.11.1] 2021-01-15

### Fixed

- [TD-3204] Performance regression fetching a data structure version
- [TD-3204] Ancestry was being returned in inverse order

## [4.11.0] 2021-01-11

### Changed

- [TD-3170] Build docker image which runs with non-root user
- [TD-2655] Support bulk updating of domain_id, improve performance of mutable
  metadata updates
- [TD-3103] Changes obtaining referenced structure ids in rule implementations
- [TD-2655] Support bulk updating of domain_id
- [TD-2331] Return the path of deleted structures
- Performance improvements of metadata load process

### Fixed

- [TD-3172] Return error changeset when a data structure type cannot be inserted
  or updated

## [4.10.0] 2020-12-14

### Added

- [TD-3065] Support filtering on `updated_at` (date range)
- [TD-2486] Template type `domain`

### Fixed

- [TD-3142] `/api/data_structure_types` was failing if template was missing

## [4.9.0] 2020-11-30

### Changed

- [TD-2258] Filter structures by `linked_concepts_count`
- [TD-2946] Replace unit on PUT request

### Added

- [TD-3089] Widget and type `copy` on df

### Changed

- [TD-3066] Keep track of deleted structures in redis

## [4.8.0] 2020-11-16

### Added

- [TD-3112] The `domain_id` of a data structure can now be modified via API
- [TD-3115] Log error responses received from elasticsearch during bulk
  reindexing

## [4.7.0] 2020-11-03

### Added

- [TD-3071] Ignore empty lines on bulk upload

## [4.6.0] 2020-10-19

### Added

- [TD-2485]:
  - Enrich template fields from cache
  - Mappings for system type of templates

### Changed

- [TD-3058] Database connection timeout now can be configured using the
  environment variable `DB_TIMEOUT_MILLIS`

## [4.5.0] 2020-10-05

### Added

- [TD-2942] CSV upload of structures extra info
- [TD-2958] Extra info mapping and aggregations

### Changed

- [TD-2988] Cache entries for data structures are now refreshed every hour

## [4.4.0] 2020-09-22

### Added

- [TD-2943]:
  - Data Structure Type: Metadata fields
  - Endpoint to query all possible metadata fields for a given query

### Fixed

- [TD-2979] Timeout issues loading metadata

## [4.3.0] 2020-09-07

### Added

- [TD-2928] Data Dictionary custom user search filters
- [TD-2587] Download CSV for a given graph

### Changed

- [TD-2285] Check permissions for nodes related to units
- [TD-2720] Bulk Update:
  - Update only structures having content
  - Validate only updated fields

### Fixed

- [TD-2310] Exclude confidential structures from children and siblings if user
  has no permission to manage confidential structures

## [4.2.0] 2020-08-17

### Added

- [TD-2280] As a business glossary I want to create a concept with the same name
  as an existing concept in another domain to allow multi-organization
  management
- [TD-2941] Enable scrolling on `/api/data_structures/search` endpoint:
  - Initiate scrolling by including `scroll` parameter in request body
  - Continue scrolling by sending a request body with `scroll_id` and `scroll`

## [4.1.0] 2020-07-20

### Added

- [TD-911] Allow to limit lineage/impact levels
- [TD-2322] Allow to search all data structures versions without 10_000 limit
  using ES scroll API
- [TD-2774] Startup task to create data structure types

### Fixed

- [TD-2826] `DataStructures.list_data_structures` can receive `domain_id` list

### Changed

- [TD-2280] Do not retrieve information by name

## [4.0.0] 2020-07-01

### Changed

- [TD-2637] Audit events are now published to Redis instead of via HTTP
- [TD-2322] Allow to query deleted structures and systems having deleted
  structures

### Added

- [TD-2322] Index structure parent and number of linked concepts

## [3.24.0] 2020-06-15

### Fixed

- [TD-2593] Retrive parents over `default` relation type to build path

## [3.23.0] 2020-06-01

### Fixed

- [TD-2636] Bulk update was replacing instead of merging dynamic content

### Added

- [TD-2562] Endpoint `GET /api/data_structures/search/source_alias` to return
  the list of distinct structures metadata aliases

### Changed

- [TD-2643] Show metadata on structure relations
- [TD-2487] Exclude deleted structures from csv download
- [TD-2629] Update td-df-lib to omit template fields of type `image` on indexing
- [TD-2492] Update td-df-lib to include new numeric template types
- [TD-2261] Cache structures on load

### Removed

- [TD-2691] Removed unused comments functionality (routes
  `/api/data_structures/:id/comments` and `/api/comments`)

## [3.22.0] 2020-05-18

### Changed

- [TD-2321] Include `metadata` in data structure version response
- [TD-2589] Include `df_content.*`, `description` and `path.text` in search
  fields. Note that a complete reindex is required for the `path.text` field to
  be indexed. This will be performed automatically when the service starts
  unless the key `TdDd.DataStructures.Migrations:TD-2589` exists in Redis.
- [TD-2373] Removed dependency on Neo4j:
  - Neo4j is no longer used. The graph model is now persisted in PostgreSQL.
  - Lineage metadata is now uploaded using `PUT /api/units/:unit_name` passing
    `nodes` and `rels` files as form encoded data. Since the import process is
    performed as a background task, the API returns `202 Accepted`.
  - Each `unit_name` represents a replaceable unit of lineage metadata. New data
    files uploaded using the same unit name will overwrite the existing nodes
    and relations in that unit.
  - Latest status for a unit can be queried using `GET /api/units/:unit_name`.
  - Events relating to a unit can be queried using `GET /api/units/:unit_name/events`.
  - A unit can be logically deleted using `DELETE /api/units/:unit_name`.
  - A unit can be physically deleted using `DELETE /api/units/:unit_name?logical=false`.
  - [TD-2495] Changed structures loader migration key to cache all structures
    again including their metadata

### Removed

- [TD-2373] **BREAKING CHANGE** lineage data can no longer be uploaded to
  `/api/data_structures/metadata` or `/api/td_dl`

## [3.20.1] 2020-04-24

### Fixed

- [TD-2520] Root id retrieval from merkle graph

## [3.20.0] 2020-04-20

### Added

- [TD-2439] Include links in data structure relations response
- [TD-2531] Support `field_external_id` in `data_fields` metadata

### Changed

- [TD-2531] Include `external_id` in data structure hash calculation. Also,
  replace usage of Erlang's `:digraph` library with `Graph`. Note that this the
  hashes of all data structures will be recalculated the first time the service
  starts after this change is applied.

## [3.19.0] 2020-04-06

### Fixed

- [TD-2364] Loader issue when `external_id` and `parent_external_id` provided

### Added

- [TD-2364] Reindex structures linked to updated domains
- [TD-2318] Include node types in `/api/graphs/:id` response

### Changed

- [TD-2472] GraphData: Ignore duplicate relations when importing from Neo4j

## [3.18.0] 2020-03-23

### Added

- [TD-2326] Support for mutable metadata

### Changed

- [TD-2218] Revaluate structure children when its deletion is undone

## [3.17.0] 2020-03-09

### Added

- [TD-2336] System now has df_content
- [TD-2329] System search returns structure count info: count of structures by
  type and total structures count

## [3.16.0] 2020-02-25

### Changed

- [TD-2328] Support `domain_external_id` in structure metadata, removed `ou`
  from model

## [3.15.1] 2020-02-12

### Fixed

- [TD-2342] API failures when Neo4J is not present

## [3.15.0] 2020-02-10

### Added

- [TD-1595] Data lineage support
- [TD-2327] Data lineage metadata upload at `/api/data_structures/metadata` and
  `/api/td_dl/metadata`
- [TD-2292] Relation type in structures relations
- [TD-2293] Relation type in structures api

### Changed

- [TD-2269] Update elasticsearch mapping for dynamic field using new content
  model
- [TD-2284] Show systems to user with read permission in any structure, return
  structures count

## [3.14.0] 2020-01-27

### Changed

- [TD-2269] Update elasticsearch mappings for dynamic content

## [3.13.0] 2020-01-13

### Changed

- [TD-2272] 40 seconds timeout to query elasticsearch

## [3.12.0] 2019-12-19

### Added

- [TD-2210] Cache parent id in structures' cache

## [3.11.0] 2019-11-25

### Added

- [TD-2115] data_structure_lineage_id having external id of data lineage

### Changed

- [TD-2250] filter profiling whe user has not permission
  `view_data_structures_profile`

## [3.10.0] 2019-11-11

### Added

- [TD-2186] Return profile info in data structure view

## [3.9.0] 2019-10-28

### Added

- [TD-2144] Support ngram-search in structure name
- [TD-2159] Mapping for data field type

### Changed

- [TD-2200] Prevalence of data structure's attributes over metadata on versions
  index

### Changed

- [TD-2187] Add external_id to Structure cached info. Put in cache structures
  present in rule_implementations system_params

## [3.8.0] 2019-10-14

### Fixed

- [TD-2188] Synchronous upload does not work

### Changed

- [TD-2130] In bulk upload move parsing functions to GenServer"
- [TD-2176] Nullable field as boolean in metadata
- [TD-1721] Reindex automatically when a template changes
  - Breaking change: New environment variable ES_URL replaces existing
    ES_HOST/ES_PORT
- [TD-2124] Users without permission to link a data structure should not get the
  option to link in data catalog

## [3.7.0] 2019-09-30

### Added

- [TD-2010] As a Connector I want to delete all structures of a group
- [TD-2077] Support synchronous metadata upload for a specific data structure
- [TD-2089] Profiling support for structures
- [TD-2118] Metadata as mapping in data structures search
- [TD-2068] Use sortable normalizer for some fields in ES mappings
- [TD-1871] Structures CSV download

## [3.6.0] 2019-09-16

### Added

- [TD-1650] Automatic versioning of changed data structures
- [TD-2046] Bulk update endpoint for Data Catalog extra info
- [TD-2090] Search results and filters now use `:link_data_structure` permission
  instead of `:view_data_structure` depending on `referer` header

### Changed

- Metadata upload format (see config/metadata.exs for detail):
  - Structures CSV required fields:
    - `external_id` (globally unique)
    - `name`
    - `system` (or `POST` to `/systems/:system_external_id/metadata`)
    - `group`
    - `type`
  - Fields CSV required fields:
    - `external_id` (of structure)
    - `field_name`
    - `type`
  - Relations CSV required fields:
    - `parent_external_id`
    - `child_external_id`

## [3.5.5] 2019-09-09

### Changed

- Startup task to rename external_id of SQL server structures

## [3.5.2] 2019-09-04

### Fixed

- [TD-2087] DataStructure response excluded immediate parent from ancestry

## [3.5.1] 2019-09-03

### Fixed

- [TD-2080] DataStructureLoader was failing due to changes in [TD-2072]
- [TD-2081] Event stream consumer did not respect host and port config options

## [3.5.0] 2019-09-02

### Changed

- [TD-2061] Data structure external id is now required and unique
- [TD-2072] Refactor model to move mutable/versionable fields from DataStructure
  to DataStructureVersion

### Fixed

- [TD-2047] Check status filter when retrieving search filters

## [3.3.0] 2019-08-05

### Added

- [TD-1560] Enriched description field in template content

### Changed

- [TD-2027] Improve indexing performance
- [TD-1985] Type of template field user with an aggregation size of 50
- [TD-2009] Get external id by data structure system and external id, fixed
  ancestry in structure view

### Fixed

- [TD-1991] Performance issues due to blocking Redis connections
- [TD-2028] Eliminate duplicated data structure versions
- [TD-2003] Avoid loading a structure with a relation with itself in bulk load

### Removed

- [TD-1534] Remove data fields from model

## [3.2.0] 2019-07-24

### Fixed

- [TD-1996] Change `external_id` to text in data_structures
- [TD-1854] Data field metadata is not updated during metadata upload

### Added

- [TD-1845] Soft deletion of data structures no longer present in CSV input for
  system/group
- [TD-1970] New endpoint for
  `api/systems/:system_external_id/structures/:structure_external_id`

### Changed

- [TD-1532] Improve support for linking with business concepts (fields are no
  longer used)
- [TD-2002] Update td-cache and delete permissions list from config
- [TD-1927] Allow structure `class` property to be specified in metadata CSV

## [3.1.0] 2019-07-08

### Changed

- [TD-1618] Cache improvements. Use td-cache instead of td-perms.
- [TD-1866] Exclude logic deleted data structures in catalog navigation, catalog
  table and filters

## [3.0.1] 2019-07-05

### Fixed

- [TD-1967] Task to remove duplicate data structure versions, filter duplicates
  in CSV input

## [3.0.0] 2019-06-25

### Fixed

- [TD-1860] Fields were not associated to corresponding version when loading new
  version of existing structure
- [TD-1864] Indexes structures with `field` class
- [TD-1851] Verify permissions while getting the root structures of a system

### Changed

- [TD-1793] Checks if field structure has `df_content` and enriches
  data_structure :show
- [TD-1891] Bulk load types translation from data fields to data structures
- [TD-1533] Ignores search term when it is no on Aggregation

## [2.21.0] 2019-06-10

### Fixed

- [TD-1825] Structures of fields with metadata type are not setting its type
  correctly - metadata type key is not correct

### Added

- [TD-1824] Bump td-perms version to fix relations key
- [TD-1702] Support new permission `view_data_structures_profile`

### Changed

- [TD-1847] Filter class field on system_datastructure to improve performance

### Removed

- [TD-1832] Removed `business_concept_id` from data fields

## [2.20.1] 2019-05-28

### Added

- [TD-1819] Include `external_id` and `class` in data structure and data
  structure version show responses

## [2.20.0] 2019-05-27

### Added

- [TD-1703] Include system and ancestry in data structure and data structure
  version show responses

### Fixed

- [TD-1747] Structures upload is not creating relation between structures and
  fields when including version number
- [TD-1758] Structures with `field` class are no indexed on create/upload
- [TD-1797] Structures of Fields of type Metric and Attribute must have that
  type instead of Field

## [2.19.0] 2019-05-14

### Fixed

- [TD-1774] Newline is missing in logger format

### Added

- [TD-1704] Index path of data structures and return in search results
- Metadata upload success response is now 202 Accepted instead of 204 No Content

## [2.18.0] 2019-04-30

### Fixed

- [TD-1697] Dynamic content indexing and mapping

## [2.17.0] 2019-04-17

### Added

- [TD-1597] allow deletion of data structures with relations
- [TD-1593] System as an independent entity
- [TD-1626] Load data fields as structures
- [TD-1634] Include data structure metadata field to selectively disable
  indexing ("indexable" == "false")
- Improve elasticsearch index mappings
- [TD-1554] added endpoint for getting root structures of a system

### Changed

- [TD-1627] Removes df_name from the structure and uses the structure type as
  definition of template
- [TD-1636] Use `alpine:3.9` as base image for docker runtime

## [2.16.0] 2019-04-01

### Added

- [TD-1571] Elixir's Logger config will check for `EX_LOGGER_FORMAT` variable to
  override format

### Changed

- [TD-1530] Changed csv upload to write extra fields on metadata

## [2.15.0] 2019-03-18

### Changed

- [TD-1543] Updated to Phoenix 1.4, Ecto 3.0, Cowboy 2.0
- [TD-1526] Include parents and siblings in show data_structure response

## [2.14.0] 2019-03-04

### Changed

- Increase metadata upload file limit from 20M to 100M

## [2.12.1] 2019-01-28

### Changed

- Update td-df-lib version

## [2.12.0] 2019-01-24

### Changed

- [TD-1320] Aggregations are returned on data structures search

## [2.11.1] 2019-01-17

### Changed

- New cache to access linked business concepts of a field
  (`TdPerms.RelationCache`)

## [2.11.0] 2019-01-16

### Fixed

- Bulk index data structures in batches of 100 to avoid reaching HTTP request
  size limit

## [2.10.8] 2019-01-08

### Fixed

- Added `type` field to structure index that was wrongly removed

## [2.10.7] 2018-12-20

### Added

- [TD-1306] Add new field `external_id` to link data_structures with parents,
  children and fields.

## [2.10.6] 2018-12-20

### Changed

- Reindex data structures in background
- Reindex data structures after metadata is loaded

### Fixed

- Metadata loader structure diff was not calculating correctly the fields to be
  removed

## [2.10.2] 2018-12-19

### Changed

- [TD-1198] add functionality for confidential data structure
  - added field confidential to data_structure
  - check for `manage_confidential_structures` on listing and updating data
    structures
  - added elasticsearch filter regarding confidential permissions

## [2.10.1] 2018-12-17

### Changed

- Increase elasticsearch client default `recv_timeout` to 20 seconds
- Increase filter aggregation size to 50
- Remove `name` filter

## [2.10.0] 2018-12-12

### Changed

- [TD-1313] Adds type to structure filters

## [2.9.4] 2018-12-06

### Changed

- [TD-1104] Improved support for data structure versions

## [2.9.3] 2018-12-04

### Added

- [TD-1104] API endpoint `/api/data_structures/{id}/versions/{version}` to read
  specific version of a data structure

## [2.9.2] 2018-12-04

### Changed

- [TD-1153] Client may now use `sort` parameter to order search results

## [2.9.1] 2018-12-04

### Added

- [TD-1104] Support explicit version in data_structures metadata upload

## [2.9.0] 2018-12-01

### Added

- [TD-1207] Parent/child relationships between data structure versions

## [2.8.6] 2018-11-22

### Added

- [TD-1186] Adds dynamic form fields to structure filters

## [2.8.5] 2018-11-22

### Changed

- Order search results by `name.raw`

## [2.8.4] 2018-11-22

### Changed

- Configure Ecto to use UTC datetime for timestamps

## [2.8.3] 2018-11-20

### Added

- New endpoint to upload metadata `POST /api/data_structures/metadata`

## [2.8.2] 2018-11-20

### Added

- Data structure view return `domain_id`

## [2.8.1] 2018-11-19

### Added

- [TD-1062] Support for Dynamic Forms in data structures

### Removed

- Remove LOPD field from data structures

## [2.8.0] 2018-11-15

### Added

- [TD-1104] Initial support for versioning of data structures

## [2.6.2] 2018-10-30

### Added

- Modify endpoint from `/api/search/reindex_all` to
  `/api/data_structures/search/reindex_all`
- Verify if the user is admin while calling `reindex_all`<|MERGE_RESOLUTION|>--- conflicted
+++ resolved
@@ -2,19 +2,14 @@
 
 ## [Unreleased]
 
-<<<<<<< HEAD
-### Added
-
+### Fixed
+
+- [TD-5140] Changed implementations ids by implementations refs and links migration
+
+### Added
+
+- [TD-4558] Support for managing data quality functions using API
 - [TD-5195] Support for global user filters
-=======
-### Fixed
-
-- [TD-5140] Changed implementations ids by implementations refs and links migration
-
-### Added
-
-- [TD-4558] Support for managing data quality functions using API
->>>>>>> 73c96d8f
 
 ## [4.52.0] 2022-10-03
 
