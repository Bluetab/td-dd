--- conflicted
+++ resolved
@@ -5,11 +5,8 @@
 ### Fixed
 
 - [TD-1860] Fields were not associated to corresponding version when loading new version of existing structure 
-<<<<<<< HEAD
+- [TD-1864] Indexes structures with 'field' class
 - [TD-1793] Checks if field structure has df_content and enriches data_structure :show
-=======
-- [TD-1864] Indexes structures with 'field' class
->>>>>>> b29bd714
 
 ## [2.21.0] 2019-06-10
 
