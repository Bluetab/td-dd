--- conflicted
+++ resolved
@@ -1,24 +1,21 @@
 # Changelog
 
-<<<<<<< HEAD
-## [6.4.1] 2024-04-15
-
-## Added
-
-- [TD-6535] Add Store chunk size configuration
-
-## Fixed
-
-- [TD-5981] Grants download
-
-=======
 ## [Unreleased]
 
 ### Fixed
 
 - [TD-6424] Fixed switch on fields aren't translated when uploading and
   downloading
->>>>>>> 88d61aa6
+
+## [6.4.1] 2024-04-15
+
+## Added
+
+- [TD-6535] Add Store chunk size configuration
+
+## Fixed
+
+- [TD-5981] Grants download
 
 ## [6.4.0] 2024-04-09
 
@@ -72,16 +69,9 @@
 
 - [TD-5981] Grants download
 
-
 ## [6.2.3] 2024-04-03
 
-<<<<<<< HEAD
-
-### Fixed
-
-=======
-
-> > > > > > > c42cdee4b85f1f1625d9c6f4c133f454c97cdaeb
+### Fixed
 
 - [TD-6507] Add Elastic bulk page size for enviroment vars
 
