--- conflicted
+++ resolved
@@ -13,6 +13,7 @@
 - [TD-5981] Grants download
 - [TD-6538] Refactor the list data structure version query
 - [TD-6552] Update TD-Cache to return all domains if permissions are in default role
+- [TD-5495] Foreing keys columns should match original ID columns in all tables
 
 ## [6.4.1] 2024-04-15
 
@@ -221,12 +222,8 @@
 ### Added
 
 - [TD-5947] Support for DataViews
-<<<<<<< HEAD
-- [TD-5495] Foreing keys columns should match original ID columns in all tables
-=======
 - [TD-5532] Sources latest event cache
 - [TD-6042] Until filter for api/data_structure_notes/search
->>>>>>> b15492a0
 
 ## [5.14.0] 2023-09-19
 
