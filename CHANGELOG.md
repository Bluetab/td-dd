--- conflicted
+++ resolved
@@ -2,11 +2,6 @@
 
 ## [Unreleased]
 
-<<<<<<< HEAD
-### Changed
-
-- [TD-5493] Improve specific grant(s) reindex performance
-=======
 ### Fixed
 
 - [TD-5472] Enrich template fields of type `domain` for Quality filters
@@ -19,11 +14,11 @@
   - Users with `view_data_structure` permission on domain can show, index and
     download ReferenceDataset
   - ReferenceDataset without domain_ids is only visible to `admins`
-
-### Added
-
-- [TD-5473] `field_parent_id` for `StructureNote` events 
->>>>>>> 7c86666d
+- [TD-5493] Improve specific grant(s) reindex performance
+
+### Added
+
+- [TD-5473] `field_parent_id` for `StructureNote` events
 
 ## [4.59.0] 2023-01-16
 
