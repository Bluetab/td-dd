# Changelog

## [Unreleased]

### Added

<<<<<<< HEAD
- [TD-3765] Support for empty_dataset in rule_results
=======
- [TD-5171] Enriches domain's parents on DataStructureVersion show
- [TD-5245] Allow multiple fields for structure modifiers

### Fixed

- [TD-4710] Domain type fields of templates it not working in bulk upload
  implementations
- [TD-5244] Admin user can't clone implementations
>>>>>>> aa110f00

## [4.53.2] 2022-10-20

### Changed

- [TD-5234] `GET /api/data_structures/:id/versions/:version` now includes
  `implementation_count` in response instead of embedded `implementations`

### Fixed

- [TD-4999] Serialization issue for data structures with profile but without
  class field
- [TD-5273] Allow request functions for grant request creators

## [4.53.1] 2022-10-18

### Fixed

- [TD-5260] Avoid to create a draft with not changes for implementations

## [4.53.0] 2022-10-18

### Fixed

- [TD-5250] GraphQL `latestGrantRequest` no longer returns `forbidden` for users
  with `view_data_structure` permissions
- [TD-5140] Changed implementations ids by implementations refs and links
  migration
- [TD-4927] Fix upload implementations file with and without rule raise an error

### Added

- [TD-4177] Support for querying the executions of an implementation
- [TD-4558] Support for managing data quality functions using API
- [TD-5027] support for restoring deprecated `Implementations`
- [TD-5195] Support for global user filters
- [TD-3087] OR/AND in implementations validations

## [4.52.0] 2022-10-03

### Changed

- [TD-4871] Unify `Claims` structs, replace `canada` with `bodyguard` for
  authorizations
- [TD-5184] Removed dependency on td-hypermedia library

### Added

- [TD-4903] Include `sobelow` static code analysis in CI pipeline
- [TD-4214] Publish grant requests workflow events
- [TD-2430] Allow different join types on implementation dataset

### Fixed

- [TD-4587]
  - Download implementations with reference_data
  - Implementations download when dataset has a table joing itself
- [TD-5183] Auto deprecate rule implementations based on
  its referenced structures and datasets

## [4.51.0] 2022-09-19

### Added

- [TD-5076] Allow to clone implementations for non admin users
- [TD-5169] Improve list_data_structure_versions since query performance
- [TD-5170] Capture graph tests Logger.warn output
- [TD-5082] Filter protected metadata (field "_protected")
- [TD-5133] Support for creating grant requests for third parties

### Changed

- [TD-5168] GraphQL `source` query no longer enriches dynamic domain fields
- [TD-4794] GraphQL `domains` query now supports additional actions

### Fixed

- [TD-4956] When downloading structures csv, fields with same name on templates were duplicated

### Removed

- [TD-4794] Removed `/api/unit_domains` (replaced by GraphQL `domains` query)

## [4.50.0] 2022-09-05

### Added

- [TD-5078] Add request modification for Grants

### Changed

- [TD-3371] Catalog CSV download can now return more than 10,000 structures
- [TD-4994] Performance improvements of lineage load process
- [TD-4757] Take into account data structure `updated_at` in data structure
  version since-claused listing
- [TD-5091] Dynamic `domain` fields are now integer ids instead of embedded
  documents

### Fixed

- [TD-4348] Return errors if load_graph fails, so that an event is created.
- [TD-5075] Fixed implementation can't be moved to another rule

## [4.49.0] 2022-08-16

### Added

- [TD-5113] Add data_structures_hierarchy ds_id index
- [TD-4945] Allow to publish from creation and published implementations
- [TD-5070]
  - Added must_not filters for rule implementations
  - Filter draf implementation for users without permissions

## [4.48.1] 2022-08-02

### Fixed

- [TD-5106] An implementation's domain id couldn't be changed

## [4.48.0] 2022-07-26

### Added

- [TD-4987]
  - `api/rule_results/search` now include ruleless implementation results
  - Add pagination for updated_at
- [TD-5053] Add implementation_ref on `api/implementations/search`
- [TD-4441] Send grant_approval event when grant approval is created with rejection
- [TD-4922] Force cache to add implementations workflow status

### Fixed

- [TD-5011] `TemplateCache.list/0` was returning duplicate entries
- [TD-5042] Removal request for grant created through /api/bulk_grants with
  source_user_name and without user_id

### Changed

- [TD-5072] Remove deprecated `type_params` from `rules` table and corresponding
  mappings
- [TD-5001] Improved support for data structure alias:
  - Data structure alias is now persisted and returned in responses. The alias
    is obtained or removed when a structure note containing an `alias` field is
    published or deprecated, respectively
  - Metadata fields (e.g. `order`, `precision`, `nullable`) in data structure
    responses are now returned within the `metadata` property
- [TD-3614] Support for access token revocation
- [TD-4925] Create new draft when editing a published implementation only if it
  has changes
- [TD-4997] Change search executions API sources list filter from 'AND' to 'OR'
- [TD-4987] `/api/rule_results/search` now include ruleless implementation
  results and supports pagination
- [TD-4175] Data structure tags may now be inherited by descendents of the
  tagged data structure

## [4.47.1] 2022-07-18

### Added

- [TD-5053] Add implementation_ref on `api/implementations/search`

## [4.47.0] 2022-07-05

### Changed

- [TD-4412] Update td-cache for changes in templates preprocessing

### Added

- [TD-4920] Add results to implementation query api/v2
- [TD-4921] Add implementation workflow events
- [TD-4894] Multiple field validations
- [TD-4993] Add last_quality_event to implementation api/v2
- [TD-4176]
  - Added descrition in data structure tag
  - Changed description for comment in data structures tags link
- [TD-4661] Support for ReferenceDatasets on Implementations

### Fixed

- [TD-4959] Use implementation_ref instead of implementation_key for status changes
- [TD-4952] Missing code from [TD-4655]

## [4.46.1] 2022-06-23

### Fixed

- [TD-4962] Submit results only for published implementations

## [4.46.0] 2022-06-21

### Changed

- [TD-4739] Validate dynamic content for safety to prevent XSS attacks
- [TD-4923] Remove implementation_key dependency for version management

### Added

- [TD-4431] Support for requesting removal of grants
- [TD-4919] Allow query implementation versions using /api/v2

### Fixed

- [TD-4918] Implementations permissions
- [TD-4911] Implementations download was failing for ruleless implementations
- [TD-4950] Implementations move and clone actions for admin

## [4.45.0] 2022-06-06

### Added

- [TD-4540] Add approval workflow for quality implementations
- [TD-3633] Take into account ruleless implementations in event publishing
- [TD-4872] Support querying structures by `external_id` in GraphQL API
- [TD-3920] Alias support for structures
- [TD-4855] Support `Profile` searching with params (offset, limit, since)
- [TD-4843] Support filters grants by `system_external_id`

### Fixed

- [TD-4852] Ruleless implementation weren't being linked with data structures on
  creation
- [TD-4835] It was possible to execute non-executable implementations
- [TD-4878] Error loading structure metadata with synchronous API

## [4.44.0] 2022-05-23

### Added

- [TD-4045] Rule implementation `execute` action
- [TD-4457] Allow to have grants for non existing users in truedat
- [TD-4548] Upload/Download csv notes with multiple selection fields separted by `|`
- [TD-4660] Support for reference data
- [TD-4230] GraphQL `Templates` schema preprocesses templates

### Fixed

- [TD-4799] Performance issue filtering executions by source
- [TD-4848] Timeout on structures notes upload
- [TD-4849] Reindex grants in their bulk update API

## [4.43.2] 2022-05-12

### Fixed

- ImplementationsStructures migration was breaking with null structure_ids on dataset
- Typo in `implementations.ex`

## [4.43.1] 2022-05-11

### Added

- [TD-4089] Support for implementations without rules

## [4.43.0] 2022-05-09

### Added

- [TD-3186] Support for links between implementations and structures
- [TD-4538] Segments definitions in the implementations, and support for segment
  results

### Fixed

- [TD-4783]
  - Lineage Graph is not generated
  - Change chunk size for adding metadata in linage upload
- [TD-4586] Asynchronous CSV bulk update

### Changed

- [TD-4723] Support for domain-specific data structure tags

## [4.42.0] 2022-04-25

### Added

- [TD-4098] GraphQL query for data structures
- [TD-4683] GraphQL query for data structure relations
- [TD-2026] Add metadata to lineage graph

### Changed

- [TD-4536] Support rule implementation with multiple populations

### Fixed

- [TD-4721] User with permissions can list sources

### Added

- [TD-4695] Structure bulk update was not reindexing structures with updated
  notes
- [TD-3128] Profile `null_count`, `total_count` and `unique_count` fields were
  limited to PostgreSQL `integer` values (maximum 2,147,483,647). They have now
  been changed to `bigint` (maximum 9,223,372,036,854,775,807)

## [4.41.1] 2022-04-04

### Added

- [TD-4126] Support querying the jobs of a source
- [TD-4450] GraphQL mutations for sources

### Fixed

- [TD-4643] Raw implementation creation permission

## [4.41.0] 2022-03-28

### Fixed

- [TD-4535] Structures domains CSV upload bulk update

## [4.40.1] 2022-03-22

### Added

- [TD-3233] Rule result remediation plan
- [TD-4271] Support for linking implementations with business concepts
- [TD-4621] Include data structure version `name` in GraphQL schema
- [TD-4577] List of notes pending approval
- [TD-4447] Support for associating metadata filters with a structure type

### Fixed

- [TD-4580] Added migration to fix implementations without alias
- [TD-4623] Added multiple domains support for grant request approvals

### Changed

- [TD-4527] Exclude logically deleted sources from GraphQL response

### Removed

- [TD-4303] `GET /api/data_structure_types/lite` was removed, reverted
  corresponding changes from [TD-4344]

## [4.40.0] 2022-03-14

### Changed

- [TD-4500] Support data structure with multiple `domain_ids`
- [TD-4461] Avoid reindexing when a domain is modified
- [TD-4491] Refactored search and permissions
- [TD-4604] Include actions in `POST /api/rule_implementations/search` and `POST /api/data_structures/search` responses

## [4.39.0] 2022-03-07

### Added

- [TD-4378] Include the structure description in cache

### Changed

- [TD-4567] Refactor create implementations for non admin users
- [TD-4534] Avoid inheritance if has `with_inheritance: false` param when
  modifying a structure domain

## [4.38.1] 2022-02-23

### Fixed

- [TD-4567] Create implementations for non admin users

## [4.38.0] 2022-02-22

### Added

- [TD-4437] Control rule results upload using new `manage_rule_results`
  permission
- [TD-2511] support for updating specific field of `Source` config
- [TD-4463] Generate audit events for `rule_created` and
  `implementation_created`
- [TD-4425] Shift Implementations CSV last execution date field timezone

### Fixed

- [TD-4427] Fixed a performance issue when calling `/api/executions/search` by
  filtering by sources on the database, avoiding a potential time out

### Changed

- [TD-4553] Improve performance reading large CSV files during structure
  metadata bulk loading

## [4.37.1] 2022-02-10

- [TD-4456] Access audit API

## [4.37.0] 2022-02-07

### Added

- [TD-4277] Include `domain_id` in `rule implementations`
- [TD-4152] Include aditional information on implementations download
- [TD-4102] Support pagination of structure notes
- [TD-2929] UserSearchFilter now has `scope` and is used in Rules and
  RuleImplementations

### Fixed

- [TD-4424] Fixed a performance issue fetching filter values, due to a scripted
  aggregation (`linked_concept_count`), which was preventing elasticsearch from
  using its request cache. Also ensure that `size=0` is used when fetching
  aggregations from elasticsearch (the `hits` are not consumed).

- [TD-4501] Allow regular users to list lineage events based on :view_lineage
  permission

## [4.36.0] 2022-01-24

### Added

- [TD-4125] GraphQL support for data sources
- [TD-4100] Allow partial loads for notes in case that there are errors on the
  file
- [TD-4312]
  - Autogenerated template identifier field
  - Prevent identifier change if a new structure note version is created
  - Mapping to search by identifier
- [TD-4100] Allow partial loads for notes in case that there are errors on the
  file
- [TD-4293] Added quality implementations audit events
- [TD-3467] Add gt date condition for `rule results`
- [TD-4389] Add inserted_at in implementations views

## [4.35.1] 2022-01-10

### Fixed

- [TD-4390] Index implementation aliases

## [4.35.0] 2022-01-10

### Added

- [TD-4312] Autogenerated template identifier field
- [TD-4390] Add support for alias on implementations
- [TD-4379] Avoid indexing grants for class field structures

## [4.34.1] 2021-12-16

### Added

- [TD-4387] Limit graph_data maximum length

## [4.34.0] 2021-12-15

### Added

- [TD-4272] Avoid result calculation if it is already present
- [TD-4361] Add `value_modifier` to implementation document
- [TD-4345] Add `implementation_key` to notification payload
- [TD-4270] Move `goal` and `threshold` fields from `Rule` to
  `RuleImplementation`
- [TD-4301] Bulk upload quality `implementations` with csv
- [TD-4276] Materialize structure hierarchy in order to improve query
  performance
- [TD-4314] Bulk upload quality `rules` with csv

### Fixed

- [TD-4273] Error downloading implementations

## [4.33.0] 2021-11-30

### Added

- [TD-4262] Lineage graph polling
- [TD-4344] Add a new endpoint API for lite `structure_types` request without
  `metadata_fields`
- [TD-4358] Format path in editable download CSV

### Changed

- [TD-4299] Change CSV reader to `NimbleCSV` for performance improvement
- [TD-3606] Add descriptive fields to editable CSV download file
- [TD-4306] Add `df_content` to execution groups
- [TD-4341]
- Created function to get DataStructureType without metadata join queries
- Uses this function in DataStructure csv download
- [TD-4351] Remove metadata_fields from structure_types when reindex structures

## [4.32.2] 2021-11-17

- [TD-4216] Fix scroll implementations

## [4.32.0] 2021-11-15

### Added

- [TD-4216] Add scroll to implementations search
- [TD-4253] Include modifier in `/api/rule_implementations/search`
- [TD-4278] `Grants` bulk load

### Changed

- [TD-4174] `RuleResults` references `RuleImplementation` by its `id` instead of
  the `implementation_key`

## [4.31.2] 2021-11-09

### Added

- [TD-4099] Add source events subscriptions

### Changed

- [TD-4280] Increased default timeout on `StructureEnricher.refresh/0` to 60
  seconds

## [4.31.1] 2021-11-04

### Added

- [TD-3733] Structure names indexed in implementations
- [TD-3606] Download editable structures CSV

### Fixed

- [TD-4283] Move `max_payload_length` configuration to `releases.exs`

## [4.31.0] 2021-11-02

### Fixed

- [TD-4211] Subscriptions on data structures include structure note events

### Added

- [TD-4128] Structures bulk update auto_publish notes parameter
- [TD-4204] Add approvals to grant request view
- [TD-4213]
  - Allows GrantRequest from status `processed` to `failed`
  - Created `reason` field on GrantRequestStatus
- [TD-4124] Dependent domain field in td_df_lib
- [TD-4257] Wrapped `Plug.Parsers` to be configured in runtime

## [4.30.0] 2021-10-18

### Added

- [TD-3131] Added details to the rule results to show the `Query` information
- [TD-3874] Allow rule creation/update specifying domain for shared concepts

### Fixed

- [TD-3874] Fix manage_quality_rule permission check when searching rules
- [TD-4140] Bulk Update uses previous values of template when available

## [4.29.2] 2021-10-07

### Fixed

- [TD-4044] Permissions for admin creating a GrantRequestApproval

## [4.29.1] 2021-10-06

### Fixed

- [TD-4186] Error on grants reindex

## [4.29.0] 2021-10-05

### Fixed

- [TD-4018] Fix path of profile execution
- [TD-4166] GrantRequest index must filter pending_roles for approve action

### Added

- [TD-4108] Download grants CSV
  - `POST /api/grants/csv`
- [TD-4076] Support for grant request approval
- [TD-4113] Jobs change status is included in Audit Events
- [TD-3953] Cursor in grants search
- [TD-4114] Update job status after metadata load process
- [TD-4077] Grant request processing workflow support
- [TD-4111] GrantRequest params for getting own grant requests

### Changed

- [TD-4079] Give grant permission only if we have `gr` templates

## [4.28.0] 2021-09-20

### Added

- [TD-3950] Index and search grants
  - `POST /api/grants/search` searches grants
  - `POST /api/grant_filters/search` searches grant filters
  - `POST /api/grants/search/mine` searches "my grants" (granted to me)
  - `POST /api/grant_filters/search/mine` searches "my grants" filters
- [TD-4075] API routes for managing grant approvers:
  - `GET /api/grant_approvers`
  - `GET /api/grant_approvers/:id`
  - `POST /api/grant_approvers`
  - `DELETE /api/grant_approvers/:id`
- [TD-3971] Template mandatory dependent field
- [TD-4107] Adds `system_id` filter to structure_notes/search endpoint
- [TD-4037] change the limit on the taxonomy in aggregations
- [TD-3970] Adds `modifier` and `value_modifier` embbeds to `ConditionRow`

### Changed

- [TD-4065] Allow Implementation keys with spaces, points, etc.

### Fixed

- [TD-4048] `PUT /api/rules/:id` timeout if a rule has many implementations
- [TD-3780] Missing `domain_ids` in Audit events
- [TD-4037] change the limit on the taxonomy in aggregations

## [4.27.0] 2021-09-07

### Changed

- [TD-3824] Data quality rule implementations can now be modified, regardless of
  whether they have associated results or not

## [4.27.0] 2021-09-07

### Added

- [TD-3951] Include additional information for grant events
- [TD-3484] GraphQL API on `/api/v2`
- [TD-3972] Nested population in validations
- [TD-3910] Notifications included for structures notes status changes
- [TD-3546] `with_profiling` filter in data structure version
- [TD-3983] renders request_grant permission on structure_version

### Changed

- [TD-3826] Data quality permissions now uses `domain_id` instead of
  `business_concept_id`
- [TD-3039] `GET /api/data_structures/:data_structure_id/versions/:id` now
  includes mutable metadata in the `metadata` field. The `metadata_versions`
  field is no longer included in the response. The `metadata_fields` field in
  the data structure type responses now include mutable metadata fields.
- [TD-3973] Update td-df-lib for default values in swith fields

## [4.26.0] 2021-08-16

### Added

- [TD-3549] Add new quality rule result type: "deviation"
- [TD-3982] Initial support for grant requests
- [TD-3948] Grants in data structure version visualization
- [TD-2635] Admin can manually delete structures and all its children
- [TD-3917] `PATCH /api/systems/:external_id/metadata` allows mutable metadata
  to be replaced or merged
- [TD-3767] Support for filtering lineage nodes by domain id

### Changed

- [TD-3957] Structure profiles are now validated and expanded
- [TD-3952] Data structure types now support multiple metadata views
- [TD-3859] `PUT /api/units/:name` is now asynchronous when replacing an
  existing unit (fixes timeout issue for large units)
- [TD-4010] Grant `start_date` and `end_date` are now `Date` instead of
  `DateTime`

### Fixed

- [TD-3959] Publish `rule_result_created` event when result is created
- [TD-3908] Timeout on node retrieval
- [TD-4010] Grants were being created with the incorrect `user_id`
- [TD-4013] Internal server error fetching structures with grant having
  `end_date` `nil`
- [TD-4016] `GET /api/data_structures/:id/latest`: grants were being returned
  with the incorrect `data_structure_version`

## [4.25.0] 2021-07-26

### Fixed

- [TD-3929] Reindex the children of the structure domain when modifying
- [TD-3975] Exclude `mutable_metadata` from elasticsearch analysis

### Added

- [TD-3878] Include `domain_id` in structure cache
- [TD-3453] Purge logically deleted structures
- [TD-3906] Notes audit now includes status changes
- [TD-3050] Show quality errors
- [TD-3945] Created Grant entity
- [TD-3947] Display user grant in data structure
- [TD-3551] Restore rule implementations

## [4.24.0] 2021-07-13

### Added

- [TD-3787] Allow CSV bulk load of structure notes with autopublish capability
  for non admin users. These updates must follow new structure notes' workflow.

### Changed

- [TD-3933] Maximum size of payload for metadata upload using multipart data can
  now be configured using the `MAX_PAYLOAD_LENGTH` environment variable

### Fixed

- [TD-3752] Show execution implementation filter with no result data
- [TD-3867] Exception calculating some lineage graphs (graph 1.2.0)

### Added

- [TD-3230] Taxonomy aggregations with enriched information

## [4.23.0] 2021-06-28

### Fixed

- [TD-3893] Children classifications
- [TD-3905] Fix bug with StructureNote aggregation
- [TD-3907] Fix metadata index failure

### Added

- [TD-3720] Update structure domain (with children)
- [TD-3522] Support for StructureNote management with workflow
- [TD-3552] Executable implementations

## [4.22.0] 2021-06-15

### Changed

- [TD-3735] Include extra information in tag related events
- [TD-3447] Filter concept rules but do not check permissions over resource

### Fixed

- [TD-3837] Perfomance issue iterating over Redis keys to obtain linked concept
  count. The actual link count is only used in a comparison with 0 (to filter
  structures with or without concept links), so instead of counting links for
  each structure, assume 1 if structure has any linked concepts and 0 otherwise.
- [TD-3718] Get the extra information when structures are downloaded
- [TD-3864] Issue serializing certain lineage graphs as JSON

### Added

- [TD-3736] Tags in data structure version document

## [4.21.0] 2021-05-31

### Added

- [TD-3446] Domain in rule

### Fixed

- [TD-3236] Show path in profile execution
- [TD-3794] Metadata load fails when classifying structures
- [TD-3502] Avoid uploading files that are not images

### Changed

- [TD-3753] Build using Elixir 1.12 and Erlang/OTP 24
- [TD-3642] On startup ensures rules and implementations elasticsearch indices
  are created

## [4.20.1] 2021-05-18

### Added

- [TD-3236] Upload json profile

## [4.20.0] 2021-05-17

### Added

- [TD-3398] Support classification of data structures
- [TD-3500] Support for signing configuration using a secret key
- [TD-3597] Link between structures and tags

### Changed

- Security patches from `alpine:3.13`
- Update dependencies
- [TD-3680] Improve data catalog bulk indexing performance
- Timestamps on `DataStructure`, `DataStructureVersion`, `DataStructureRelation`
  and `StructureMetadata` are now `utc_datetime_usec`

## [4.19.2] 2021-05-07

### Fixed

- [TD-3630] Issue querying executions when some implementations have no source

## [4.19.0] 2021-05-04

### Changed

- [TD-3526] Merged `td-dq` with `td-dd`. See `CHANGELOG-dq.md` for changes in
  `td-dq` previous to this merge
- [TD-3621] Increase maximum length for JSON request bodies. The value for JSON
  request bodies can now be configured using the `MAX_PAYLOAD_LENGTH`
  environment variable.
- [TD-3596] Support tagging of data structures

### Added

- [TD-3517] Profile executions and events
- [TD-3189] Add templates in the creation of implementations

## [4.18.0] 2021-04-19

### Added

- [TD-3497] Allow system metadata to be uploaded using a JSON request body

### Fixed

- [TD-3566] `data_structure_relation` `parent_id` and `child_id` must not be
  `nil`

### Changed

- [TD-3498] Merged `td-cx` with `td-dd`. See `CHANGELOG-cx.md` for changes in
  `td-cx` previous to this merge.

## [4.17.0] 2021-04-05

### Added

- [TD-3108] add `profile_structure` permission to structures with `data_fields`

### Changed

- [TD-3445] Postgres port configurable through `DB_PORT` environment variable

## [4.16.0] 2021-03-22

### Added

- [TD-2951] `profile_structure` permission

### Fixed

- [TD-3235] Fallback of uncontroller responses on metadata controller

### Removed

- [TD-3421] remove `/data_structures/search/source_alias` endpoint

## [4.15.0] 2021-03-08

### Changed

- [TD-3341] Build with `elixir:1.11.3-alpine`, runtime `alpine:3.13`
- [TD-3329] Elasticsearch index settings are now configurable using environment
  variables:
  - `ES_TIMEOUT`: Connection timeout in milliseconds (default `5000`)
  - `ES_RECV_TIMEOUT`: Response timeout in milliseconds (default `40000`)
  - `ES_SHARDS`: Number of shards (default `1`)
  - `ES_REPLICAS`: Number of replicas (default `1`)
  - `ES_REFRESH_INTERVAL`: Index refresh interval (default `30s`)
  - `ES_INDEXING_SLOWLOG_THRESHOLD_WARN`: Indexing slowlog warning threshold
    (default `10s`)
  - `ES_INDEXING_SLOWLOG_THRESHOLD_INFO`: Indexing slowlog info threshold
    (default `5s`)
  - `ES_INDEXING_SLOWLOG_THRESHOLD_DEBUG`: Indexing slowlog debug threshold
    (default `2s`)
  - `ES_INDEXING_SLOWLOG_THRESHOLD_TRACE`: Indexing slowlog trace threshold
    (default `500ms`)
  - `ES_INDEXING_SLOWLOG_LEVEL`: Indexing slowlog level (default `info`)
  - `ES_INDEXING_SLOWLOG_SOURCE`: Indexing slowlog source limit (default `1000`)
- [TD-3222] `structures` index alias can now be configured using the
  `ES_ALIAS_STRUCTURES` environment variable

## [4.14.0] 2021-02-22

### Added

- [TD-3268] Source in data structure

### Changed

- [TD-3245] Tested compatibility with PostgreSQL 9.6, 10.15, 11.10, 12.5 and
  13.1. CI pipeline changed to use `postgres:12.5-alpine`.

## [4.13.0] 2021-02-08

### Added

- [TD-3263] Use HTTP Basic authentication for Elasticsearch if environment
  variables `ES_USERNAME` and `ES_PASSWORD` are present

### Fixed

- [TD-3264] Data structure type migration task was preventing application from
  starting up under certain data-dependent conditions. The task has now been
  removed as it is no longer needed.

## [4.12.1] 2021-01-28

### Fixed

- [TD-3248] Referenced structure ids were not being obtained correctly from
  cache

## [4.12.0] 2021-01-25

### Fixed

- [TD-3203] Truncate `field_type` to 32766 bytes when indexing (maximum sortable
  field length in elasticsearch)

### Changed

- [TD-3163] Auth tokens now include `role` claim instead of `is_admin` flag
- [TD-3164] Service accounts can view systems, view data structures and load
  metadata
- [TD-3182] Allow to use redis with password

## [4.11.1] 2021-01-15

### Fixed

- [TD-3204] Performance regression fetching a data structure version
- [TD-3204] Ancestry was being returned in inverse order

## [4.11.0] 2021-01-11

### Changed

- [TD-3170] Build docker image which runs with non-root user
- [TD-2655] Support bulk updating of domain_id, improve performance of mutable
  metadata updates
- [TD-3103] Changes obtaining referenced structure ids in rule implementations
- [TD-2655] Support bulk updating of domain_id
- [TD-2331] Return the path of deleted structures
- Performance improvements of metadata load process

### Fixed

- [TD-3172] Return error changeset when a data structure type cannot be inserted
  or updated

## [4.10.0] 2020-12-14

### Added

- [TD-3065] Support filtering on `updated_at` (date range)
- [TD-2486] Template type `domain`

### Fixed

- [TD-3142] `/api/data_structure_types` was failing if template was missing

## [4.9.0] 2020-11-30

### Changed

- [TD-2258] Filter structures by `linked_concepts_count`
- [TD-2946] Replace unit on PUT request

### Added

- [TD-3089] Widget and type `copy` on df

### Changed

- [TD-3066] Keep track of deleted structures in redis

## [4.8.0] 2020-11-16

### Added

- [TD-3112] The `domain_id` of a data structure can now be modified via API
- [TD-3115] Log error responses received from elasticsearch during bulk
  reindexing

## [4.7.0] 2020-11-03

### Added

- [TD-3071] Ignore empty lines on bulk upload

## [4.6.0] 2020-10-19

### Added

- [TD-2485]:
  - Enrich template fields from cache
  - Mappings for system type of templates

### Changed

- [TD-3058] Database connection timeout now can be configured using the
  environment variable `DB_TIMEOUT_MILLIS`

## [4.5.0] 2020-10-05

### Added

- [TD-2942] CSV upload of structures extra info
- [TD-2958] Extra info mapping and aggregations

### Changed

- [TD-2988] Cache entries for data structures are now refreshed every hour

## [4.4.0] 2020-09-22

### Added

- [TD-2943]:
  - Data Structure Type: Metadata fields
  - Endpoint to query all possible metadata fields for a given query

### Fixed

- [TD-2979] Timeout issues loading metadata

## [4.3.0] 2020-09-07

### Added

- [TD-2928] Data Dictionary custom user search filters
- [TD-2587] Download CSV for a given graph

### Changed

- [TD-2285] Check permissions for nodes related to units
- [TD-2720] Bulk Update:
  - Update only structures having content
  - Validate only updated fields

### Fixed

- [TD-2310] Exclude confidential structures from children and siblings if user
  has no permission to manage confidential structures

## [4.2.0] 2020-08-17

### Added

- [TD-2280] As a business glossary I want to create a concept with the same name
  as an existing concept in another domain to allow multi-organization
  management
- [TD-2941] Enable scrolling on `/api/data_structures/search` endpoint:
  - Initiate scrolling by including `scroll` parameter in request body
  - Continue scrolling by sending a request body with `scroll_id` and `scroll`

## [4.1.0] 2020-07-20

### Added

- [TD-911] Allow to limit lineage/impact levels
- [TD-2322] Allow to search all data structures versions without 10_000 limit
  using ES scroll API
- [TD-2774] Startup task to create data structure types

### Fixed

- [TD-2826] `DataStructures.list_data_structures` can receive `domain_id` list

### Changed

- [TD-2280] Do not retrieve information by name

## [4.0.0] 2020-07-01

### Changed

- [TD-2637] Audit events are now published to Redis instead of via HTTP
- [TD-2322] Allow to query deleted structures and systems having deleted
  structures

### Added

- [TD-2322] Index structure parent and number of linked concepts

## [3.24.0] 2020-06-15

### Fixed

- [TD-2593] Retrive parents over `default` relation type to build path

## [3.23.0] 2020-06-01

### Fixed

- [TD-2636] Bulk update was replacing instead of merging dynamic content

### Added

- [TD-2562] Endpoint `GET /api/data_structures/search/source_alias` to return
  the list of distinct structures metadata aliases

### Changed

- [TD-2643] Show metadata on structure relations
- [TD-2487] Exclude deleted structures from csv download
- [TD-2629] Update td-df-lib to omit template fields of type `image` on indexing
- [TD-2492] Update td-df-lib to include new numeric template types
- [TD-2261] Cache structures on load

### Removed

- [TD-2691] Removed unused comments functionality (routes
  `/api/data_structures/:id/comments` and `/api/comments`)

## [3.22.0] 2020-05-18

### Changed

- [TD-2321] Include `metadata` in data structure version response
- [TD-2589] Include `df_content.*`, `description` and `path.text` in search
  fields. Note that a complete reindex is required for the `path.text` field to
  be indexed. This will be performed automatically when the service starts
  unless the key `TdDd.DataStructures.Migrations:TD-2589` exists in Redis.
- [TD-2373] Removed dependency on Neo4j:
  - Neo4j is no longer used. The graph model is now persisted in PostgreSQL.
  - Lineage metadata is now uploaded using `PUT /api/units/:unit_name` passing
    `nodes` and `rels` files as form encoded data. Since the import process is
    performed as a background task, the API returns `202 Accepted`.
  - Each `unit_name` represents a replaceable unit of lineage metadata. New data
    files uploaded using the same unit name will overwrite the existing nodes
    and relations in that unit.
  - Latest status for a unit can be queried using `GET /api/units/:unit_name`.
  - Events relating to a unit can be queried using `GET /api/units/:unit_name/events`.
  - A unit can be logically deleted using `DELETE /api/units/:unit_name`.
  - A unit can be physically deleted using `DELETE /api/units/:unit_name?logical=false`.
  - [TD-2495] Changed structures loader migration key to cache all structures
    again including their metadata

### Removed

- [TD-2373] **BREAKING CHANGE** lineage data can no longer be uploaded to
  `/api/data_structures/metadata` or `/api/td_dl`

## [3.20.1] 2020-04-24

### Fixed

- [TD-2520] Root id retrieval from merkle graph

## [3.20.0] 2020-04-20

### Added

- [TD-2439] Include links in data structure relations response
- [TD-2531] Support `field_external_id` in `data_fields` metadata

### Changed

- [TD-2531] Include `external_id` in data structure hash calculation. Also,
  replace usage of Erlang's `:digraph` library with `Graph`. Note that this the
  hashes of all data structures will be recalculated the first time the service
  starts after this change is applied.

## [3.19.0] 2020-04-06

### Fixed

- [TD-2364] Loader issue when `external_id` and `parent_external_id` provided

### Added

- [TD-2364] Reindex structures linked to updated domains
- [TD-2318] Include node types in `/api/graphs/:id` response

### Changed

- [TD-2472] GraphData: Ignore duplicate relations when importing from Neo4j

## [3.18.0] 2020-03-23

### Added

- [TD-2326] Support for mutable metadata

### Changed

- [TD-2218] Revaluate structure children when its deletion is undone

## [3.17.0] 2020-03-09

### Added

- [TD-2336] System now has df_content
- [TD-2329] System search returns structure count info: count of structures by
  type and total structures count

## [3.16.0] 2020-02-25

### Changed

- [TD-2328] Support `domain_external_id` in structure metadata, removed `ou`
  from model

## [3.15.1] 2020-02-12

### Fixed

- [TD-2342] API failures when Neo4J is not present

## [3.15.0] 2020-02-10

### Added

- [TD-1595] Data lineage support
- [TD-2327] Data lineage metadata upload at `/api/data_structures/metadata` and
  `/api/td_dl/metadata`
- [TD-2292] Relation type in structures relations
- [TD-2293] Relation type in structures api

### Changed

- [TD-2269] Update elasticsearch mapping for dynamic field using new content
  model
- [TD-2284] Show systems to user with read permission in any structure, return
  structures count

## [3.14.0] 2020-01-27

### Changed

- [TD-2269] Update elasticsearch mappings for dynamic content

## [3.13.0] 2020-01-13

### Changed

- [TD-2272] 40 seconds timeout to query elasticsearch

## [3.12.0] 2019-12-19

### Added

- [TD-2210] Cache parent id in structures' cache

## [3.11.0] 2019-11-25

### Added

- [TD-2115] data_structure_lineage_id having external id of data lineage

### Changed

- [TD-2250] filter profiling whe user has not permission
  `view_data_structures_profile`

## [3.10.0] 2019-11-11

### Added

- [TD-2186] Return profile info in data structure view

## [3.9.0] 2019-10-28

### Added

- [TD-2144] Support ngram-search in structure name
- [TD-2159] Mapping for data field type

### Changed

- [TD-2200] Prevalence of data structure's attributes over metadata on versions
  index

### Changed

- [TD-2187] Add external_id to Structure cached info. Put in cache structures
  present in rule_implementations system_params

## [3.8.0] 2019-10-14

### Fixed

- [TD-2188] Synchronous upload does not work

### Changed

- [TD-2130] In bulk upload move parsing functions to GenServer"
- [TD-2176] Nullable field as boolean in metadata
- [TD-1721] Reindex automatically when a template changes
  - Breaking change: New environment variable ES_URL replaces existing
    ES_HOST/ES_PORT
- [TD-2124] Users without permission to link a data structure should not get the
  option to link in data catalog

## [3.7.0] 2019-09-30

### Added

- [TD-2010] As a Connector I want to delete all structures of a group
- [TD-2077] Support synchronous metadata upload for a specific data structure
- [TD-2089] Profiling support for structures
- [TD-2118] Metadata as mapping in data structures search
- [TD-2068] Use sortable normalizer for some fields in ES mappings
- [TD-1871] Structures CSV download

## [3.6.0] 2019-09-16

### Added

- [TD-1650] Automatic versioning of changed data structures
- [TD-2046] Bulk update endpoint for Data Catalog extra info
- [TD-2090] Search results and filters now use `:link_data_structure` permission
  instead of `:view_data_structure` depending on `referer` header

### Changed

- Metadata upload format (see config/metadata.exs for detail):
  - Structures CSV required fields:
    - `external_id` (globally unique)
    - `name`
    - `system` (or `POST` to `/systems/:system_external_id/metadata`)
    - `group`
    - `type`
  - Fields CSV required fields:
    - `external_id` (of structure)
    - `field_name`
    - `type`
  - Relations CSV required fields:
    - `parent_external_id`
    - `child_external_id`

## [3.5.5] 2019-09-09

### Changed

- Startup task to rename external_id of SQL server structures

## [3.5.2] 2019-09-04

### Fixed

- [TD-2087] DataStructure response excluded immediate parent from ancestry

## [3.5.1] 2019-09-03

### Fixed

- [TD-2080] DataStructureLoader was failing due to changes in [TD-2072]
- [TD-2081] Event stream consumer did not respect host and port config options

## [3.5.0] 2019-09-02

### Changed

- [TD-2061] Data structure external id is now required and unique
- [TD-2072] Refactor model to move mutable/versionable fields from DataStructure
  to DataStructureVersion

### Fixed

- [TD-2047] Check status filter when retrieving search filters

## [3.3.0] 2019-08-05

### Added

- [TD-1560] Enriched description field in template content

### Changed

- [TD-2027] Improve indexing performance
- [TD-1985] Type of template field user with an aggregation size of 50
- [TD-2009] Get external id by data structure system and external id, fixed
  ancestry in structure view

### Fixed

- [TD-1991] Performance issues due to blocking Redis connections
- [TD-2028] Eliminate duplicated data structure versions
- [TD-2003] Avoid loading a structure with a relation with itself in bulk load

### Removed

- [TD-1534] Remove data fields from model

## [3.2.0] 2019-07-24

### Fixed

- [TD-1996] Change `external_id` to text in data_structures
- [TD-1854] Data field metadata is not updated during metadata upload

### Added

- [TD-1845] Soft deletion of data structures no longer present in CSV input for
  system/group
- [TD-1970] New endpoint for
  `api/systems/:system_external_id/structures/:structure_external_id`

### Changed

- [TD-1532] Improve support for linking with business concepts (fields are no
  longer used)
- [TD-2002] Update td-cache and delete permissions list from config
- [TD-1927] Allow structure `class` property to be specified in metadata CSV

## [3.1.0] 2019-07-08

### Changed

- [TD-1618] Cache improvements. Use td-cache instead of td-perms.
- [TD-1866] Exclude logic deleted data structures in catalog navigation, catalog
  table and filters

## [3.0.1] 2019-07-05

### Fixed

- [TD-1967] Task to remove duplicate data structure versions, filter duplicates
  in CSV input

## [3.0.0] 2019-06-25

### Fixed

- [TD-1860] Fields were not associated to corresponding version when loading new
  version of existing structure
- [TD-1864] Indexes structures with `field` class
- [TD-1851] Verify permissions while getting the root structures of a system

### Changed

- [TD-1793] Checks if field structure has `df_content` and enriches
  data_structure :show
- [TD-1891] Bulk load types translation from data fields to data structures
- [TD-1533] Ignores search term when it is no on Aggregation

## [2.21.0] 2019-06-10

### Fixed

- [TD-1825] Structures of fields with metadata type are not setting its type
  correctly - metadata type key is not correct

### Added

- [TD-1824] Bump td-perms version to fix relations key
- [TD-1702] Support new permission `view_data_structures_profile`

### Changed

- [TD-1847] Filter class field on system_datastructure to improve performance

### Removed

- [TD-1832] Removed `business_concept_id` from data fields

## [2.20.1] 2019-05-28

### Added

- [TD-1819] Include `external_id` and `class` in data structure and data
  structure version show responses

## [2.20.0] 2019-05-27

### Added

- [TD-1703] Include system and ancestry in data structure and data structure
  version show responses

### Fixed

- [TD-1747] Structures upload is not creating relation between structures and
  fields when including version number
- [TD-1758] Structures with `field` class are no indexed on create/upload
- [TD-1797] Structures of Fields of type Metric and Attribute must have that
  type instead of Field

## [2.19.0] 2019-05-14

### Fixed

- [TD-1774] Newline is missing in logger format

### Added

- [TD-1704] Index path of data structures and return in search results
- Metadata upload success response is now 202 Accepted instead of 204 No Content

## [2.18.0] 2019-04-30

### Fixed

- [TD-1697] Dynamic content indexing and mapping

## [2.17.0] 2019-04-17

### Added

- [TD-1597] allow deletion of data structures with relations
- [TD-1593] System as an independent entity
- [TD-1626] Load data fields as structures
- [TD-1634] Include data structure metadata field to selectively disable
  indexing ("indexable" == "false")
- Improve elasticsearch index mappings
- [TD-1554] added endpoint for getting root structures of a system

### Changed

- [TD-1627] Removes df_name from the structure and uses the structure type as
  definition of template
- [TD-1636] Use `alpine:3.9` as base image for docker runtime

## [2.16.0] 2019-04-01

### Added

- [TD-1571] Elixir's Logger config will check for `EX_LOGGER_FORMAT` variable to
  override format

### Changed

- [TD-1530] Changed csv upload to write extra fields on metadata

## [2.15.0] 2019-03-18

### Changed

- [TD-1543] Updated to Phoenix 1.4, Ecto 3.0, Cowboy 2.0
- [TD-1526] Include parents and siblings in show data_structure response

## [2.14.0] 2019-03-04

### Changed

- Increase metadata upload file limit from 20M to 100M

## [2.12.1] 2019-01-28

### Changed

- Update td-df-lib version

## [2.12.0] 2019-01-24

### Changed

- [TD-1320] Aggregations are returned on data structures search

## [2.11.1] 2019-01-17

### Changed

- New cache to access linked business concepts of a field
  (`TdPerms.RelationCache`)

## [2.11.0] 2019-01-16

### Fixed

- Bulk index data structures in batches of 100 to avoid reaching HTTP request
  size limit

## [2.10.8] 2019-01-08

### Fixed

- Added `type` field to structure index that was wrongly removed

## [2.10.7] 2018-12-20

### Added

- [TD-1306] Add new field `external_id` to link data_structures with parents,
  children and fields.

## [2.10.6] 2018-12-20

### Changed

- Reindex data structures in background
- Reindex data structures after metadata is loaded

### Fixed

- Metadata loader structure diff was not calculating correctly the fields to be
  removed

## [2.10.2] 2018-12-19

### Changed

- [TD-1198] add functionality for confidential data structure
  - added field confidential to data_structure
  - check for `manage_confidential_structures` on listing and updating data
    structures
  - added elasticsearch filter regarding confidential permissions

## [2.10.1] 2018-12-17

### Changed

- Increase elasticsearch client default `recv_timeout` to 20 seconds
- Increase filter aggregation size to 50
- Remove `name` filter

## [2.10.0] 2018-12-12

### Changed

- [TD-1313] Adds type to structure filters

## [2.9.4] 2018-12-06

### Changed

- [TD-1104] Improved support for data structure versions

## [2.9.3] 2018-12-04

### Added

- [TD-1104] API endpoint `/api/data_structures/{id}/versions/{version}` to read
  specific version of a data structure

## [2.9.2] 2018-12-04

### Changed

- [TD-1153] Client may now use `sort` parameter to order search results

## [2.9.1] 2018-12-04

### Added

- [TD-1104] Support explicit version in data_structures metadata upload

## [2.9.0] 2018-12-01

### Added

- [TD-1207] Parent/child relationships between data structure versions

## [2.8.6] 2018-11-22

### Added

- [TD-1186] Adds dynamic form fields to structure filters

## [2.8.5] 2018-11-22

### Changed

- Order search results by `name.raw`

## [2.8.4] 2018-11-22

### Changed

- Configure Ecto to use UTC datetime for timestamps

## [2.8.3] 2018-11-20

### Added

- New endpoint to upload metadata `POST /api/data_structures/metadata`

## [2.8.2] 2018-11-20

### Added

- Data structure view return `domain_id`

## [2.8.1] 2018-11-19

### Added

- [TD-1062] Support for Dynamic Forms in data structures

### Removed

- Remove LOPD field from data structures

## [2.8.0] 2018-11-15

### Added

- [TD-1104] Initial support for versioning of data structures

## [2.6.2] 2018-10-30

### Added

- Modify endpoint from `/api/search/reindex_all` to
  `/api/data_structures/search/reindex_all`
- Verify if the user is admin while calling `reindex_all`<|MERGE_RESOLUTION|>--- conflicted
+++ resolved
@@ -4,9 +4,7 @@
 
 ### Added
 
-<<<<<<< HEAD
 - [TD-3765] Support for empty_dataset in rule_results
-=======
 - [TD-5171] Enriches domain's parents on DataStructureVersion show
 - [TD-5245] Allow multiple fields for structure modifiers
 
@@ -15,7 +13,6 @@
 - [TD-4710] Domain type fields of templates it not working in bulk upload
   implementations
 - [TD-5244] Admin user can't clone implementations
->>>>>>> aa110f00
 
 ## [4.53.2] 2022-10-20
 
