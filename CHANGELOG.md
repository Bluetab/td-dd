# Changelog

## Unreleased

<<<<<<< HEAD
### Fixed

- [TD-1854] Data field metadata is not updated during metadata upload

### Changed

- [TD-1927] Allow structure "class" property to be specified in metadata CSV
=======
### Added

- [TD-1845] Soft deletion of data structures no longer present in CSV input for system/group
>>>>>>> 86e7199b

## [3.1.0] 2019-07-08

### Changed

- [TD-1618] Cache improvements. Use td-cache instead of td-perms.
- [TD-1866] Exclude logic deleted data_structures in catalog navigation, catalog table and filters

## [3.0.1] 2019-07-05

### Fixed

- [TD-1967] Task to remove duplicate data structure versions, filter duplicates in CSV input

## [3.0.0] 2019-06-25

### Fixed

- [TD-1860] Fields were not associated to corresponding version when loading new version of existing structure 
- [TD-1864] Indexes structures with 'field' class
- [TD-1851] Verify permissions while getting the root structures of a System

### Changed

- [TD-1793] Checks if field structure has df_content and enriches data_structure :show
- [TD-1891] Bulk load types translation from data fields to data structures 
- [TD-1533] Ignores search term when it is no on Aggregation

## [2.21.0] 2019-06-10

### Fixed

- [TD-1825] Structures of fields with metadata type are not setting its type correctly - metadata type key is not correct  

### Added

- [TD-1824] Bump td-perms version to fix relations key
- [TD-1702] Support new permission view_data_structures_profile

### Changed

- [TD-1847] Filter class field on system_datastructure to improve performance

### Removed

- [TD-1832] Removed business_concept_id from dataFields

## [2.20.1] 2019-05-28

### Added

- [TD-1819] Include external_id and class in data structure and data structure version show responses

## [2.20.0] 2019-05-27

### Added

- [TD-1703] Include system and ancestry in data structure and data structure version show responses

### Fixed

- [TD-1747] Structures upload is not creating relation between structures and fields when including version number
- [TD-1758] Structures with 'field' class are no indexed on create/upload
- [TD-1797] Structures of Fields of type Metric and Attribute must have that type instead of Field

## [2.19.0] 2019-05-14

### Fixed

- [TD-1774] Newline is missing in logger format

### Added

- [TD-1704] Index path of data structures and return in search results
- Metadata upload success response is now 202 Accepted instead of 204 No Content

## [2.18.0] 2019-04-30

### Fixed

- [TD-1697] Dynamic content indexing and mapping

## [2.17.0] 2019-04-17

### Added

- [TD-1597] allow deletion of data structures with relations
- [TD-1593] System as an independent entity
- [TD-1626] Load data fields as structures
- [TD-1634] Include data structure metadata field to selectively disable indexing ("indexable" == "false")
- Improve elasticsearch index mappings
- [TD-1554] added endpoint for getting root structures of a system

### Changed

- [TD-1627] Removes df_name from the structure and uses the structure type as definition of template
- [TD-1636] Use alpine:3.9 as base image for docker runtime

## [2.16.0] 2019-04-01

### Added

- [TD-1571] Elixir's Logger config will check for EX_LOGGER_FORMAT variable to override format

### Changed

- [TD-1530] Changed csv upload to write extra fields on metadata

## [2.15.0] 2019-03-18

### Changed

- [TD-1543] Updated to Phoenix 1.4, Ecto 3.0, Cowboy 2.0
- [TD-1526] Include parents and siblings in show data_structure response

## [2.14.0] 2019-03-04

### Changed

- Increase metadata upload file limit from 20M to 100M

## [2.12.1] 2019-01-28

### Changed

- Update td-df-lib version

## [2.12.0] 2019-01-24

### Changed

- [TD-1320] Aggregations are returned on data structures search

## [2.11.1] 2019-01-17

### Changed

- New cache to access linked business concepts of a field (TdPerms.RelationCache)
- Bump versions of the libraries td-perms and td-df-lib

## [2.11.0] 2019-01-16

### Fixed

- Bulk index data structures in batches of 100 to avoid reaching HTTP request size limit

## [2.10.8] 2019-01-08

### Fixed

- Added type field to structure index that was wrongly removed

## [2.10.7] 2018-12-20

### Added

- [TD-1306] Add new field external_id to link data_structures with parents, children and fields.

## [2.10.6] 2018-12-20

### Changed

- Reindex data structures in background
- Reindex data structures after metadata is loaded

### Fixed

- Metadata loader structure diff was not calculating correctly the fields to be removed

## [2.10.2] 2018-12-19

### Changed

- Update td-perms to 2.10.0
- Update td-df-lib to 2.10.0
- Improvements on authentication for testing. Creating a user, creates a session in the Auth Mock
- Created TaxonomyMockCache for domain related testing
- [TD-1198] add functionality for confidential data structure
  - added field confidential to data_structure
  - check for manage_confidential_structures on listing and updating data_structures
  - added elastic_search filter regarding confidential permissions

## [2.10.1] 2018-12-17

### Changed

- Update HTTPoison to 1.5.0
- Increase elasticsearch client default `recv_timeout` to 20 seconds
- Increase filter aggregation size to 50
- Remove "name" filter

## [2.10.0] 2018-12-12

### Changed

- [TD-1313] Adds type to structure filters

## [2.9.4] 2018-12-06

### Changed

- [TD-1104] Improved support for data structure versions

## [2.9.3] 2018-12-04

### Added

- [TD-1104] API endpoint `/api/data_structures/{id}/versions/{version}` to read specific version of a data structure

## [2.9.2] 2018-12-04

### Changed

- [TD-1153] Data Structure :index now looks for sort query from client to pass to elasticsearch

## [2.9.1] 2018-12-04

### Added

- [TD-1104] Support explicit version in data_structures metadata upload

## [2.9.0] 2018-12-01

### Added

- [TD-1207] Parent/child relationships between data structure versions

## [2.8.6] 2018-11-22

### Added

- [TD-1186] Adds dynamic form fields to structure filters

## [2.8.5] 2018-11-22

### Changed

- Order search results by name.raw

## [2.8.4] 2018-11-22

### Changed

- Configure Ecto to use UTC datetime for timestamps

## [2.8.3] 2018-11-20

### Added

- New endpoint to upload metadata `POST /api/data_structures/metadata`

## [2.8.2] 2018-11-20

### Added

- Data structure view return domain_id

## [2.8.1] 2018-11-19

### Added

- [TD-1062] Support for Dynamic Forms in data structures

### Removed

- Remove LOPD field from data structures

## [2.8.0] 2018-11-15

### Added

- [TD-1104] Initial support for versioning of data structures

## [2.6.2] 2018-10-30

### Added

- Modify endpoint from /api/search/reindex_all to /api/data_structures/search/reindex_all
- Verify if the user is admin while calling reindex_all<|MERGE_RESOLUTION|>--- conflicted
+++ resolved
@@ -2,19 +2,17 @@
 
 ## Unreleased
 
-<<<<<<< HEAD
 ### Fixed
 
 - [TD-1854] Data field metadata is not updated during metadata upload
 
+### Added
+
+- [TD-1845] Soft deletion of data structures no longer present in CSV input for system/group
+
 ### Changed
 
 - [TD-1927] Allow structure "class" property to be specified in metadata CSV
-=======
-### Added
-
-- [TD-1845] Soft deletion of data structures no longer present in CSV input for system/group
->>>>>>> 86e7199b
 
 ## [3.1.0] 2019-07-08
 
