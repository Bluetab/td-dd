# Changelog

## [Unreleased]

### Added

- [TD-3633] Take into account ruleless implementations in event publishing
- [TD-4872] Support querying structures by `external_id` in GraphQL API
<<<<<<< HEAD
- [TD-3920] Alias support for structures
=======
- [TD-4855] Support `Profile` searching with params (offset, limit, since)
>>>>>>> 7c7d7abf

### Fixed

- [TD-4852] Ruleless implementation weren't being linked with data structures on
  creation

## [4.44.0] 2022-05-23

### Added

- [TD-4045] Rule implementation `execute` action
- [TD-4457] Allow to have grants for non existing users in truedat
- [TD-4548] Upload/Download csv notes with multiple selection fields separted by `|`
- [TD-4660] Support for reference data
- [TD-4230] GraphQL `Templates` schema preprocesses templates

### Fixed

- [TD-4799] Performance issue filtering executions by source
- [TD-4848] Timeout on structures notes upload
- [TD-4849] Reindex grants in their bulk update API

## [4.43.2] 2022-05-12

### Fixed

- ImplementationsStructures migration was breaking with null structure_ids on dataset
- Typo in `implementations.ex`

## [4.43.1] 2022-05-11

### Added

- [TD-4089] Support for Implementations without Rules

## [4.43.0] 2022-05-09

### Added

- [TD-3186] Support for links between implementations and structures
- [TD-4538] Segments definitions in the implementations, and support for segment
  results

### Fixed

- [TD-4783]
  - Lineage Graph is not generated
  - Change chunk size for adding metadata in linage upload
- [TD-4586] Asynchronous CSV bulk update

### Changed

- [TD-4723] Support for domain-specific data structure tags

## [4.42.0] 2022-04-25

### Added

- [TD-4098] GraphQL query for data structures
- [TD-4683] GraphQL query for data structure relations
- [TD-2026] Add metadata to lineage graph

### Changed

- [TD-4536] Support rule implementation with multiple populations

### Fixed

- [TD-4721] User with permissions can list sources

### Added

- [TD-4695] Structure bulk update was not reindexing structures with updated
  notes
- [TD-3128] Profile `null_count`, `total_count` and `unique_count` fields were
  limited to PostgreSQL `integer` values (maximum 2,147,483,647). They have now
  been changed to `bigint` (maximum 9,223,372,036,854,775,807)

## [4.41.1] 2022-04-04

### Added

- [TD-4126] Support querying the jobs of a source
- [TD-4450] GraphQL mutations for sources

### Fixed

- [TD-4643] Raw implementation creation permission

## [4.41.0] 2022-03-28

### Fixed

- [TD-4535] Structures domains CSV upload bulk update

## [4.40.1] 2022-03-22

### Added

- [TD-3233] Rule result remediation plan
- [TD-4271] Support for linking implementations with business concepts
- [TD-4621] Include data structure version `name` in GraphQL schema
- [TD-4577] List of notes pending approval
- [TD-4447] Support for associating metadata filters with a structure type

### Fixed

- [TD-4580] Added migration to fix implementations without alias
- [TD-4623] Added multiple domains support for grant request approvals

### Changed

- [TD-4527] Exclude logically deleted sources from GraphQL response

### Removed

- [TD-4303] `GET /api/data_structure_types/lite` was removed, reverted
  corresponding changes from [TD-4344]

## [4.40.0] 2022-03-14

### Changed

- [TD-4500] Support data structure with multiple `domain_ids`
- [TD-4461] Avoid reindexing when a domain is modified
- [TD-4491] Refactored search and permissions
- [TD-4604] Include actions in `POST /api/rule_implementations/search` and `POST /api/data_structures/search` responses

## [4.39.0] 2022-03-07

### Added

- [TD-4378] Include the structure description in cache

### Changed

- [TD-4567] Refactor create implementations for non admin users
- [TD-4534] Avoid inheritance if has `with_inheritance: false` param when
  modifying a structure domain

## [4.38.1] 2022-02-23

### Fixed

- [TD-4567] Create implementations for non admin users

## [4.38.0] 2022-02-22

### Added

- [TD-4437] Control rule results upload using new `manage_rule_results`
  permission
- [TD-2511] support for updating specific field of `Source` config
- [TD-4463] Generate audit events for `rule_created` and
  `implementation_created`
- [TD-4425] Shift Implementations CSV last execution date field timezone

### Fixed

- [TD-4427] Fixed a performance issue when calling `/api/executions/search` by
  filtering by sources on the database, avoiding a potential time out

### Changed

- [TD-4553] Improve performance reading large CSV files during structure
  metadata bulk loading

## [4.37.1] 2022-02-10

- [TD-4456] Access audit API

## [4.37.0] 2022-02-07

### Added

- [TD-4277] Include `domain_id` in `rule implementations`
- [TD-4152] Include aditional information on implementations download
- [TD-4102] Support pagination of structure notes
- [TD-2929] UserSearchFilter now has `scope` and is used in Rules and
  RuleImplementations

### Fixed

- [TD-4424] Fixed a performance issue fetching filter values, due to a scripted
  aggregation (`linked_concept_count`), which was preventing elasticsearch from
  using its request cache. Also ensure that `size=0` is used when fetching
  aggregations from elasticsearch (the `hits` are not consumed).

- [TD-4501] Allow regular users to list lineage events based on :view_lineage
  permission

## [4.36.0] 2022-01-24

### Added

- [TD-4125] GraphQL support for data sources
- [TD-4100] Allow partial loads for notes in case that there are errors on the
  file
- [TD-4312]
  - Autogenerated template identifier field
  - Prevent identifier change if a new structure note version is created
  - Mapping to search by identifier
- [TD-4100] Allow partial loads for notes in case that there are errors on the
  file
- [TD-4293] Added quality implementations audit events
- [TD-3467] Add gt date condition for `rule results`
- [TD-4389] Add inserted_at in implementations views

## [4.35.1] 2022-01-10

### Fixed

- [TD-4390] Index implementation aliases

## [4.35.0] 2022-01-10

### Added

- [TD-4312] Autogenerated template identifier field
- [TD-4390] Add support for alias on implementations
- [TD-4379] Avoid indexing grants for class field structures

## [4.34.1] 2021-12-16

### Added

- [TD-4387] Limit graph_data maximum length

## [4.34.0] 2021-12-15

### Added

- [TD-4272] Avoid result calculation if it is already present
- [TD-4361] Add `value_modifier` to implementation document
- [TD-4345] Add `implementation_key` to notification payload
- [TD-4270] Move `goal` and `threshold` fields from `Rule` to
  `RuleImplementation`
- [TD-4301] Bulk upload quality `implementations` with csv
- [TD-4276] Materialize structure hierarchy in order to improve query
  performance
- [TD-4314] Bulk upload quality `rules` with csv

### Fixed

- [TD-4273] Error downloading implementations

## [4.33.0] 2021-11-30

### Added

- [TD-4262] Lineage graph polling
- [TD-4344] Add a new endpoint API for lite `structure_types` request without
  `metadata_fields`
- [TD-4358] Format path in editable download CSV

### Changed

- [TD-4299] Change CSV reader to `NimbleCSV` for performance improvement
- [TD-3606] Add descriptive fields to editable CSV download file
- [TD-4306] Add `df_content` to execution groups
- [TD-4341]
- Created function to get DataStructureType without metadata join queries
- Uses this function in DataStructure csv download
- [TD-4351] Remove metadata_fields from structure_types when reindex structures

## [4.32.2] 2021-11-17

- [TD-4216] Fix scroll implementations

## [4.32.0] 2021-11-15

### Added

- [TD-4216] Add scroll to implementations search
- [TD-4253] Include modifier in `/api/rule_implementations/search`
- [TD-4278] `Grants` bulk load

### Changed

- [TD-4174] `RuleResults` references `RuleImplementation` by its `id` instead of
  the `implementation_key`

## [4.31.2] 2021-11-09

### Added

- [TD-4099] Add source events subscriptions

### Changed

- [TD-4280] Increased default timeout on `StructureEnricher.refresh/0` to 60
  seconds

## [4.31.1] 2021-11-04

### Added

- [TD-3733] Structure names indexed in implementations
- [TD-3606] Download editable structures CSV

### Fixed

- [TD-4283] Move `max_payload_length` configuration to `releases.exs`

## [4.31.0] 2021-11-02

### Fixed

- [TD-4211] Subscriptions on data structures include structure note events

### Added

- [TD-4128] Structures bulk update auto_publish notes parameter
- [TD-4204] Add approvals to grant request view
- [TD-4213]
  - Allows GrantRequest from status `processed` to `failed`
  - Created `reason` field on GrantRequestStatus
- [TD-4124] Dependent domain field in td_df_lib
- [TD-4257] Wrapped `Plug.Parsers` to be configured in runtime

## [4.30.0] 2021-10-18

### Added

- [TD-3131] Added details to the rule results to show the `Query` information
- [TD-3874] Allow rule creation/update specifying domain for shared concepts

### Fixed

- [TD-3874] Fix manage_quality_rule permission check when searching rules
- [TD-4140] Bulk Update uses previous values of template when available

## [4.29.2] 2021-10-07

### Fixed

- [TD-4044] Permissions for admin creating a GrantRequestApproval

## [4.29.1] 2021-10-06

### Fixed

- [TD-4186] Error on grants reindex

## [4.29.0] 2021-10-05

### Fixed

- [TD-4018] Fix path of profile execution
- [TD-4166] GrantRequest index must filter pending_roles for approve action

### Added

- [TD-4108] Download grants CSV
  - `POST /api/grants/csv`
- [TD-4076] Support for grant request approval
- [TD-4113] Jobs change status is included in Audit Events
- [TD-3953] Cursor in grants search
- [TD-4114] Update job status after metadata load process
- [TD-4077] Grant request processing workflow support
- [TD-4111] GrantRequest params for getting own grant requests

### Changed

- [TD-4079] Give grant permission only if we have `gr` templates

## [4.28.0] 2021-09-20

### Added

- [TD-3950] Index and search grants
  - `POST /api/grants/search` searches grants
  - `POST /api/grant_filters/search` searches grant filters
  - `POST /api/grants/search/mine` searches "my grants" (granted to me)
  - `POST /api/grant_filters/search/mine` searches "my grants" filters
- [TD-4075] API routes for managing grant approvers:
  - `GET /api/grant_approvers`
  - `GET /api/grant_approvers/:id`
  - `POST /api/grant_approvers`
  - `DELETE /api/grant_approvers/:id`
- [TD-3971] Template mandatory dependent field
- [TD-4107] Adds `system_id` filter to structure_notes/search endpoint
- [TD-4037] change the limit on the taxonomy in aggregations
- [TD-3970] Adds `modifier` and `value_modifier` embbeds to `ConditionRow`

### Changed

- [TD-4065] Allow Implementation keys with spaces, points, etc.

### Fixed

- [TD-4048] `PUT /api/rules/:id` timeout if a rule has many implementations
- [TD-3780] Missing `domain_ids` in Audit events
- [TD-4037] change the limit on the taxonomy in aggregations

## [4.27.0] 2021-09-07

### Changed

- [TD-3824] Data quality rule implementations can now be modified, regardless of
  whether they have associated results or not

## [4.27.0] 2021-09-07

### Added

- [TD-3951] Include additional information for grant events
- [TD-3484] GraphQL API on `/api/v2`
- [TD-3972] Nested population in validations
- [TD-3910] Notifications included for structures notes status changes
- [TD-3546] `with_profiling` filter in data structure version
- [TD-3983] renders request_grant permission on structure_version

### Changed

- [TD-3826] Data quality permissions now uses `domain_id` instead of
  `business_concept_id`
- [TD-3039] `GET /api/data_structures/:data_structure_id/versions/:id` now
  includes mutable metadata in the `metadata` field. The `metadata_versions`
  field is no longer included in the response. The `metadata_fields` field in
  the data structure type responses now include mutable metadata fields.
- [TD-3973] Update td-df-lib for default values in swith fields

## [4.26.0] 2021-08-16

### Added

- [TD-3549] Add new quality rule result type: "deviation"
- [TD-3982] Initial support for grant requests
- [TD-3948] Grants in data structure version visualization
- [TD-2635] Admin can manually delete structures and all its children
- [TD-3917] `PATCH /api/systems/:external_id/metadata` allows mutable metadata
  to be replaced or merged
- [TD-3767] Support for filtering lineage nodes by domain id

### Changed

- [TD-3957] Structure profiles are now validated and expanded
- [TD-3952] Data structure types now support multiple metadata views
- [TD-3859] `PUT /api/units/:name` is now asynchronous when replacing an
  existing unit (fixes timeout issue for large units)
- [TD-4010] Grant `start_date` and `end_date` are now `Date` instead of
  `DateTime`

### Fixed

- [TD-3959] Publish `rule_result_created` event when result is created
- [TD-3908] Timeout on node retrieval
- [TD-4010] Grants were being created with the incorrect `user_id`
- [TD-4013] Internal server error fetching structures with grant having
  `end_date` `nil`
- [TD-4016] `GET /api/data_structures/:id/latest`: grants were being returned
  with the incorrect `data_structure_version`

## [4.25.0] 2021-07-26

### Fixed

- [TD-3929] Reindex the children of the structure domain when modifying
- [TD-3975] Exclude `mutable_metadata` from elasticsearch analysis

### Added

- [TD-3878] Include `domain_id` in structure cache
- [TD-3453] Purge logically deleted structures
- [TD-3906] Notes audit now includes status changes
- [TD-3050] Show quality errors
- [TD-3945] Created Grant entity
- [TD-3947] Display user grant in data structure
- [TD-3551] Restore rule implementations

## [4.24.0] 2021-07-13

### Added

- [TD-3787] Allow CSV bulk load of structure notes with autopublish capability
  for non admin users. These updates must follow new structure notes' workflow.

### Changed

- [TD-3933] Maximum size of payload for metadata upload using multipart data can
  now be configured using the `MAX_PAYLOAD_LENGTH` environment variable

### Fixed

- [TD-3752] Show execution implementation filter with no result data
- [TD-3867] Exception calculating some lineage graphs (graph 1.2.0)

### Added

- [TD-3230] Taxonomy aggregations with enriched information

## [4.23.0] 2021-06-28

### Fixed

- [TD-3893] Children classifications
- [TD-3905] Fix bug with StructureNote aggregation
- [TD-3907] Fix metadata index failure

### Added

- [TD-3720] Update structure domain (with children)
- [TD-3522] Support for StructureNote management with workflow
- [TD-3552] Executable implementations

## [4.22.0] 2021-06-15

### Changed

- [TD-3735] Include extra information in tag related events
- [TD-3447] Filter concept rules but do not check permissions over resource

### Fixed

- [TD-3837] Perfomance issue iterating over Redis keys to obtain linked concept
  count. The actual link count is only used in a comparison with 0 (to filter
  structures with or without concept links), so instead of counting links for
  each structure, assume 1 if structure has any linked concepts and 0 otherwise.
- [TD-3718] Get the extra information when structures are downloaded
- [TD-3864] Issue serializing certain lineage graphs as JSON

### Added

- [TD-3736] Tags in data structure version document

## [4.21.0] 2021-05-31

### Added

- [TD-3446] Domain in rule

### Fixed

- [TD-3236] Show path in profile execution
- [TD-3794] Metadata load fails when classifying structures
- [TD-3502] Avoid uploading files that are not images

### Changed

- [TD-3753] Build using Elixir 1.12 and Erlang/OTP 24
- [TD-3642] On startup ensures rules and implementations elasticsearch indices
  are created

## [4.20.1] 2021-05-18

### Added

- [TD-3236] Upload json profile

## [4.20.0] 2021-05-17

### Added

- [TD-3398] Support classification of data structures
- [TD-3500] Support for signing configuration using a secret key
- [TD-3597] Link between structures and tags

### Changed

- Security patches from `alpine:3.13`
- Update dependencies
- [TD-3680] Improve data catalog bulk indexing performance
- Timestamps on `DataStructure`, `DataStructureVersion`, `DataStructureRelation`
  and `StructureMetadata` are now `utc_datetime_usec`

## [4.19.2] 2021-05-07

### Fixed

- [TD-3630] Issue querying executions when some implementations have no source

## [4.19.0] 2021-05-04

### Changed

- [TD-3526] Merged `td-dq` with `td-dd`. See `CHANGELOG-dq.md` for changes in
  `td-dq` previous to this merge
- [TD-3621] Increase maximum length for JSON request bodies. The value for JSON
  request bodies can now be configured using the `MAX_PAYLOAD_LENGTH`
  environment variable.
- [TD-3596] Support tagging of data structures

### Added

- [TD-3517] Profile executions and events
- [TD-3189] Add templates in the creation of implementations

## [4.18.0] 2021-04-19

### Added

- [TD-3497] Allow system metadata to be uploaded using a JSON request body

### Fixed

- [TD-3566] `data_structure_relation` `parent_id` and `child_id` must not be
  `nil`

### Changed

- [TD-3498] Merged `td-cx` with `td-dd`. See `CHANGELOG-cx.md` for changes in
  `td-cx` previous to this merge.

## [4.17.0] 2021-04-05

### Added

- [TD-3108] add `profile_structure` permission to structures with `data_fields`

### Changed

- [TD-3445] Postgres port configurable through `DB_PORT` environment variable

## [4.16.0] 2021-03-22

### Added

- [TD-2951] `profile_structure` permission

### Fixed

- [TD-3235] Fallback of uncontroller responses on metadata controller

### Removed

- [TD-3421] remove `/data_structures/search/source_alias` endpoint

## [4.15.0] 2021-03-08

### Changed

- [TD-3341] Build with `elixir:1.11.3-alpine`, runtime `alpine:3.13`
- [TD-3329] Elasticsearch index settings are now configurable using environment
  variables:
  - `ES_TIMEOUT`: Connection timeout in milliseconds (default `5000`)
  - `ES_RECV_TIMEOUT`: Response timeout in milliseconds (default `40000`)
  - `ES_SHARDS`: Number of shards (default `1`)
  - `ES_REPLICAS`: Number of replicas (default `1`)
  - `ES_REFRESH_INTERVAL`: Index refresh interval (default `30s`)
  - `ES_INDEXING_SLOWLOG_THRESHOLD_WARN`: Indexing slowlog warning threshold
    (default `10s`)
  - `ES_INDEXING_SLOWLOG_THRESHOLD_INFO`: Indexing slowlog info threshold
    (default `5s`)
  - `ES_INDEXING_SLOWLOG_THRESHOLD_DEBUG`: Indexing slowlog debug threshold
    (default `2s`)
  - `ES_INDEXING_SLOWLOG_THRESHOLD_TRACE`: Indexing slowlog trace threshold
    (default `500ms`)
  - `ES_INDEXING_SLOWLOG_LEVEL`: Indexing slowlog level (default `info`)
  - `ES_INDEXING_SLOWLOG_SOURCE`: Indexing slowlog source limit (default `1000`)
- [TD-3222] `structures` index alias can now be configured using the
  `ES_ALIAS_STRUCTURES` environment variable

## [4.14.0] 2021-02-22

### Added

- [TD-3268] Source in data structure

### Changed

- [TD-3245] Tested compatibility with PostgreSQL 9.6, 10.15, 11.10, 12.5 and
  13.1. CI pipeline changed to use `postgres:12.5-alpine`.

## [4.13.0] 2021-02-08

### Added

- [TD-3263] Use HTTP Basic authentication for Elasticsearch if environment
  variables `ES_USERNAME` and `ES_PASSWORD` are present

### Fixed

- [TD-3264] Data structure type migration task was preventing application from
  starting up under certain data-dependent conditions. The task has now been
  removed as it is no longer needed.

## [4.12.1] 2021-01-28

### Fixed

- [TD-3248] Referenced structure ids were not being obtained correctly from
  cache

## [4.12.0] 2021-01-25

### Fixed

- [TD-3203] Truncate `field_type` to 32766 bytes when indexing (maximum sortable
  field length in elasticsearch)

### Changed

- [TD-3163] Auth tokens now include `role` claim instead of `is_admin` flag
- [TD-3164] Service accounts can view systems, view data structures and load
  metadata
- [TD-3182] Allow to use redis with password

## [4.11.1] 2021-01-15

### Fixed

- [TD-3204] Performance regression fetching a data structure version
- [TD-3204] Ancestry was being returned in inverse order

## [4.11.0] 2021-01-11

### Changed

- [TD-3170] Build docker image which runs with non-root user
- [TD-2655] Support bulk updating of domain_id, improve performance of mutable
  metadata updates
- [TD-3103] Changes obtaining referenced structure ids in rule implementations
- [TD-2655] Support bulk updating of domain_id
- [TD-2331] Return the path of deleted structures
- Performance improvements of metadata load process

### Fixed

- [TD-3172] Return error changeset when a data structure type cannot be inserted
  or updated

## [4.10.0] 2020-12-14

### Added

- [TD-3065] Support filtering on `updated_at` (date range)
- [TD-2486] Template type `domain`

### Fixed

- [TD-3142] `/api/data_structure_types` was failing if template was missing

## [4.9.0] 2020-11-30

### Changed

- [TD-2258] Filter structures by `linked_concepts_count`
- [TD-2946] Replace unit on PUT request

### Added

- [TD-3089] Widget and type `copy` on df

### Changed

- [TD-3066] Keep track of deleted structures in redis

## [4.8.0] 2020-11-16

### Added

- [TD-3112] The `domain_id` of a data structure can now be modified via API
- [TD-3115] Log error responses received from elasticsearch during bulk
  reindexing

## [4.7.0] 2020-11-03

### Added

- [TD-3071] Ignore empty lines on bulk upload

## [4.6.0] 2020-10-19

### Added

- [TD-2485]:
  - Enrich template fields from cache
  - Mappings for system type of templates

### Changed

- [TD-3058] Database connection timeout now can be configured using the
  environment variable `DB_TIMEOUT_MILLIS`

## [4.5.0] 2020-10-05

### Added

- [TD-2942] CSV upload of structures extra info
- [TD-2958] Extra info mapping and aggregations

### Changed

- [TD-2988] Cache entries for data structures are now refreshed every hour

## [4.4.0] 2020-09-22

### Added

- [TD-2943]:
  - Data Structure Type: Metadata fields
  - Endpoint to query all possible metadata fields for a given query

### Fixed

- [TD-2979] Timeout issues loading metadata

## [4.3.0] 2020-09-07

### Added

- [TD-2928] Data Dictionary custom user search filters
- [TD-2587] Download CSV for a given graph

### Changed

- [TD-2285] Check permissions for nodes related to units
- [TD-2720] Bulk Update:
  - Update only structures having content
  - Validate only updated fields

### Fixed

- [TD-2310] Exclude confidential structures from children and siblings if user
  has no permission to manage confidential structures

## [4.2.0] 2020-08-17

### Added

- [TD-2280] As a business glossary I want to create a concept with the same name
  as an existing concept in another domain to allow multi-organization
  management
- [TD-2941] Enable scrolling on `/api/data_structures/search` endpoint:
  - Initiate scrolling by including `scroll` parameter in request body
  - Continue scrolling by sending a request body with `scroll_id` and `scroll`

## [4.1.0] 2020-07-20

### Added

- [TD-911] Allow to limit lineage/impact levels
- [TD-2322] Allow to search all data structures versions without 10_000 limit
  using ES scroll API
- [TD-2774] Startup task to create data structure types

### Fixed

- [TD-2826] `DataStructures.list_data_structures` can receive `domain_id` list

### Changed

- [TD-2280] Do not retrieve information by name

## [4.0.0] 2020-07-01

### Changed

- [TD-2637] Audit events are now published to Redis instead of via HTTP
- [TD-2322] Allow to query deleted structures and systems having deleted
  structures

### Added

- [TD-2322] Index structure parent and number of linked concepts

## [3.24.0] 2020-06-15

### Fixed

- [TD-2593] Retrive parents over `default` relation type to build path

## [3.23.0] 2020-06-01

### Fixed

- [TD-2636] Bulk update was replacing instead of merging dynamic content

### Added

- [TD-2562] Endpoint `GET /api/data_structures/search/source_alias` to return
  the list of distinct structures metadata aliases

### Changed

- [TD-2643] Show metadata on structure relations
- [TD-2487] Exclude deleted structures from csv download
- [TD-2629] Update td-df-lib to omit template fields of type `image` on indexing
- [TD-2492] Update td-df-lib to include new numeric template types
- [TD-2261] Cache structures on load

### Removed

- [TD-2691] Removed unused comments functionality (routes
  `/api/data_structures/:id/comments` and `/api/comments`)

## [3.22.0] 2020-05-18

### Changed

- [TD-2321] Include `metadata` in data structure version response
- [TD-2589] Include `df_content.*`, `description` and `path.text` in search
  fields. Note that a complete reindex is required for the `path.text` field to
  be indexed. This will be performed automatically when the service starts
  unless the key `TdDd.DataStructures.Migrations:TD-2589` exists in Redis.
- [TD-2373] Removed dependency on Neo4j:
  - Neo4j is no longer used. The graph model is now persisted in PostgreSQL.
  - Lineage metadata is now uploaded using `PUT /api/units/:unit_name` passing
    `nodes` and `rels` files as form encoded data. Since the import process is
    performed as a background task, the API returns `202 Accepted`.
  - Each `unit_name` represents a replaceable unit of lineage metadata. New data
    files uploaded using the same unit name will overwrite the existing nodes
    and relations in that unit.
  - Latest status for a unit can be queried using `GET /api/units/:unit_name`.
  - Events relating to a unit can be queried using `GET /api/units/:unit_name/events`.
  - A unit can be logically deleted using `DELETE /api/units/:unit_name`.
  - A unit can be physically deleted using `DELETE /api/units/:unit_name?logical=false`.
  - [TD-2495] Changed structures loader migration key to cache all structures
    again including their metadata

### Removed

- [TD-2373] **BREAKING CHANGE** lineage data can no longer be uploaded to
  `/api/data_structures/metadata` or `/api/td_dl`

## [3.20.1] 2020-04-24

### Fixed

- [TD-2520] Root id retrieval from merkle graph

## [3.20.0] 2020-04-20

### Added

- [TD-2439] Include links in data structure relations response
- [TD-2531] Support `field_external_id` in `data_fields` metadata

### Changed

- [TD-2531] Include `external_id` in data structure hash calculation. Also,
  replace usage of Erlang's `:digraph` library with `Graph`. Note that this the
  hashes of all data structures will be recalculated the first time the service
  starts after this change is applied.

## [3.19.0] 2020-04-06

### Fixed

- [TD-2364] Loader issue when `external_id` and `parent_external_id` provided

### Added

- [TD-2364] Reindex structures linked to updated domains
- [TD-2318] Include node types in `/api/graphs/:id` response

### Changed

- [TD-2472] GraphData: Ignore duplicate relations when importing from Neo4j

## [3.18.0] 2020-03-23

### Added

- [TD-2326] Support for mutable metadata

### Changed

- [TD-2218] Revaluate structure children when its deletion is undone

## [3.17.0] 2020-03-09

### Added

- [TD-2336] System now has df_content
- [TD-2329] System search returns structure count info: count of structures by
  type and total structures count

## [3.16.0] 2020-02-25

### Changed

- [TD-2328] Support `domain_external_id` in structure metadata, removed `ou`
  from model

## [3.15.1] 2020-02-12

### Fixed

- [TD-2342] API failures when Neo4J is not present

## [3.15.0] 2020-02-10

### Added

- [TD-1595] Data lineage support
- [TD-2327] Data lineage metadata upload at `/api/data_structures/metadata` and
  `/api/td_dl/metadata`
- [TD-2292] Relation type in structures relations
- [TD-2293] Relation type in structures api

### Changed

- [TD-2269] Update elasticsearch mapping for dynamic field using new content
  model
- [TD-2284] Show systems to user with read permission in any structure, return
  structures count

## [3.14.0] 2020-01-27

### Changed

- [TD-2269] Update elasticsearch mappings for dynamic content

## [3.13.0] 2020-01-13

### Changed

- [TD-2272] 40 seconds timeout to query elasticsearch

## [3.12.0] 2019-12-19

### Added

- [TD-2210] Cache parent id in structures' cache

## [3.11.0] 2019-11-25

### Added

- [TD-2115] data_structure_lineage_id having external id of data lineage

### Changed

- [TD-2250] filter profiling whe user has not permission
  `view_data_structures_profile`

## [3.10.0] 2019-11-11

### Added

- [TD-2186] Return profile info in data structure view

## [3.9.0] 2019-10-28

### Added

- [TD-2144] Support ngram-search in structure name
- [TD-2159] Mapping for data field type

### Changed

- [TD-2200] Prevalence of data structure's attributes over metadata on versions
  index

### Changed

- [TD-2187] Add external_id to Structure cached info. Put in cache structures
  present in rule_implementations system_params

## [3.8.0] 2019-10-14

### Fixed

- [TD-2188] Synchronous upload does not work

### Changed

- [TD-2130] In bulk upload move parsing functions to GenServer"
- [TD-2176] Nullable field as boolean in metadata
- [TD-1721] Reindex automatically when a template changes
  - Breaking change: New environment variable ES_URL replaces existing
    ES_HOST/ES_PORT
- [TD-2124] Users without permission to link a data structure should not get the
  option to link in data catalog

## [3.7.0] 2019-09-30

### Added

- [TD-2010] As a Connector I want to delete all structures of a group
- [TD-2077] Support synchronous metadata upload for a specific data structure
- [TD-2089] Profiling support for structures
- [TD-2118] Metadata as mapping in data structures search
- [TD-2068] Use sortable normalizer for some fields in ES mappings
- [TD-1871] Structures CSV download

## [3.6.0] 2019-09-16

### Added

- [TD-1650] Automatic versioning of changed data structures
- [TD-2046] Bulk update endpoint for Data Catalog extra info
- [TD-2090] Search results and filters now use `:link_data_structure` permission
  instead of `:view_data_structure` depending on `referer` header

### Changed

- Metadata upload format (see config/metadata.exs for detail):
  - Structures CSV required fields:
    - `external_id` (globally unique)
    - `name`
    - `system` (or `POST` to `/systems/:system_external_id/metadata`)
    - `group`
    - `type`
  - Fields CSV required fields:
    - `external_id` (of structure)
    - `field_name`
    - `type`
  - Relations CSV required fields:
    - `parent_external_id`
    - `child_external_id`

## [3.5.5] 2019-09-09

### Changed

- Startup task to rename external_id of SQL server structures

## [3.5.2] 2019-09-04

### Fixed

- [TD-2087] DataStructure response excluded immediate parent from ancestry

## [3.5.1] 2019-09-03

### Fixed

- [TD-2080] DataStructureLoader was failing due to changes in [TD-2072]
- [TD-2081] Event stream consumer did not respect host and port config options

## [3.5.0] 2019-09-02

### Changed

- [TD-2061] Data structure external id is now required and unique
- [TD-2072] Refactor model to move mutable/versionable fields from DataStructure
  to DataStructureVersion

### Fixed

- [TD-2047] Check status filter when retrieving search filters

## [3.3.0] 2019-08-05

### Added

- [TD-1560] Enriched description field in template content

### Changed

- [TD-2027] Improve indexing performance
- [TD-1985] Type of template field user with an aggregation size of 50
- [TD-2009] Get external id by data structure system and external id, fixed
  ancestry in structure view

### Fixed

- [TD-1991] Performance issues due to blocking Redis connections
- [TD-2028] Eliminate duplicated data structure versions
- [TD-2003] Avoid loading a structure with a relation with itself in bulk load

### Removed

- [TD-1534] Remove data fields from model

## [3.2.0] 2019-07-24

### Fixed

- [TD-1996] Change `external_id` to text in data_structures
- [TD-1854] Data field metadata is not updated during metadata upload

### Added

- [TD-1845] Soft deletion of data structures no longer present in CSV input for
  system/group
- [TD-1970] New endpoint for
  `api/systems/:system_external_id/structures/:structure_external_id`

### Changed

- [TD-1532] Improve support for linking with business concepts (fields are no
  longer used)
- [TD-2002] Update td-cache and delete permissions list from config
- [TD-1927] Allow structure `class` property to be specified in metadata CSV

## [3.1.0] 2019-07-08

### Changed

- [TD-1618] Cache improvements. Use td-cache instead of td-perms.
- [TD-1866] Exclude logic deleted data structures in catalog navigation, catalog
  table and filters

## [3.0.1] 2019-07-05

### Fixed

- [TD-1967] Task to remove duplicate data structure versions, filter duplicates
  in CSV input

## [3.0.0] 2019-06-25

### Fixed

- [TD-1860] Fields were not associated to corresponding version when loading new
  version of existing structure
- [TD-1864] Indexes structures with `field` class
- [TD-1851] Verify permissions while getting the root structures of a system

### Changed

- [TD-1793] Checks if field structure has `df_content` and enriches
  data_structure :show
- [TD-1891] Bulk load types translation from data fields to data structures
- [TD-1533] Ignores search term when it is no on Aggregation

## [2.21.0] 2019-06-10

### Fixed

- [TD-1825] Structures of fields with metadata type are not setting its type
  correctly - metadata type key is not correct

### Added

- [TD-1824] Bump td-perms version to fix relations key
- [TD-1702] Support new permission `view_data_structures_profile`

### Changed

- [TD-1847] Filter class field on system_datastructure to improve performance

### Removed

- [TD-1832] Removed `business_concept_id` from data fields

## [2.20.1] 2019-05-28

### Added

- [TD-1819] Include `external_id` and `class` in data structure and data
  structure version show responses

## [2.20.0] 2019-05-27

### Added

- [TD-1703] Include system and ancestry in data structure and data structure
  version show responses

### Fixed

- [TD-1747] Structures upload is not creating relation between structures and
  fields when including version number
- [TD-1758] Structures with `field` class are no indexed on create/upload
- [TD-1797] Structures of Fields of type Metric and Attribute must have that
  type instead of Field

## [2.19.0] 2019-05-14

### Fixed

- [TD-1774] Newline is missing in logger format

### Added

- [TD-1704] Index path of data structures and return in search results
- Metadata upload success response is now 202 Accepted instead of 204 No Content

## [2.18.0] 2019-04-30

### Fixed

- [TD-1697] Dynamic content indexing and mapping

## [2.17.0] 2019-04-17

### Added

- [TD-1597] allow deletion of data structures with relations
- [TD-1593] System as an independent entity
- [TD-1626] Load data fields as structures
- [TD-1634] Include data structure metadata field to selectively disable
  indexing ("indexable" == "false")
- Improve elasticsearch index mappings
- [TD-1554] added endpoint for getting root structures of a system

### Changed

- [TD-1627] Removes df_name from the structure and uses the structure type as
  definition of template
- [TD-1636] Use `alpine:3.9` as base image for docker runtime

## [2.16.0] 2019-04-01

### Added

- [TD-1571] Elixir's Logger config will check for `EX_LOGGER_FORMAT` variable to
  override format

### Changed

- [TD-1530] Changed csv upload to write extra fields on metadata

## [2.15.0] 2019-03-18

### Changed

- [TD-1543] Updated to Phoenix 1.4, Ecto 3.0, Cowboy 2.0
- [TD-1526] Include parents and siblings in show data_structure response

## [2.14.0] 2019-03-04

### Changed

- Increase metadata upload file limit from 20M to 100M

## [2.12.1] 2019-01-28

### Changed

- Update td-df-lib version

## [2.12.0] 2019-01-24

### Changed

- [TD-1320] Aggregations are returned on data structures search

## [2.11.1] 2019-01-17

### Changed

- New cache to access linked business concepts of a field
  (`TdPerms.RelationCache`)

## [2.11.0] 2019-01-16

### Fixed

- Bulk index data structures in batches of 100 to avoid reaching HTTP request
  size limit

## [2.10.8] 2019-01-08

### Fixed

- Added `type` field to structure index that was wrongly removed

## [2.10.7] 2018-12-20

### Added

- [TD-1306] Add new field `external_id` to link data_structures with parents,
  children and fields.

## [2.10.6] 2018-12-20

### Changed

- Reindex data structures in background
- Reindex data structures after metadata is loaded

### Fixed

- Metadata loader structure diff was not calculating correctly the fields to be
  removed

## [2.10.2] 2018-12-19

### Changed

- [TD-1198] add functionality for confidential data structure
  - added field confidential to data_structure
  - check for `manage_confidential_structures` on listing and updating data
    structures
  - added elasticsearch filter regarding confidential permissions

## [2.10.1] 2018-12-17

### Changed

- Increase elasticsearch client default `recv_timeout` to 20 seconds
- Increase filter aggregation size to 50
- Remove `name` filter

## [2.10.0] 2018-12-12

### Changed

- [TD-1313] Adds type to structure filters

## [2.9.4] 2018-12-06

### Changed

- [TD-1104] Improved support for data structure versions

## [2.9.3] 2018-12-04

### Added

- [TD-1104] API endpoint `/api/data_structures/{id}/versions/{version}` to read
  specific version of a data structure

## [2.9.2] 2018-12-04

### Changed

- [TD-1153] Client may now use `sort` parameter to order search results

## [2.9.1] 2018-12-04

### Added

- [TD-1104] Support explicit version in data_structures metadata upload

## [2.9.0] 2018-12-01

### Added

- [TD-1207] Parent/child relationships between data structure versions

## [2.8.6] 2018-11-22

### Added

- [TD-1186] Adds dynamic form fields to structure filters

## [2.8.5] 2018-11-22

### Changed

- Order search results by `name.raw`

## [2.8.4] 2018-11-22

### Changed

- Configure Ecto to use UTC datetime for timestamps

## [2.8.3] 2018-11-20

### Added

- New endpoint to upload metadata `POST /api/data_structures/metadata`

## [2.8.2] 2018-11-20

### Added

- Data structure view return `domain_id`

## [2.8.1] 2018-11-19

### Added

- [TD-1062] Support for Dynamic Forms in data structures

### Removed

- Remove LOPD field from data structures

## [2.8.0] 2018-11-15

### Added

- [TD-1104] Initial support for versioning of data structures

## [2.6.2] 2018-10-30

### Added

- Modify endpoint from `/api/search/reindex_all` to
  `/api/data_structures/search/reindex_all`
- Verify if the user is admin while calling `reindex_all`<|MERGE_RESOLUTION|>--- conflicted
+++ resolved
@@ -6,11 +6,8 @@
 
 - [TD-3633] Take into account ruleless implementations in event publishing
 - [TD-4872] Support querying structures by `external_id` in GraphQL API
-<<<<<<< HEAD
 - [TD-3920] Alias support for structures
-=======
 - [TD-4855] Support `Profile` searching with params (offset, limit, since)
->>>>>>> 7c7d7abf
 
 ### Fixed
 
