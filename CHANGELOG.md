# Changelog

## [Unreleased]

### Added

- [TD-5076] Allow to clone implementations for non admin users
<<<<<<< HEAD
- [TD-5082] Filter protected metadata (field "_protected")
=======
- [TD-5169] Improve list_data_structure_versions since query performance
- [TD-5170] Capture graph tests Logger.warn output
>>>>>>> bd2f1ea0

## [4.50.0] 2022-09-05

### Added

- [TD-5078] Add request modification for Grants

### Changed

- [TD-3371] Catalog CSV download can now return more than 10,000 structures
- [TD-4994] Performance improvements of lineage load process
- [TD-4757] Take into account data structure `updated_at` in data structure
  version since-claused listing
- [TD-5091] Dynamic `domain` fields are now integer ids instead of embedded
  documents

### Fixed

- [TD-4348] Return errors if load_graph fails, so that an event is created.
- [TD-5075] Fixed implementation can't be moved to another rule

## [4.49.0] 2022-08-16

### Added

- [TD-5113] Add data_structures_hierarchy ds_id index
- [TD-4945] Allow to publish from creation and published implementations
- [TD-5070]
  - Added must_not filters for rule implementations
  - Filter draf implementation for users without permissions

## [4.48.1] 2022-08-02

### Fixed

- [TD-5106] An implementation's domain id couldn't be changed

## [4.48.0] 2022-07-26

### Added

- [TD-4987]
  - `api/rule_results/search` now include ruleless implementation results
  - Add pagination for updated_at
- [TD-5053] Add implementation_ref on `api/implementations/search`
- [TD-4441] Send grant_approval event when grant approval is created with rejection
- [TD-4922] Force cache to add implementations workflow status

### Fixed

- [TD-5011] `TemplateCache.list/0` was returning duplicate entries
- [TD-5042] Removal request for grant created through /api/bulk_grants with
  source_user_name and without user_id

### Changed

- [TD-5072] Remove deprecated `type_params` from `rules` table and corresponding
  mappings
- [TD-5001] Improved support for data structure alias:
  - Data structure alias is now persisted and returned in responses. The alias
    is obtained or removed when a structure note containing an `alias` field is
    published or deprecated, respectively
  - Metadata fields (e.g. `order`, `precision`, `nullable`) in data structure
    responses are now returned within the `metadata` property
- [TD-3614] Support for access token revocation
- [TD-4925] Create new draft when editing a published implementation only if it
  has changes
- [TD-4997] Change search executions API sources list filter from 'AND' to 'OR'
- [TD-4987] `/api/rule_results/search` now include ruleless implementation
  results and supports pagination
- [TD-4175] Data structure tags may now be inherited by descendents of the
  tagged data structure

## [4.47.1] 2022-07-18

### Added

- [TD-5053] Add implementation_ref on `api/implementations/search`

## [4.47.0] 2022-07-05

### Changed

- [TD-4412] Update td-cache for changes in templates preprocessing

### Added

- [TD-4920] Add results to implementation query api/v2
- [TD-4921] Add implementation workflow events
- [TD-4894] Multiple field validations
- [TD-4993] Add last_quality_event to implementation api/v2
- [TD-4176]
  - Added descrition in data structure tag
  - Changed description for comment in data structures tags link
- [TD-4661] Support for ReferenceDatasets on Implementations

### Fixed

- [TD-4959] Use implementation_ref instead of implementation_key for status changes
- [TD-4952] Missing code from [TD-4655]

## [4.46.1] 2022-06-23

### Fixed

- [TD-4962] Submit results only for published implementations

## [4.46.0] 2022-06-21

### Changed

- [TD-4739] Validate dynamic content for safety to prevent XSS attacks
- [TD-4923] Remove implementation_key dependency for version management

### Added

- [TD-4431] Support for requesting removal of grants
- [TD-4919] Allow query implementation versions using /api/v2

### Fixed

- [TD-4918] Implementations permissions
- [TD-4911] Implementations download was failing for ruleless implementations
- [TD-4950] Implementations move and clone actions for admin

## [4.45.0] 2022-06-06

### Added

- [TD-4540] Add approval workflow for quality implementations
- [TD-3633] Take into account ruleless implementations in event publishing
- [TD-4872] Support querying structures by `external_id` in GraphQL API
- [TD-3920] Alias support for structures
- [TD-4855] Support `Profile` searching with params (offset, limit, since)
- [TD-4843] Support filters grants by `system_external_id`

### Fixed

- [TD-4852] Ruleless implementation weren't being linked with data structures on
  creation
- [TD-4835] It was possible to execute non-executable implementations
- [TD-4878] Error loading structure metadata with synchronous API

## [4.44.0] 2022-05-23

### Added

- [TD-4045] Rule implementation `execute` action
- [TD-4457] Allow to have grants for non existing users in truedat
- [TD-4548] Upload/Download csv notes with multiple selection fields separted by `|`
- [TD-4660] Support for reference data
- [TD-4230] GraphQL `Templates` schema preprocesses templates

### Fixed

- [TD-4799] Performance issue filtering executions by source
- [TD-4848] Timeout on structures notes upload
- [TD-4849] Reindex grants in their bulk update API

## [4.43.2] 2022-05-12

### Fixed

- ImplementationsStructures migration was breaking with null structure_ids on dataset
- Typo in `implementations.ex`

## [4.43.1] 2022-05-11

### Added

- [TD-4089] Support for implementations without rules

## [4.43.0] 2022-05-09

### Added

- [TD-3186] Support for links between implementations and structures
- [TD-4538] Segments definitions in the implementations, and support for segment
  results

### Fixed

- [TD-4783]
  - Lineage Graph is not generated
  - Change chunk size for adding metadata in linage upload
- [TD-4586] Asynchronous CSV bulk update

### Changed

- [TD-4723] Support for domain-specific data structure tags

## [4.42.0] 2022-04-25

### Added

- [TD-4098] GraphQL query for data structures
- [TD-4683] GraphQL query for data structure relations
- [TD-2026] Add metadata to lineage graph

### Changed

- [TD-4536] Support rule implementation with multiple populations

### Fixed

- [TD-4721] User with permissions can list sources

### Added

- [TD-4695] Structure bulk update was not reindexing structures with updated
  notes
- [TD-3128] Profile `null_count`, `total_count` and `unique_count` fields were
  limited to PostgreSQL `integer` values (maximum 2,147,483,647). They have now
  been changed to `bigint` (maximum 9,223,372,036,854,775,807)

## [4.41.1] 2022-04-04

### Added

- [TD-4126] Support querying the jobs of a source
- [TD-4450] GraphQL mutations for sources

### Fixed

- [TD-4643] Raw implementation creation permission

## [4.41.0] 2022-03-28

### Fixed

- [TD-4535] Structures domains CSV upload bulk update

## [4.40.1] 2022-03-22

### Added

- [TD-3233] Rule result remediation plan
- [TD-4271] Support for linking implementations with business concepts
- [TD-4621] Include data structure version `name` in GraphQL schema
- [TD-4577] List of notes pending approval
- [TD-4447] Support for associating metadata filters with a structure type

### Fixed

- [TD-4580] Added migration to fix implementations without alias
- [TD-4623] Added multiple domains support for grant request approvals

### Changed

- [TD-4527] Exclude logically deleted sources from GraphQL response

### Removed

- [TD-4303] `GET /api/data_structure_types/lite` was removed, reverted
  corresponding changes from [TD-4344]

## [4.40.0] 2022-03-14

### Changed

- [TD-4500] Support data structure with multiple `domain_ids`
- [TD-4461] Avoid reindexing when a domain is modified
- [TD-4491] Refactored search and permissions
- [TD-4604] Include actions in `POST /api/rule_implementations/search` and `POST /api/data_structures/search` responses

## [4.39.0] 2022-03-07

### Added

- [TD-4378] Include the structure description in cache

### Changed

- [TD-4567] Refactor create implementations for non admin users
- [TD-4534] Avoid inheritance if has `with_inheritance: false` param when
  modifying a structure domain

## [4.38.1] 2022-02-23

### Fixed

- [TD-4567] Create implementations for non admin users

## [4.38.0] 2022-02-22

### Added

- [TD-4437] Control rule results upload using new `manage_rule_results`
  permission
- [TD-2511] support for updating specific field of `Source` config
- [TD-4463] Generate audit events for `rule_created` and
  `implementation_created`
- [TD-4425] Shift Implementations CSV last execution date field timezone

### Fixed

- [TD-4427] Fixed a performance issue when calling `/api/executions/search` by
  filtering by sources on the database, avoiding a potential time out

### Changed

- [TD-4553] Improve performance reading large CSV files during structure
  metadata bulk loading

## [4.37.1] 2022-02-10

- [TD-4456] Access audit API

## [4.37.0] 2022-02-07

### Added

- [TD-4277] Include `domain_id` in `rule implementations`
- [TD-4152] Include aditional information on implementations download
- [TD-4102] Support pagination of structure notes
- [TD-2929] UserSearchFilter now has `scope` and is used in Rules and
  RuleImplementations

### Fixed

- [TD-4424] Fixed a performance issue fetching filter values, due to a scripted
  aggregation (`linked_concept_count`), which was preventing elasticsearch from
  using its request cache. Also ensure that `size=0` is used when fetching
  aggregations from elasticsearch (the `hits` are not consumed).

- [TD-4501] Allow regular users to list lineage events based on :view_lineage
  permission

## [4.36.0] 2022-01-24

### Added

- [TD-4125] GraphQL support for data sources
- [TD-4100] Allow partial loads for notes in case that there are errors on the
  file
- [TD-4312]
  - Autogenerated template identifier field
  - Prevent identifier change if a new structure note version is created
  - Mapping to search by identifier
- [TD-4100] Allow partial loads for notes in case that there are errors on the
  file
- [TD-4293] Added quality implementations audit events
- [TD-3467] Add gt date condition for `rule results`
- [TD-4389] Add inserted_at in implementations views

## [4.35.1] 2022-01-10

### Fixed

- [TD-4390] Index implementation aliases

## [4.35.0] 2022-01-10

### Added

- [TD-4312] Autogenerated template identifier field
- [TD-4390] Add support for alias on implementations
- [TD-4379] Avoid indexing grants for class field structures

## [4.34.1] 2021-12-16

### Added

- [TD-4387] Limit graph_data maximum length

## [4.34.0] 2021-12-15

### Added

- [TD-4272] Avoid result calculation if it is already present
- [TD-4361] Add `value_modifier` to implementation document
- [TD-4345] Add `implementation_key` to notification payload
- [TD-4270] Move `goal` and `threshold` fields from `Rule` to
  `RuleImplementation`
- [TD-4301] Bulk upload quality `implementations` with csv
- [TD-4276] Materialize structure hierarchy in order to improve query
  performance
- [TD-4314] Bulk upload quality `rules` with csv

### Fixed

- [TD-4273] Error downloading implementations

## [4.33.0] 2021-11-30

### Added

- [TD-4262] Lineage graph polling
- [TD-4344] Add a new endpoint API for lite `structure_types` request without
  `metadata_fields`
- [TD-4358] Format path in editable download CSV

### Changed

- [TD-4299] Change CSV reader to `NimbleCSV` for performance improvement
- [TD-3606] Add descriptive fields to editable CSV download file
- [TD-4306] Add `df_content` to execution groups
- [TD-4341]
- Created function to get DataStructureType without metadata join queries
- Uses this function in DataStructure csv download
- [TD-4351] Remove metadata_fields from structure_types when reindex structures

## [4.32.2] 2021-11-17

- [TD-4216] Fix scroll implementations

## [4.32.0] 2021-11-15

### Added

- [TD-4216] Add scroll to implementations search
- [TD-4253] Include modifier in `/api/rule_implementations/search`
- [TD-4278] `Grants` bulk load

### Changed

- [TD-4174] `RuleResults` references `RuleImplementation` by its `id` instead of
  the `implementation_key`

## [4.31.2] 2021-11-09

### Added

- [TD-4099] Add source events subscriptions

### Changed

- [TD-4280] Increased default timeout on `StructureEnricher.refresh/0` to 60
  seconds

## [4.31.1] 2021-11-04

### Added

- [TD-3733] Structure names indexed in implementations
- [TD-3606] Download editable structures CSV

### Fixed

- [TD-4283] Move `max_payload_length` configuration to `releases.exs`

## [4.31.0] 2021-11-02

### Fixed

- [TD-4211] Subscriptions on data structures include structure note events

### Added

- [TD-4128] Structures bulk update auto_publish notes parameter
- [TD-4204] Add approvals to grant request view
- [TD-4213]
  - Allows GrantRequest from status `processed` to `failed`
  - Created `reason` field on GrantRequestStatus
- [TD-4124] Dependent domain field in td_df_lib
- [TD-4257] Wrapped `Plug.Parsers` to be configured in runtime

## [4.30.0] 2021-10-18

### Added

- [TD-3131] Added details to the rule results to show the `Query` information
- [TD-3874] Allow rule creation/update specifying domain for shared concepts

### Fixed

- [TD-3874] Fix manage_quality_rule permission check when searching rules
- [TD-4140] Bulk Update uses previous values of template when available

## [4.29.2] 2021-10-07

### Fixed

- [TD-4044] Permissions for admin creating a GrantRequestApproval

## [4.29.1] 2021-10-06

### Fixed

- [TD-4186] Error on grants reindex

## [4.29.0] 2021-10-05

### Fixed

- [TD-4018] Fix path of profile execution
- [TD-4166] GrantRequest index must filter pending_roles for approve action

### Added

- [TD-4108] Download grants CSV
  - `POST /api/grants/csv`
- [TD-4076] Support for grant request approval
- [TD-4113] Jobs change status is included in Audit Events
- [TD-3953] Cursor in grants search
- [TD-4114] Update job status after metadata load process
- [TD-4077] Grant request processing workflow support
- [TD-4111] GrantRequest params for getting own grant requests

### Changed

- [TD-4079] Give grant permission only if we have `gr` templates

## [4.28.0] 2021-09-20

### Added

- [TD-3950] Index and search grants
  - `POST /api/grants/search` searches grants
  - `POST /api/grant_filters/search` searches grant filters
  - `POST /api/grants/search/mine` searches "my grants" (granted to me)
  - `POST /api/grant_filters/search/mine` searches "my grants" filters
- [TD-4075] API routes for managing grant approvers:
  - `GET /api/grant_approvers`
  - `GET /api/grant_approvers/:id`
  - `POST /api/grant_approvers`
  - `DELETE /api/grant_approvers/:id`
- [TD-3971] Template mandatory dependent field
- [TD-4107] Adds `system_id` filter to structure_notes/search endpoint
- [TD-4037] change the limit on the taxonomy in aggregations
- [TD-3970] Adds `modifier` and `value_modifier` embbeds to `ConditionRow`

### Changed

- [TD-4065] Allow Implementation keys with spaces, points, etc.

### Fixed

- [TD-4048] `PUT /api/rules/:id` timeout if a rule has many implementations
- [TD-3780] Missing `domain_ids` in Audit events
- [TD-4037] change the limit on the taxonomy in aggregations

## [4.27.0] 2021-09-07

### Changed

- [TD-3824] Data quality rule implementations can now be modified, regardless of
  whether they have associated results or not

## [4.27.0] 2021-09-07

### Added

- [TD-3951] Include additional information for grant events
- [TD-3484] GraphQL API on `/api/v2`
- [TD-3972] Nested population in validations
- [TD-3910] Notifications included for structures notes status changes
- [TD-3546] `with_profiling` filter in data structure version
- [TD-3983] renders request_grant permission on structure_version

### Changed

- [TD-3826] Data quality permissions now uses `domain_id` instead of
  `business_concept_id`
- [TD-3039] `GET /api/data_structures/:data_structure_id/versions/:id` now
  includes mutable metadata in the `metadata` field. The `metadata_versions`
  field is no longer included in the response. The `metadata_fields` field in
  the data structure type responses now include mutable metadata fields.
- [TD-3973] Update td-df-lib for default values in swith fields

## [4.26.0] 2021-08-16

### Added

- [TD-3549] Add new quality rule result type: "deviation"
- [TD-3982] Initial support for grant requests
- [TD-3948] Grants in data structure version visualization
- [TD-2635] Admin can manually delete structures and all its children
- [TD-3917] `PATCH /api/systems/:external_id/metadata` allows mutable metadata
  to be replaced or merged
- [TD-3767] Support for filtering lineage nodes by domain id

### Changed

- [TD-3957] Structure profiles are now validated and expanded
- [TD-3952] Data structure types now support multiple metadata views
- [TD-3859] `PUT /api/units/:name` is now asynchronous when replacing an
  existing unit (fixes timeout issue for large units)
- [TD-4010] Grant `start_date` and `end_date` are now `Date` instead of
  `DateTime`

### Fixed

- [TD-3959] Publish `rule_result_created` event when result is created
- [TD-3908] Timeout on node retrieval
- [TD-4010] Grants were being created with the incorrect `user_id`
- [TD-4013] Internal server error fetching structures with grant having
  `end_date` `nil`
- [TD-4016] `GET /api/data_structures/:id/latest`: grants were being returned
  with the incorrect `data_structure_version`

## [4.25.0] 2021-07-26

### Fixed

- [TD-3929] Reindex the children of the structure domain when modifying
- [TD-3975] Exclude `mutable_metadata` from elasticsearch analysis

### Added

- [TD-3878] Include `domain_id` in structure cache
- [TD-3453] Purge logically deleted structures
- [TD-3906] Notes audit now includes status changes
- [TD-3050] Show quality errors
- [TD-3945] Created Grant entity
- [TD-3947] Display user grant in data structure
- [TD-3551] Restore rule implementations

## [4.24.0] 2021-07-13

### Added

- [TD-3787] Allow CSV bulk load of structure notes with autopublish capability
  for non admin users. These updates must follow new structure notes' workflow.

### Changed

- [TD-3933] Maximum size of payload for metadata upload using multipart data can
  now be configured using the `MAX_PAYLOAD_LENGTH` environment variable

### Fixed

- [TD-3752] Show execution implementation filter with no result data
- [TD-3867] Exception calculating some lineage graphs (graph 1.2.0)

### Added

- [TD-3230] Taxonomy aggregations with enriched information

## [4.23.0] 2021-06-28

### Fixed

- [TD-3893] Children classifications
- [TD-3905] Fix bug with StructureNote aggregation
- [TD-3907] Fix metadata index failure

### Added

- [TD-3720] Update structure domain (with children)
- [TD-3522] Support for StructureNote management with workflow
- [TD-3552] Executable implementations

## [4.22.0] 2021-06-15

### Changed

- [TD-3735] Include extra information in tag related events
- [TD-3447] Filter concept rules but do not check permissions over resource

### Fixed

- [TD-3837] Perfomance issue iterating over Redis keys to obtain linked concept
  count. The actual link count is only used in a comparison with 0 (to filter
  structures with or without concept links), so instead of counting links for
  each structure, assume 1 if structure has any linked concepts and 0 otherwise.
- [TD-3718] Get the extra information when structures are downloaded
- [TD-3864] Issue serializing certain lineage graphs as JSON

### Added

- [TD-3736] Tags in data structure version document

## [4.21.0] 2021-05-31

### Added

- [TD-3446] Domain in rule

### Fixed

- [TD-3236] Show path in profile execution
- [TD-3794] Metadata load fails when classifying structures
- [TD-3502] Avoid uploading files that are not images

### Changed

- [TD-3753] Build using Elixir 1.12 and Erlang/OTP 24
- [TD-3642] On startup ensures rules and implementations elasticsearch indices
  are created

## [4.20.1] 2021-05-18

### Added

- [TD-3236] Upload json profile

## [4.20.0] 2021-05-17

### Added

- [TD-3398] Support classification of data structures
- [TD-3500] Support for signing configuration using a secret key
- [TD-3597] Link between structures and tags

### Changed

- Security patches from `alpine:3.13`
- Update dependencies
- [TD-3680] Improve data catalog bulk indexing performance
- Timestamps on `DataStructure`, `DataStructureVersion`, `DataStructureRelation`
  and `StructureMetadata` are now `utc_datetime_usec`

## [4.19.2] 2021-05-07

### Fixed

- [TD-3630] Issue querying executions when some implementations have no source

## [4.19.0] 2021-05-04

### Changed

- [TD-3526] Merged `td-dq` with `td-dd`. See `CHANGELOG-dq.md` for changes in
  `td-dq` previous to this merge
- [TD-3621] Increase maximum length for JSON request bodies. The value for JSON
  request bodies can now be configured using the `MAX_PAYLOAD_LENGTH`
  environment variable.
- [TD-3596] Support tagging of data structures

### Added

- [TD-3517] Profile executions and events
- [TD-3189] Add templates in the creation of implementations

## [4.18.0] 2021-04-19

### Added

- [TD-3497] Allow system metadata to be uploaded using a JSON request body

### Fixed

- [TD-3566] `data_structure_relation` `parent_id` and `child_id` must not be
  `nil`

### Changed

- [TD-3498] Merged `td-cx` with `td-dd`. See `CHANGELOG-cx.md` for changes in
  `td-cx` previous to this merge.

## [4.17.0] 2021-04-05

### Added

- [TD-3108] add `profile_structure` permission to structures with `data_fields`

### Changed

- [TD-3445] Postgres port configurable through `DB_PORT` environment variable

## [4.16.0] 2021-03-22

### Added

- [TD-2951] `profile_structure` permission

### Fixed

- [TD-3235] Fallback of uncontroller responses on metadata controller

### Removed

- [TD-3421] remove `/data_structures/search/source_alias` endpoint

## [4.15.0] 2021-03-08

### Changed

- [TD-3341] Build with `elixir:1.11.3-alpine`, runtime `alpine:3.13`
- [TD-3329] Elasticsearch index settings are now configurable using environment
  variables:
  - `ES_TIMEOUT`: Connection timeout in milliseconds (default `5000`)
  - `ES_RECV_TIMEOUT`: Response timeout in milliseconds (default `40000`)
  - `ES_SHARDS`: Number of shards (default `1`)
  - `ES_REPLICAS`: Number of replicas (default `1`)
  - `ES_REFRESH_INTERVAL`: Index refresh interval (default `30s`)
  - `ES_INDEXING_SLOWLOG_THRESHOLD_WARN`: Indexing slowlog warning threshold
    (default `10s`)
  - `ES_INDEXING_SLOWLOG_THRESHOLD_INFO`: Indexing slowlog info threshold
    (default `5s`)
  - `ES_INDEXING_SLOWLOG_THRESHOLD_DEBUG`: Indexing slowlog debug threshold
    (default `2s`)
  - `ES_INDEXING_SLOWLOG_THRESHOLD_TRACE`: Indexing slowlog trace threshold
    (default `500ms`)
  - `ES_INDEXING_SLOWLOG_LEVEL`: Indexing slowlog level (default `info`)
  - `ES_INDEXING_SLOWLOG_SOURCE`: Indexing slowlog source limit (default `1000`)
- [TD-3222] `structures` index alias can now be configured using the
  `ES_ALIAS_STRUCTURES` environment variable

## [4.14.0] 2021-02-22

### Added

- [TD-3268] Source in data structure

### Changed

- [TD-3245] Tested compatibility with PostgreSQL 9.6, 10.15, 11.10, 12.5 and
  13.1. CI pipeline changed to use `postgres:12.5-alpine`.

## [4.13.0] 2021-02-08

### Added

- [TD-3263] Use HTTP Basic authentication for Elasticsearch if environment
  variables `ES_USERNAME` and `ES_PASSWORD` are present

### Fixed

- [TD-3264] Data structure type migration task was preventing application from
  starting up under certain data-dependent conditions. The task has now been
  removed as it is no longer needed.

## [4.12.1] 2021-01-28

### Fixed

- [TD-3248] Referenced structure ids were not being obtained correctly from
  cache

## [4.12.0] 2021-01-25

### Fixed

- [TD-3203] Truncate `field_type` to 32766 bytes when indexing (maximum sortable
  field length in elasticsearch)

### Changed

- [TD-3163] Auth tokens now include `role` claim instead of `is_admin` flag
- [TD-3164] Service accounts can view systems, view data structures and load
  metadata
- [TD-3182] Allow to use redis with password

## [4.11.1] 2021-01-15

### Fixed

- [TD-3204] Performance regression fetching a data structure version
- [TD-3204] Ancestry was being returned in inverse order

## [4.11.0] 2021-01-11

### Changed

- [TD-3170] Build docker image which runs with non-root user
- [TD-2655] Support bulk updating of domain_id, improve performance of mutable
  metadata updates
- [TD-3103] Changes obtaining referenced structure ids in rule implementations
- [TD-2655] Support bulk updating of domain_id
- [TD-2331] Return the path of deleted structures
- Performance improvements of metadata load process

### Fixed

- [TD-3172] Return error changeset when a data structure type cannot be inserted
  or updated

## [4.10.0] 2020-12-14

### Added

- [TD-3065] Support filtering on `updated_at` (date range)
- [TD-2486] Template type `domain`

### Fixed

- [TD-3142] `/api/data_structure_types` was failing if template was missing

## [4.9.0] 2020-11-30

### Changed

- [TD-2258] Filter structures by `linked_concepts_count`
- [TD-2946] Replace unit on PUT request

### Added

- [TD-3089] Widget and type `copy` on df

### Changed

- [TD-3066] Keep track of deleted structures in redis

## [4.8.0] 2020-11-16

### Added

- [TD-3112] The `domain_id` of a data structure can now be modified via API
- [TD-3115] Log error responses received from elasticsearch during bulk
  reindexing

## [4.7.0] 2020-11-03

### Added

- [TD-3071] Ignore empty lines on bulk upload

## [4.6.0] 2020-10-19

### Added

- [TD-2485]:
  - Enrich template fields from cache
  - Mappings for system type of templates

### Changed

- [TD-3058] Database connection timeout now can be configured using the
  environment variable `DB_TIMEOUT_MILLIS`

## [4.5.0] 2020-10-05

### Added

- [TD-2942] CSV upload of structures extra info
- [TD-2958] Extra info mapping and aggregations

### Changed

- [TD-2988] Cache entries for data structures are now refreshed every hour

## [4.4.0] 2020-09-22

### Added

- [TD-2943]:
  - Data Structure Type: Metadata fields
  - Endpoint to query all possible metadata fields for a given query

### Fixed

- [TD-2979] Timeout issues loading metadata

## [4.3.0] 2020-09-07

### Added

- [TD-2928] Data Dictionary custom user search filters
- [TD-2587] Download CSV for a given graph

### Changed

- [TD-2285] Check permissions for nodes related to units
- [TD-2720] Bulk Update:
  - Update only structures having content
  - Validate only updated fields

### Fixed

- [TD-2310] Exclude confidential structures from children and siblings if user
  has no permission to manage confidential structures

## [4.2.0] 2020-08-17

### Added

- [TD-2280] As a business glossary I want to create a concept with the same name
  as an existing concept in another domain to allow multi-organization
  management
- [TD-2941] Enable scrolling on `/api/data_structures/search` endpoint:
  - Initiate scrolling by including `scroll` parameter in request body
  - Continue scrolling by sending a request body with `scroll_id` and `scroll`

## [4.1.0] 2020-07-20

### Added

- [TD-911] Allow to limit lineage/impact levels
- [TD-2322] Allow to search all data structures versions without 10_000 limit
  using ES scroll API
- [TD-2774] Startup task to create data structure types

### Fixed

- [TD-2826] `DataStructures.list_data_structures` can receive `domain_id` list

### Changed

- [TD-2280] Do not retrieve information by name

## [4.0.0] 2020-07-01

### Changed

- [TD-2637] Audit events are now published to Redis instead of via HTTP
- [TD-2322] Allow to query deleted structures and systems having deleted
  structures

### Added

- [TD-2322] Index structure parent and number of linked concepts

## [3.24.0] 2020-06-15

### Fixed

- [TD-2593] Retrive parents over `default` relation type to build path

## [3.23.0] 2020-06-01

### Fixed

- [TD-2636] Bulk update was replacing instead of merging dynamic content

### Added

- [TD-2562] Endpoint `GET /api/data_structures/search/source_alias` to return
  the list of distinct structures metadata aliases

### Changed

- [TD-2643] Show metadata on structure relations
- [TD-2487] Exclude deleted structures from csv download
- [TD-2629] Update td-df-lib to omit template fields of type `image` on indexing
- [TD-2492] Update td-df-lib to include new numeric template types
- [TD-2261] Cache structures on load

### Removed

- [TD-2691] Removed unused comments functionality (routes
  `/api/data_structures/:id/comments` and `/api/comments`)

## [3.22.0] 2020-05-18

### Changed

- [TD-2321] Include `metadata` in data structure version response
- [TD-2589] Include `df_content.*`, `description` and `path.text` in search
  fields. Note that a complete reindex is required for the `path.text` field to
  be indexed. This will be performed automatically when the service starts
  unless the key `TdDd.DataStructures.Migrations:TD-2589` exists in Redis.
- [TD-2373] Removed dependency on Neo4j:
  - Neo4j is no longer used. The graph model is now persisted in PostgreSQL.
  - Lineage metadata is now uploaded using `PUT /api/units/:unit_name` passing
    `nodes` and `rels` files as form encoded data. Since the import process is
    performed as a background task, the API returns `202 Accepted`.
  - Each `unit_name` represents a replaceable unit of lineage metadata. New data
    files uploaded using the same unit name will overwrite the existing nodes
    and relations in that unit.
  - Latest status for a unit can be queried using `GET /api/units/:unit_name`.
  - Events relating to a unit can be queried using `GET /api/units/:unit_name/events`.
  - A unit can be logically deleted using `DELETE /api/units/:unit_name`.
  - A unit can be physically deleted using `DELETE /api/units/:unit_name?logical=false`.
  - [TD-2495] Changed structures loader migration key to cache all structures
    again including their metadata

### Removed

- [TD-2373] **BREAKING CHANGE** lineage data can no longer be uploaded to
  `/api/data_structures/metadata` or `/api/td_dl`

## [3.20.1] 2020-04-24

### Fixed

- [TD-2520] Root id retrieval from merkle graph

## [3.20.0] 2020-04-20

### Added

- [TD-2439] Include links in data structure relations response
- [TD-2531] Support `field_external_id` in `data_fields` metadata

### Changed

- [TD-2531] Include `external_id` in data structure hash calculation. Also,
  replace usage of Erlang's `:digraph` library with `Graph`. Note that this the
  hashes of all data structures will be recalculated the first time the service
  starts after this change is applied.

## [3.19.0] 2020-04-06

### Fixed

- [TD-2364] Loader issue when `external_id` and `parent_external_id` provided

### Added

- [TD-2364] Reindex structures linked to updated domains
- [TD-2318] Include node types in `/api/graphs/:id` response

### Changed

- [TD-2472] GraphData: Ignore duplicate relations when importing from Neo4j

## [3.18.0] 2020-03-23

### Added

- [TD-2326] Support for mutable metadata

### Changed

- [TD-2218] Revaluate structure children when its deletion is undone

## [3.17.0] 2020-03-09

### Added

- [TD-2336] System now has df_content
- [TD-2329] System search returns structure count info: count of structures by
  type and total structures count

## [3.16.0] 2020-02-25

### Changed

- [TD-2328] Support `domain_external_id` in structure metadata, removed `ou`
  from model

## [3.15.1] 2020-02-12

### Fixed

- [TD-2342] API failures when Neo4J is not present

## [3.15.0] 2020-02-10

### Added

- [TD-1595] Data lineage support
- [TD-2327] Data lineage metadata upload at `/api/data_structures/metadata` and
  `/api/td_dl/metadata`
- [TD-2292] Relation type in structures relations
- [TD-2293] Relation type in structures api

### Changed

- [TD-2269] Update elasticsearch mapping for dynamic field using new content
  model
- [TD-2284] Show systems to user with read permission in any structure, return
  structures count

## [3.14.0] 2020-01-27

### Changed

- [TD-2269] Update elasticsearch mappings for dynamic content

## [3.13.0] 2020-01-13

### Changed

- [TD-2272] 40 seconds timeout to query elasticsearch

## [3.12.0] 2019-12-19

### Added

- [TD-2210] Cache parent id in structures' cache

## [3.11.0] 2019-11-25

### Added

- [TD-2115] data_structure_lineage_id having external id of data lineage

### Changed

- [TD-2250] filter profiling whe user has not permission
  `view_data_structures_profile`

## [3.10.0] 2019-11-11

### Added

- [TD-2186] Return profile info in data structure view

## [3.9.0] 2019-10-28

### Added

- [TD-2144] Support ngram-search in structure name
- [TD-2159] Mapping for data field type

### Changed

- [TD-2200] Prevalence of data structure's attributes over metadata on versions
  index

### Changed

- [TD-2187] Add external_id to Structure cached info. Put in cache structures
  present in rule_implementations system_params

## [3.8.0] 2019-10-14

### Fixed

- [TD-2188] Synchronous upload does not work

### Changed

- [TD-2130] In bulk upload move parsing functions to GenServer"
- [TD-2176] Nullable field as boolean in metadata
- [TD-1721] Reindex automatically when a template changes
  - Breaking change: New environment variable ES_URL replaces existing
    ES_HOST/ES_PORT
- [TD-2124] Users without permission to link a data structure should not get the
  option to link in data catalog

## [3.7.0] 2019-09-30

### Added

- [TD-2010] As a Connector I want to delete all structures of a group
- [TD-2077] Support synchronous metadata upload for a specific data structure
- [TD-2089] Profiling support for structures
- [TD-2118] Metadata as mapping in data structures search
- [TD-2068] Use sortable normalizer for some fields in ES mappings
- [TD-1871] Structures CSV download

## [3.6.0] 2019-09-16

### Added

- [TD-1650] Automatic versioning of changed data structures
- [TD-2046] Bulk update endpoint for Data Catalog extra info
- [TD-2090] Search results and filters now use `:link_data_structure` permission
  instead of `:view_data_structure` depending on `referer` header

### Changed

- Metadata upload format (see config/metadata.exs for detail):
  - Structures CSV required fields:
    - `external_id` (globally unique)
    - `name`
    - `system` (or `POST` to `/systems/:system_external_id/metadata`)
    - `group`
    - `type`
  - Fields CSV required fields:
    - `external_id` (of structure)
    - `field_name`
    - `type`
  - Relations CSV required fields:
    - `parent_external_id`
    - `child_external_id`

## [3.5.5] 2019-09-09

### Changed

- Startup task to rename external_id of SQL server structures

## [3.5.2] 2019-09-04

### Fixed

- [TD-2087] DataStructure response excluded immediate parent from ancestry

## [3.5.1] 2019-09-03

### Fixed

- [TD-2080] DataStructureLoader was failing due to changes in [TD-2072]
- [TD-2081] Event stream consumer did not respect host and port config options

## [3.5.0] 2019-09-02

### Changed

- [TD-2061] Data structure external id is now required and unique
- [TD-2072] Refactor model to move mutable/versionable fields from DataStructure
  to DataStructureVersion

### Fixed

- [TD-2047] Check status filter when retrieving search filters

## [3.3.0] 2019-08-05

### Added

- [TD-1560] Enriched description field in template content

### Changed

- [TD-2027] Improve indexing performance
- [TD-1985] Type of template field user with an aggregation size of 50
- [TD-2009] Get external id by data structure system and external id, fixed
  ancestry in structure view

### Fixed

- [TD-1991] Performance issues due to blocking Redis connections
- [TD-2028] Eliminate duplicated data structure versions
- [TD-2003] Avoid loading a structure with a relation with itself in bulk load

### Removed

- [TD-1534] Remove data fields from model

## [3.2.0] 2019-07-24

### Fixed

- [TD-1996] Change `external_id` to text in data_structures
- [TD-1854] Data field metadata is not updated during metadata upload

### Added

- [TD-1845] Soft deletion of data structures no longer present in CSV input for
  system/group
- [TD-1970] New endpoint for
  `api/systems/:system_external_id/structures/:structure_external_id`

### Changed

- [TD-1532] Improve support for linking with business concepts (fields are no
  longer used)
- [TD-2002] Update td-cache and delete permissions list from config
- [TD-1927] Allow structure `class` property to be specified in metadata CSV

## [3.1.0] 2019-07-08

### Changed

- [TD-1618] Cache improvements. Use td-cache instead of td-perms.
- [TD-1866] Exclude logic deleted data structures in catalog navigation, catalog
  table and filters

## [3.0.1] 2019-07-05

### Fixed

- [TD-1967] Task to remove duplicate data structure versions, filter duplicates
  in CSV input

## [3.0.0] 2019-06-25

### Fixed

- [TD-1860] Fields were not associated to corresponding version when loading new
  version of existing structure
- [TD-1864] Indexes structures with `field` class
- [TD-1851] Verify permissions while getting the root structures of a system

### Changed

- [TD-1793] Checks if field structure has `df_content` and enriches
  data_structure :show
- [TD-1891] Bulk load types translation from data fields to data structures
- [TD-1533] Ignores search term when it is no on Aggregation

## [2.21.0] 2019-06-10

### Fixed

- [TD-1825] Structures of fields with metadata type are not setting its type
  correctly - metadata type key is not correct

### Added

- [TD-1824] Bump td-perms version to fix relations key
- [TD-1702] Support new permission `view_data_structures_profile`

### Changed

- [TD-1847] Filter class field on system_datastructure to improve performance

### Removed

- [TD-1832] Removed `business_concept_id` from data fields

## [2.20.1] 2019-05-28

### Added

- [TD-1819] Include `external_id` and `class` in data structure and data
  structure version show responses

## [2.20.0] 2019-05-27

### Added

- [TD-1703] Include system and ancestry in data structure and data structure
  version show responses

### Fixed

- [TD-1747] Structures upload is not creating relation between structures and
  fields when including version number
- [TD-1758] Structures with `field` class are no indexed on create/upload
- [TD-1797] Structures of Fields of type Metric and Attribute must have that
  type instead of Field

## [2.19.0] 2019-05-14

### Fixed

- [TD-1774] Newline is missing in logger format

### Added

- [TD-1704] Index path of data structures and return in search results
- Metadata upload success response is now 202 Accepted instead of 204 No Content

## [2.18.0] 2019-04-30

### Fixed

- [TD-1697] Dynamic content indexing and mapping

## [2.17.0] 2019-04-17

### Added

- [TD-1597] allow deletion of data structures with relations
- [TD-1593] System as an independent entity
- [TD-1626] Load data fields as structures
- [TD-1634] Include data structure metadata field to selectively disable
  indexing ("indexable" == "false")
- Improve elasticsearch index mappings
- [TD-1554] added endpoint for getting root structures of a system

### Changed

- [TD-1627] Removes df_name from the structure and uses the structure type as
  definition of template
- [TD-1636] Use `alpine:3.9` as base image for docker runtime

## [2.16.0] 2019-04-01

### Added

- [TD-1571] Elixir's Logger config will check for `EX_LOGGER_FORMAT` variable to
  override format

### Changed

- [TD-1530] Changed csv upload to write extra fields on metadata

## [2.15.0] 2019-03-18

### Changed

- [TD-1543] Updated to Phoenix 1.4, Ecto 3.0, Cowboy 2.0
- [TD-1526] Include parents and siblings in show data_structure response

## [2.14.0] 2019-03-04

### Changed

- Increase metadata upload file limit from 20M to 100M

## [2.12.1] 2019-01-28

### Changed

- Update td-df-lib version

## [2.12.0] 2019-01-24

### Changed

- [TD-1320] Aggregations are returned on data structures search

## [2.11.1] 2019-01-17

### Changed

- New cache to access linked business concepts of a field
  (`TdPerms.RelationCache`)

## [2.11.0] 2019-01-16

### Fixed

- Bulk index data structures in batches of 100 to avoid reaching HTTP request
  size limit

## [2.10.8] 2019-01-08

### Fixed

- Added `type` field to structure index that was wrongly removed

## [2.10.7] 2018-12-20

### Added

- [TD-1306] Add new field `external_id` to link data_structures with parents,
  children and fields.

## [2.10.6] 2018-12-20

### Changed

- Reindex data structures in background
- Reindex data structures after metadata is loaded

### Fixed

- Metadata loader structure diff was not calculating correctly the fields to be
  removed

## [2.10.2] 2018-12-19

### Changed

- [TD-1198] add functionality for confidential data structure
  - added field confidential to data_structure
  - check for `manage_confidential_structures` on listing and updating data
    structures
  - added elasticsearch filter regarding confidential permissions

## [2.10.1] 2018-12-17

### Changed

- Increase elasticsearch client default `recv_timeout` to 20 seconds
- Increase filter aggregation size to 50
- Remove `name` filter

## [2.10.0] 2018-12-12

### Changed

- [TD-1313] Adds type to structure filters

## [2.9.4] 2018-12-06

### Changed

- [TD-1104] Improved support for data structure versions

## [2.9.3] 2018-12-04

### Added

- [TD-1104] API endpoint `/api/data_structures/{id}/versions/{version}` to read
  specific version of a data structure

## [2.9.2] 2018-12-04

### Changed

- [TD-1153] Client may now use `sort` parameter to order search results

## [2.9.1] 2018-12-04

### Added

- [TD-1104] Support explicit version in data_structures metadata upload

## [2.9.0] 2018-12-01

### Added

- [TD-1207] Parent/child relationships between data structure versions

## [2.8.6] 2018-11-22

### Added

- [TD-1186] Adds dynamic form fields to structure filters

## [2.8.5] 2018-11-22

### Changed

- Order search results by `name.raw`

## [2.8.4] 2018-11-22

### Changed

- Configure Ecto to use UTC datetime for timestamps

## [2.8.3] 2018-11-20

### Added

- New endpoint to upload metadata `POST /api/data_structures/metadata`

## [2.8.2] 2018-11-20

### Added

- Data structure view return `domain_id`

## [2.8.1] 2018-11-19

### Added

- [TD-1062] Support for Dynamic Forms in data structures

### Removed

- Remove LOPD field from data structures

## [2.8.0] 2018-11-15

### Added

- [TD-1104] Initial support for versioning of data structures

## [2.6.2] 2018-10-30

### Added

- Modify endpoint from `/api/search/reindex_all` to
  `/api/data_structures/search/reindex_all`
- Verify if the user is admin while calling `reindex_all`<|MERGE_RESOLUTION|>--- conflicted
+++ resolved
@@ -5,12 +5,10 @@
 ### Added
 
 - [TD-5076] Allow to clone implementations for non admin users
-<<<<<<< HEAD
-- [TD-5082] Filter protected metadata (field "_protected")
-=======
 - [TD-5169] Improve list_data_structure_versions since query performance
 - [TD-5170] Capture graph tests Logger.warn output
->>>>>>> bd2f1ea0
+- [TD-5082] Filter protected metadata (field "_protected")
+
 
 ## [4.50.0] 2022-09-05
 
