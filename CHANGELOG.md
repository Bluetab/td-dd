# Changelog

## [Unreleased]

<<<<<<< HEAD
### Fixed

- [TD-4710] Domain type fields of templates it not working in bulk upload
  implementations
=======
### Added

- [TD-5171] Enriches domain's parents on DataStructureVersion show

## [4.53.2] 2022-10-20

### Changed

- [TD-5234] `GET /api/data_structures/:id/versions/:version` now includes
  `implementation_count` in response instead of embedded `implementations`

### Fixed

- [TD-4999] Serialization issue for data structures with profile but without
  class field
- [TD-5273] Allow request functions for grant request creators
>>>>>>> dc71087d

## [4.53.1] 2022-10-18

### Fixed

- [TD-5260] Avoid to create a draft with not changes for implementations

## [4.53.0] 2022-10-18

### Fixed

- [TD-5250] GraphQL `latestGrantRequest` no longer returns `forbidden` for users
  with `view_data_structure` permissions
- [TD-5140] Changed implementations ids by implementations refs and links
  migration
- [TD-4927] Fix upload implementations file with and without rule raise an error

### Added

- [TD-4177] Support for querying the executions of an implementation
- [TD-4558] Support for managing data quality functions using API
- [TD-5027] support for restoring deprecated `Implementations`
- [TD-5195] Support for global user filters
- [TD-3087] OR/AND in implementations validations

## [4.52.0] 2022-10-03

### Changed

- [TD-4871] Unify `Claims` structs, replace `canada` with `bodyguard` for
  authorizations
- [TD-5184] Removed dependency on td-hypermedia library

### Added

- [TD-4903] Include `sobelow` static code analysis in CI pipeline
- [TD-4214] Publish grant requests workflow events
- [TD-2430] Allow different join types on implementation dataset

### Fixed

- [TD-4587]
  - Download implementations with reference_data
  - Implementations download when dataset has a table joing itself
- [TD-5183] Auto deprecate rule implementations based on
  its referenced structures and datasets

## [4.51.0] 2022-09-19

### Added

- [TD-5076] Allow to clone implementations for non admin users
- [TD-5169] Improve list_data_structure_versions since query performance
- [TD-5170] Capture graph tests Logger.warn output
- [TD-5082] Filter protected metadata (field "_protected")
- [TD-5133] Support for creating grant requests for third parties

### Changed

- [TD-5168] GraphQL `source` query no longer enriches dynamic domain fields
- [TD-4794] GraphQL `domains` query now supports additional actions

### Fixed

- [TD-4956] When downloading structures csv, fields with same name on templates were duplicated

### Removed

- [TD-4794] Removed `/api/unit_domains` (replaced by GraphQL `domains` query)

## [4.50.0] 2022-09-05

### Added

- [TD-5078] Add request modification for Grants

### Changed

- [TD-3371] Catalog CSV download can now return more than 10,000 structures
- [TD-4994] Performance improvements of lineage load process
- [TD-4757] Take into account data structure `updated_at` in data structure
  version since-claused listing
- [TD-5091] Dynamic `domain` fields are now integer ids instead of embedded
  documents

### Fixed

- [TD-4348] Return errors if load_graph fails, so that an event is created.
- [TD-5075] Fixed implementation can't be moved to another rule

## [4.49.0] 2022-08-16

### Added

- [TD-5113] Add data_structures_hierarchy ds_id index
- [TD-4945] Allow to publish from creation and published implementations
- [TD-5070]
  - Added must_not filters for rule implementations
  - Filter draf implementation for users without permissions

## [4.48.1] 2022-08-02

### Fixed

- [TD-5106] An implementation's domain id couldn't be changed

## [4.48.0] 2022-07-26

### Added

- [TD-4987]
  - `api/rule_results/search` now include ruleless implementation results
  - Add pagination for updated_at
- [TD-5053] Add implementation_ref on `api/implementations/search`
- [TD-4441] Send grant_approval event when grant approval is created with rejection
- [TD-4922] Force cache to add implementations workflow status

### Fixed

- [TD-5011] `TemplateCache.list/0` was returning duplicate entries
- [TD-5042] Removal request for grant created through /api/bulk_grants with
  source_user_name and without user_id

### Changed

- [TD-5072] Remove deprecated `type_params` from `rules` table and corresponding
  mappings
- [TD-5001] Improved support for data structure alias:
  - Data structure alias is now persisted and returned in responses. The alias
    is obtained or removed when a structure note containing an `alias` field is
    published or deprecated, respectively
  - Metadata fields (e.g. `order`, `precision`, `nullable`) in data structure
    responses are now returned within the `metadata` property
- [TD-3614] Support for access token revocation
- [TD-4925] Create new draft when editing a published implementation only if it
  has changes
- [TD-4997] Change search executions API sources list filter from 'AND' to 'OR'
- [TD-4987] `/api/rule_results/search` now include ruleless implementation
  results and supports pagination
- [TD-4175] Data structure tags may now be inherited by descendents of the
  tagged data structure

## [4.47.1] 2022-07-18

### Added

- [TD-5053] Add implementation_ref on `api/implementations/search`

## [4.47.0] 2022-07-05

### Changed

- [TD-4412] Update td-cache for changes in templates preprocessing

### Added

- [TD-4920] Add results to implementation query api/v2
- [TD-4921] Add implementation workflow events
- [TD-4894] Multiple field validations
- [TD-4993] Add last_quality_event to implementation api/v2
- [TD-4176]
  - Added descrition in data structure tag
  - Changed description for comment in data structures tags link
- [TD-4661] Support for ReferenceDatasets on Implementations

### Fixed

- [TD-4959] Use implementation_ref instead of implementation_key for status changes
- [TD-4952] Missing code from [TD-4655]

## [4.46.1] 2022-06-23

### Fixed

- [TD-4962] Submit results only for published implementations

## [4.46.0] 2022-06-21

### Changed

- [TD-4739] Validate dynamic content for safety to prevent XSS attacks
- [TD-4923] Remove implementation_key dependency for version management

### Added

- [TD-4431] Support for requesting removal of grants
- [TD-4919] Allow query implementation versions using /api/v2

### Fixed

- [TD-4918] Implementations permissions
- [TD-4911] Implementations download was failing for ruleless implementations
- [TD-4950] Implementations move and clone actions for admin

## [4.45.0] 2022-06-06

### Added

- [TD-4540] Add approval workflow for quality implementations
- [TD-3633] Take into account ruleless implementations in event publishing
- [TD-4872] Support querying structures by `external_id` in GraphQL API
- [TD-3920] Alias support for structures
- [TD-4855] Support `Profile` searching with params (offset, limit, since)
- [TD-4843] Support filters grants by `system_external_id`

### Fixed

- [TD-4852] Ruleless implementation weren't being linked with data structures on
  creation
- [TD-4835] It was possible to execute non-executable implementations
- [TD-4878] Error loading structure metadata with synchronous API

## [4.44.0] 2022-05-23

### Added

- [TD-4045] Rule implementation `execute` action
- [TD-4457] Allow to have grants for non existing users in truedat
- [TD-4548] Upload/Download csv notes with multiple selection fields separted by `|`
- [TD-4660] Support for reference data
- [TD-4230] GraphQL `Templates` schema preprocesses templates

### Fixed

- [TD-4799] Performance issue filtering executions by source
- [TD-4848] Timeout on structures notes upload
- [TD-4849] Reindex grants in their bulk update API

## [4.43.2] 2022-05-12

### Fixed

- ImplementationsStructures migration was breaking with null structure_ids on dataset
- Typo in `implementations.ex`

## [4.43.1] 2022-05-11

### Added

- [TD-4089] Support for implementations without rules

## [4.43.0] 2022-05-09

### Added

- [TD-3186] Support for links between implementations and structures
- [TD-4538] Segments definitions in the implementations, and support for segment
  results

### Fixed

- [TD-4783]
  - Lineage Graph is not generated
  - Change chunk size for adding metadata in linage upload
- [TD-4586] Asynchronous CSV bulk update

### Changed

- [TD-4723] Support for domain-specific data structure tags

## [4.42.0] 2022-04-25

### Added

- [TD-4098] GraphQL query for data structures
- [TD-4683] GraphQL query for data structure relations
- [TD-2026] Add metadata to lineage graph

### Changed

- [TD-4536] Support rule implementation with multiple populations

### Fixed

- [TD-4721] User with permissions can list sources

### Added

- [TD-4695] Structure bulk update was not reindexing structures with updated
  notes
- [TD-3128] Profile `null_count`, `total_count` and `unique_count` fields were
  limited to PostgreSQL `integer` values (maximum 2,147,483,647). They have now
  been changed to `bigint` (maximum 9,223,372,036,854,775,807)

## [4.41.1] 2022-04-04

### Added

- [TD-4126] Support querying the jobs of a source
- [TD-4450] GraphQL mutations for sources

### Fixed

- [TD-4643] Raw implementation creation permission

## [4.41.0] 2022-03-28

### Fixed

- [TD-4535] Structures domains CSV upload bulk update

## [4.40.1] 2022-03-22

### Added

- [TD-3233] Rule result remediation plan
- [TD-4271] Support for linking implementations with business concepts
- [TD-4621] Include data structure version `name` in GraphQL schema
- [TD-4577] List of notes pending approval
- [TD-4447] Support for associating metadata filters with a structure type

### Fixed

- [TD-4580] Added migration to fix implementations without alias
- [TD-4623] Added multiple domains support for grant request approvals

### Changed

- [TD-4527] Exclude logically deleted sources from GraphQL response

### Removed

- [TD-4303] `GET /api/data_structure_types/lite` was removed, reverted
  corresponding changes from [TD-4344]

## [4.40.0] 2022-03-14

### Changed

- [TD-4500] Support data structure with multiple `domain_ids`
- [TD-4461] Avoid reindexing when a domain is modified
- [TD-4491] Refactored search and permissions
- [TD-4604] Include actions in `POST /api/rule_implementations/search` and `POST /api/data_structures/search` responses

## [4.39.0] 2022-03-07

### Added

- [TD-4378] Include the structure description in cache

### Changed

- [TD-4567] Refactor create implementations for non admin users
- [TD-4534] Avoid inheritance if has `with_inheritance: false` param when
  modifying a structure domain

## [4.38.1] 2022-02-23

### Fixed

- [TD-4567] Create implementations for non admin users

## [4.38.0] 2022-02-22

### Added

- [TD-4437] Control rule results upload using new `manage_rule_results`
  permission
- [TD-2511] support for updating specific field of `Source` config
- [TD-4463] Generate audit events for `rule_created` and
  `implementation_created`
- [TD-4425] Shift Implementations CSV last execution date field timezone

### Fixed

- [TD-4427] Fixed a performance issue when calling `/api/executions/search` by
  filtering by sources on the database, avoiding a potential time out

### Changed

- [TD-4553] Improve performance reading large CSV files during structure
  metadata bulk loading

## [4.37.1] 2022-02-10

- [TD-4456] Access audit API

## [4.37.0] 2022-02-07

### Added

- [TD-4277] Include `domain_id` in `rule implementations`
- [TD-4152] Include aditional information on implementations download
- [TD-4102] Support pagination of structure notes
- [TD-2929] UserSearchFilter now has `scope` and is used in Rules and
  RuleImplementations

### Fixed

- [TD-4424] Fixed a performance issue fetching filter values, due to a scripted
  aggregation (`linked_concept_count`), which was preventing elasticsearch from
  using its request cache. Also ensure that `size=0` is used when fetching
  aggregations from elasticsearch (the `hits` are not consumed).

- [TD-4501] Allow regular users to list lineage events based on :view_lineage
  permission

## [4.36.0] 2022-01-24

### Added

- [TD-4125] GraphQL support for data sources
- [TD-4100] Allow partial loads for notes in case that there are errors on the
  file
- [TD-4312]
  - Autogenerated template identifier field
  - Prevent identifier change if a new structure note version is created
  - Mapping to search by identifier
- [TD-4100] Allow partial loads for notes in case that there are errors on the
  file
- [TD-4293] Added quality implementations audit events
- [TD-3467] Add gt date condition for `rule results`
- [TD-4389] Add inserted_at in implementations views

## [4.35.1] 2022-01-10

### Fixed

- [TD-4390] Index implementation aliases

## [4.35.0] 2022-01-10

### Added

- [TD-4312] Autogenerated template identifier field
- [TD-4390] Add support for alias on implementations
- [TD-4379] Avoid indexing grants for class field structures

## [4.34.1] 2021-12-16

### Added

- [TD-4387] Limit graph_data maximum length

## [4.34.0] 2021-12-15

### Added

- [TD-4272] Avoid result calculation if it is already present
- [TD-4361] Add `value_modifier` to implementation document
- [TD-4345] Add `implementation_key` to notification payload
- [TD-4270] Move `goal` and `threshold` fields from `Rule` to
  `RuleImplementation`
- [TD-4301] Bulk upload quality `implementations` with csv
- [TD-4276] Materialize structure hierarchy in order to improve query
  performance
- [TD-4314] Bulk upload quality `rules` with csv

### Fixed

- [TD-4273] Error downloading implementations

## [4.33.0] 2021-11-30

### Added

- [TD-4262] Lineage graph polling
- [TD-4344] Add a new endpoint API for lite `structure_types` request without
  `metadata_fields`
- [TD-4358] Format path in editable download CSV

### Changed

- [TD-4299] Change CSV reader to `NimbleCSV` for performance improvement
- [TD-3606] Add descriptive fields to editable CSV download file
- [TD-4306] Add `df_content` to execution groups
- [TD-4341]
- Created function to get DataStructureType without metadata join queries
- Uses this function in DataStructure csv download
- [TD-4351] Remove metadata_fields from structure_types when reindex structures

## [4.32.2] 2021-11-17

- [TD-4216] Fix scroll implementations

## [4.32.0] 2021-11-15

### Added

- [TD-4216] Add scroll to implementations search
- [TD-4253] Include modifier in `/api/rule_implementations/search`
- [TD-4278] `Grants` bulk load

### Changed

- [TD-4174] `RuleResults` references `RuleImplementation` by its `id` instead of
  the `implementation_key`

## [4.31.2] 2021-11-09

### Added

- [TD-4099] Add source events subscriptions

### Changed

- [TD-4280] Increased default timeout on `StructureEnricher.refresh/0` to 60
  seconds

## [4.31.1] 2021-11-04

### Added

- [TD-3733] Structure names indexed in implementations
- [TD-3606] Download editable structures CSV

### Fixed

- [TD-4283] Move `max_payload_length` configuration to `releases.exs`

## [4.31.0] 2021-11-02

### Fixed

- [TD-4211] Subscriptions on data structures include structure note events

### Added

- [TD-4128] Structures bulk update auto_publish notes parameter
- [TD-4204] Add approvals to grant request view
- [TD-4213]
  - Allows GrantRequest from status `processed` to `failed`
  - Created `reason` field on GrantRequestStatus
- [TD-4124] Dependent domain field in td_df_lib
- [TD-4257] Wrapped `Plug.Parsers` to be configured in runtime

## [4.30.0] 2021-10-18

### Added

- [TD-3131] Added details to the rule results to show the `Query` information
- [TD-3874] Allow rule creation/update specifying domain for shared concepts

### Fixed

- [TD-3874] Fix manage_quality_rule permission check when searching rules
- [TD-4140] Bulk Update uses previous values of template when available

## [4.29.2] 2021-10-07

### Fixed

- [TD-4044] Permissions for admin creating a GrantRequestApproval

## [4.29.1] 2021-10-06

### Fixed

- [TD-4186] Error on grants reindex

## [4.29.0] 2021-10-05

### Fixed

- [TD-4018] Fix path of profile execution
- [TD-4166] GrantRequest index must filter pending_roles for approve action

### Added

- [TD-4108] Download grants CSV
  - `POST /api/grants/csv`
- [TD-4076] Support for grant request approval
- [TD-4113] Jobs change status is included in Audit Events
- [TD-3953] Cursor in grants search
- [TD-4114] Update job status after metadata load process
- [TD-4077] Grant request processing workflow support
- [TD-4111] GrantRequest params for getting own grant requests

### Changed

- [TD-4079] Give grant permission only if we have `gr` templates

## [4.28.0] 2021-09-20

### Added

- [TD-3950] Index and search grants
  - `POST /api/grants/search` searches grants
  - `POST /api/grant_filters/search` searches grant filters
  - `POST /api/grants/search/mine` searches "my grants" (granted to me)
  - `POST /api/grant_filters/search/mine` searches "my grants" filters
- [TD-4075] API routes for managing grant approvers:
  - `GET /api/grant_approvers`
  - `GET /api/grant_approvers/:id`
  - `POST /api/grant_approvers`
  - `DELETE /api/grant_approvers/:id`
- [TD-3971] Template mandatory dependent field
- [TD-4107] Adds `system_id` filter to structure_notes/search endpoint
- [TD-4037] change the limit on the taxonomy in aggregations
- [TD-3970] Adds `modifier` and `value_modifier` embbeds to `ConditionRow`

### Changed

- [TD-4065] Allow Implementation keys with spaces, points, etc.

### Fixed

- [TD-4048] `PUT /api/rules/:id` timeout if a rule has many implementations
- [TD-3780] Missing `domain_ids` in Audit events
- [TD-4037] change the limit on the taxonomy in aggregations

## [4.27.0] 2021-09-07

### Changed

- [TD-3824] Data quality rule implementations can now be modified, regardless of
  whether they have associated results or not

## [4.27.0] 2021-09-07

### Added

- [TD-3951] Include additional information for grant events
- [TD-3484] GraphQL API on `/api/v2`
- [TD-3972] Nested population in validations
- [TD-3910] Notifications included for structures notes status changes
- [TD-3546] `with_profiling` filter in data structure version
- [TD-3983] renders request_grant permission on structure_version

### Changed

- [TD-3826] Data quality permissions now uses `domain_id` instead of
  `business_concept_id`
- [TD-3039] `GET /api/data_structures/:data_structure_id/versions/:id` now
  includes mutable metadata in the `metadata` field. The `metadata_versions`
  field is no longer included in the response. The `metadata_fields` field in
  the data structure type responses now include mutable metadata fields.
- [TD-3973] Update td-df-lib for default values in swith fields

## [4.26.0] 2021-08-16

### Added

- [TD-3549] Add new quality rule result type: "deviation"
- [TD-3982] Initial support for grant requests
- [TD-3948] Grants in data structure version visualization
- [TD-2635] Admin can manually delete structures and all its children
- [TD-3917] `PATCH /api/systems/:external_id/metadata` allows mutable metadata
  to be replaced or merged
- [TD-3767] Support for filtering lineage nodes by domain id

### Changed

- [TD-3957] Structure profiles are now validated and expanded
- [TD-3952] Data structure types now support multiple metadata views
- [TD-3859] `PUT /api/units/:name` is now asynchronous when replacing an
  existing unit (fixes timeout issue for large units)
- [TD-4010] Grant `start_date` and `end_date` are now `Date` instead of
  `DateTime`

### Fixed

- [TD-3959] Publish `rule_result_created` event when result is created
- [TD-3908] Timeout on node retrieval
- [TD-4010] Grants were being created with the incorrect `user_id`
- [TD-4013] Internal server error fetching structures with grant having
  `end_date` `nil`
- [TD-4016] `GET /api/data_structures/:id/latest`: grants were being returned
  with the incorrect `data_structure_version`

## [4.25.0] 2021-07-26

### Fixed

- [TD-3929] Reindex the children of the structure domain when modifying
- [TD-3975] Exclude `mutable_metadata` from elasticsearch analysis

### Added

- [TD-3878] Include `domain_id` in structure cache
- [TD-3453] Purge logically deleted structures
- [TD-3906] Notes audit now includes status changes
- [TD-3050] Show quality errors
- [TD-3945] Created Grant entity
- [TD-3947] Display user grant in data structure
- [TD-3551] Restore rule implementations

## [4.24.0] 2021-07-13

### Added

- [TD-3787] Allow CSV bulk load of structure notes with autopublish capability
  for non admin users. These updates must follow new structure notes' workflow.

### Changed

- [TD-3933] Maximum size of payload for metadata upload using multipart data can
  now be configured using the `MAX_PAYLOAD_LENGTH` environment variable

### Fixed

- [TD-3752] Show execution implementation filter with no result data
- [TD-3867] Exception calculating some lineage graphs (graph 1.2.0)

### Added

- [TD-3230] Taxonomy aggregations with enriched information

## [4.23.0] 2021-06-28

### Fixed

- [TD-3893] Children classifications
- [TD-3905] Fix bug with StructureNote aggregation
- [TD-3907] Fix metadata index failure

### Added

- [TD-3720] Update structure domain (with children)
- [TD-3522] Support for StructureNote management with workflow
- [TD-3552] Executable implementations

## [4.22.0] 2021-06-15

### Changed

- [TD-3735] Include extra information in tag related events
- [TD-3447] Filter concept rules but do not check permissions over resource

### Fixed

- [TD-3837] Perfomance issue iterating over Redis keys to obtain linked concept
  count. The actual link count is only used in a comparison with 0 (to filter
  structures with or without concept links), so instead of counting links for
  each structure, assume 1 if structure has any linked concepts and 0 otherwise.
- [TD-3718] Get the extra information when structures are downloaded
- [TD-3864] Issue serializing certain lineage graphs as JSON

### Added

- [TD-3736] Tags in data structure version document

## [4.21.0] 2021-05-31

### Added

- [TD-3446] Domain in rule

### Fixed

- [TD-3236] Show path in profile execution
- [TD-3794] Metadata load fails when classifying structures
- [TD-3502] Avoid uploading files that are not images

### Changed

- [TD-3753] Build using Elixir 1.12 and Erlang/OTP 24
- [TD-3642] On startup ensures rules and implementations elasticsearch indices
  are created

## [4.20.1] 2021-05-18

### Added

- [TD-3236] Upload json profile

## [4.20.0] 2021-05-17

### Added

- [TD-3398] Support classification of data structures
- [TD-3500] Support for signing configuration using a secret key
- [TD-3597] Link between structures and tags

### Changed

- Security patches from `alpine:3.13`
- Update dependencies
- [TD-3680] Improve data catalog bulk indexing performance
- Timestamps on `DataStructure`, `DataStructureVersion`, `DataStructureRelation`
  and `StructureMetadata` are now `utc_datetime_usec`

## [4.19.2] 2021-05-07

### Fixed

- [TD-3630] Issue querying executions when some implementations have no source

## [4.19.0] 2021-05-04

### Changed

- [TD-3526] Merged `td-dq` with `td-dd`. See `CHANGELOG-dq.md` for changes in
  `td-dq` previous to this merge
- [TD-3621] Increase maximum length for JSON request bodies. The value for JSON
  request bodies can now be configured using the `MAX_PAYLOAD_LENGTH`
  environment variable.
- [TD-3596] Support tagging of data structures

### Added

- [TD-3517] Profile executions and events
- [TD-3189] Add templates in the creation of implementations

## [4.18.0] 2021-04-19

### Added

- [TD-3497] Allow system metadata to be uploaded using a JSON request body

### Fixed

- [TD-3566] `data_structure_relation` `parent_id` and `child_id` must not be
  `nil`

### Changed

- [TD-3498] Merged `td-cx` with `td-dd`. See `CHANGELOG-cx.md` for changes in
  `td-cx` previous to this merge.

## [4.17.0] 2021-04-05

### Added

- [TD-3108] add `profile_structure` permission to structures with `data_fields`

### Changed

- [TD-3445] Postgres port configurable through `DB_PORT` environment variable

## [4.16.0] 2021-03-22

### Added

- [TD-2951] `profile_structure` permission

### Fixed

- [TD-3235] Fallback of uncontroller responses on metadata controller

### Removed

- [TD-3421] remove `/data_structures/search/source_alias` endpoint

## [4.15.0] 2021-03-08

### Changed

- [TD-3341] Build with `elixir:1.11.3-alpine`, runtime `alpine:3.13`
- [TD-3329] Elasticsearch index settings are now configurable using environment
  variables:
  - `ES_TIMEOUT`: Connection timeout in milliseconds (default `5000`)
  - `ES_RECV_TIMEOUT`: Response timeout in milliseconds (default `40000`)
  - `ES_SHARDS`: Number of shards (default `1`)
  - `ES_REPLICAS`: Number of replicas (default `1`)
  - `ES_REFRESH_INTERVAL`: Index refresh interval (default `30s`)
  - `ES_INDEXING_SLOWLOG_THRESHOLD_WARN`: Indexing slowlog warning threshold
    (default `10s`)
  - `ES_INDEXING_SLOWLOG_THRESHOLD_INFO`: Indexing slowlog info threshold
    (default `5s`)
  - `ES_INDEXING_SLOWLOG_THRESHOLD_DEBUG`: Indexing slowlog debug threshold
    (default `2s`)
  - `ES_INDEXING_SLOWLOG_THRESHOLD_TRACE`: Indexing slowlog trace threshold
    (default `500ms`)
  - `ES_INDEXING_SLOWLOG_LEVEL`: Indexing slowlog level (default `info`)
  - `ES_INDEXING_SLOWLOG_SOURCE`: Indexing slowlog source limit (default `1000`)
- [TD-3222] `structures` index alias can now be configured using the
  `ES_ALIAS_STRUCTURES` environment variable

## [4.14.0] 2021-02-22

### Added

- [TD-3268] Source in data structure

### Changed

- [TD-3245] Tested compatibility with PostgreSQL 9.6, 10.15, 11.10, 12.5 and
  13.1. CI pipeline changed to use `postgres:12.5-alpine`.

## [4.13.0] 2021-02-08

### Added

- [TD-3263] Use HTTP Basic authentication for Elasticsearch if environment
  variables `ES_USERNAME` and `ES_PASSWORD` are present

### Fixed

- [TD-3264] Data structure type migration task was preventing application from
  starting up under certain data-dependent conditions. The task has now been
  removed as it is no longer needed.

## [4.12.1] 2021-01-28

### Fixed

- [TD-3248] Referenced structure ids were not being obtained correctly from
  cache

## [4.12.0] 2021-01-25

### Fixed

- [TD-3203] Truncate `field_type` to 32766 bytes when indexing (maximum sortable
  field length in elasticsearch)

### Changed

- [TD-3163] Auth tokens now include `role` claim instead of `is_admin` flag
- [TD-3164] Service accounts can view systems, view data structures and load
  metadata
- [TD-3182] Allow to use redis with password

## [4.11.1] 2021-01-15

### Fixed

- [TD-3204] Performance regression fetching a data structure version
- [TD-3204] Ancestry was being returned in inverse order

## [4.11.0] 2021-01-11

### Changed

- [TD-3170] Build docker image which runs with non-root user
- [TD-2655] Support bulk updating of domain_id, improve performance of mutable
  metadata updates
- [TD-3103] Changes obtaining referenced structure ids in rule implementations
- [TD-2655] Support bulk updating of domain_id
- [TD-2331] Return the path of deleted structures
- Performance improvements of metadata load process

### Fixed

- [TD-3172] Return error changeset when a data structure type cannot be inserted
  or updated

## [4.10.0] 2020-12-14

### Added

- [TD-3065] Support filtering on `updated_at` (date range)
- [TD-2486] Template type `domain`

### Fixed

- [TD-3142] `/api/data_structure_types` was failing if template was missing

## [4.9.0] 2020-11-30

### Changed

- [TD-2258] Filter structures by `linked_concepts_count`
- [TD-2946] Replace unit on PUT request

### Added

- [TD-3089] Widget and type `copy` on df

### Changed

- [TD-3066] Keep track of deleted structures in redis

## [4.8.0] 2020-11-16

### Added

- [TD-3112] The `domain_id` of a data structure can now be modified via API
- [TD-3115] Log error responses received from elasticsearch during bulk
  reindexing

## [4.7.0] 2020-11-03

### Added

- [TD-3071] Ignore empty lines on bulk upload

## [4.6.0] 2020-10-19

### Added

- [TD-2485]:
  - Enrich template fields from cache
  - Mappings for system type of templates

### Changed

- [TD-3058] Database connection timeout now can be configured using the
  environment variable `DB_TIMEOUT_MILLIS`

## [4.5.0] 2020-10-05

### Added

- [TD-2942] CSV upload of structures extra info
- [TD-2958] Extra info mapping and aggregations

### Changed

- [TD-2988] Cache entries for data structures are now refreshed every hour

## [4.4.0] 2020-09-22

### Added

- [TD-2943]:
  - Data Structure Type: Metadata fields
  - Endpoint to query all possible metadata fields for a given query

### Fixed

- [TD-2979] Timeout issues loading metadata

## [4.3.0] 2020-09-07

### Added

- [TD-2928] Data Dictionary custom user search filters
- [TD-2587] Download CSV for a given graph

### Changed

- [TD-2285] Check permissions for nodes related to units
- [TD-2720] Bulk Update:
  - Update only structures having content
  - Validate only updated fields

### Fixed

- [TD-2310] Exclude confidential structures from children and siblings if user
  has no permission to manage confidential structures

## [4.2.0] 2020-08-17

### Added

- [TD-2280] As a business glossary I want to create a concept with the same name
  as an existing concept in another domain to allow multi-organization
  management
- [TD-2941] Enable scrolling on `/api/data_structures/search` endpoint:
  - Initiate scrolling by including `scroll` parameter in request body
  - Continue scrolling by sending a request body with `scroll_id` and `scroll`

## [4.1.0] 2020-07-20

### Added

- [TD-911] Allow to limit lineage/impact levels
- [TD-2322] Allow to search all data structures versions without 10_000 limit
  using ES scroll API
- [TD-2774] Startup task to create data structure types

### Fixed

- [TD-2826] `DataStructures.list_data_structures` can receive `domain_id` list

### Changed

- [TD-2280] Do not retrieve information by name

## [4.0.0] 2020-07-01

### Changed

- [TD-2637] Audit events are now published to Redis instead of via HTTP
- [TD-2322] Allow to query deleted structures and systems having deleted
  structures

### Added

- [TD-2322] Index structure parent and number of linked concepts

## [3.24.0] 2020-06-15

### Fixed

- [TD-2593] Retrive parents over `default` relation type to build path

## [3.23.0] 2020-06-01

### Fixed

- [TD-2636] Bulk update was replacing instead of merging dynamic content

### Added

- [TD-2562] Endpoint `GET /api/data_structures/search/source_alias` to return
  the list of distinct structures metadata aliases

### Changed

- [TD-2643] Show metadata on structure relations
- [TD-2487] Exclude deleted structures from csv download
- [TD-2629] Update td-df-lib to omit template fields of type `image` on indexing
- [TD-2492] Update td-df-lib to include new numeric template types
- [TD-2261] Cache structures on load

### Removed

- [TD-2691] Removed unused comments functionality (routes
  `/api/data_structures/:id/comments` and `/api/comments`)

## [3.22.0] 2020-05-18

### Changed

- [TD-2321] Include `metadata` in data structure version response
- [TD-2589] Include `df_content.*`, `description` and `path.text` in search
  fields. Note that a complete reindex is required for the `path.text` field to
  be indexed. This will be performed automatically when the service starts
  unless the key `TdDd.DataStructures.Migrations:TD-2589` exists in Redis.
- [TD-2373] Removed dependency on Neo4j:
  - Neo4j is no longer used. The graph model is now persisted in PostgreSQL.
  - Lineage metadata is now uploaded using `PUT /api/units/:unit_name` passing
    `nodes` and `rels` files as form encoded data. Since the import process is
    performed as a background task, the API returns `202 Accepted`.
  - Each `unit_name` represents a replaceable unit of lineage metadata. New data
    files uploaded using the same unit name will overwrite the existing nodes
    and relations in that unit.
  - Latest status for a unit can be queried using `GET /api/units/:unit_name`.
  - Events relating to a unit can be queried using `GET /api/units/:unit_name/events`.
  - A unit can be logically deleted using `DELETE /api/units/:unit_name`.
  - A unit can be physically deleted using `DELETE /api/units/:unit_name?logical=false`.
  - [TD-2495] Changed structures loader migration key to cache all structures
    again including their metadata

### Removed

- [TD-2373] **BREAKING CHANGE** lineage data can no longer be uploaded to
  `/api/data_structures/metadata` or `/api/td_dl`

## [3.20.1] 2020-04-24

### Fixed

- [TD-2520] Root id retrieval from merkle graph

## [3.20.0] 2020-04-20

### Added

- [TD-2439] Include links in data structure relations response
- [TD-2531] Support `field_external_id` in `data_fields` metadata

### Changed

- [TD-2531] Include `external_id` in data structure hash calculation. Also,
  replace usage of Erlang's `:digraph` library with `Graph`. Note that this the
  hashes of all data structures will be recalculated the first time the service
  starts after this change is applied.

## [3.19.0] 2020-04-06

### Fixed

- [TD-2364] Loader issue when `external_id` and `parent_external_id` provided

### Added

- [TD-2364] Reindex structures linked to updated domains
- [TD-2318] Include node types in `/api/graphs/:id` response

### Changed

- [TD-2472] GraphData: Ignore duplicate relations when importing from Neo4j

## [3.18.0] 2020-03-23

### Added

- [TD-2326] Support for mutable metadata

### Changed

- [TD-2218] Revaluate structure children when its deletion is undone

## [3.17.0] 2020-03-09

### Added

- [TD-2336] System now has df_content
- [TD-2329] System search returns structure count info: count of structures by
  type and total structures count

## [3.16.0] 2020-02-25

### Changed

- [TD-2328] Support `domain_external_id` in structure metadata, removed `ou`
  from model

## [3.15.1] 2020-02-12

### Fixed

- [TD-2342] API failures when Neo4J is not present

## [3.15.0] 2020-02-10

### Added

- [TD-1595] Data lineage support
- [TD-2327] Data lineage metadata upload at `/api/data_structures/metadata` and
  `/api/td_dl/metadata`
- [TD-2292] Relation type in structures relations
- [TD-2293] Relation type in structures api

### Changed

- [TD-2269] Update elasticsearch mapping for dynamic field using new content
  model
- [TD-2284] Show systems to user with read permission in any structure, return
  structures count

## [3.14.0] 2020-01-27

### Changed

- [TD-2269] Update elasticsearch mappings for dynamic content

## [3.13.0] 2020-01-13

### Changed

- [TD-2272] 40 seconds timeout to query elasticsearch

## [3.12.0] 2019-12-19

### Added

- [TD-2210] Cache parent id in structures' cache

## [3.11.0] 2019-11-25

### Added

- [TD-2115] data_structure_lineage_id having external id of data lineage

### Changed

- [TD-2250] filter profiling whe user has not permission
  `view_data_structures_profile`

## [3.10.0] 2019-11-11

### Added

- [TD-2186] Return profile info in data structure view

## [3.9.0] 2019-10-28

### Added

- [TD-2144] Support ngram-search in structure name
- [TD-2159] Mapping for data field type

### Changed

- [TD-2200] Prevalence of data structure's attributes over metadata on versions
  index

### Changed

- [TD-2187] Add external_id to Structure cached info. Put in cache structures
  present in rule_implementations system_params

## [3.8.0] 2019-10-14

### Fixed

- [TD-2188] Synchronous upload does not work

### Changed

- [TD-2130] In bulk upload move parsing functions to GenServer"
- [TD-2176] Nullable field as boolean in metadata
- [TD-1721] Reindex automatically when a template changes
  - Breaking change: New environment variable ES_URL replaces existing
    ES_HOST/ES_PORT
- [TD-2124] Users without permission to link a data structure should not get the
  option to link in data catalog

## [3.7.0] 2019-09-30

### Added

- [TD-2010] As a Connector I want to delete all structures of a group
- [TD-2077] Support synchronous metadata upload for a specific data structure
- [TD-2089] Profiling support for structures
- [TD-2118] Metadata as mapping in data structures search
- [TD-2068] Use sortable normalizer for some fields in ES mappings
- [TD-1871] Structures CSV download

## [3.6.0] 2019-09-16

### Added

- [TD-1650] Automatic versioning of changed data structures
- [TD-2046] Bulk update endpoint for Data Catalog extra info
- [TD-2090] Search results and filters now use `:link_data_structure` permission
  instead of `:view_data_structure` depending on `referer` header

### Changed

- Metadata upload format (see config/metadata.exs for detail):
  - Structures CSV required fields:
    - `external_id` (globally unique)
    - `name`
    - `system` (or `POST` to `/systems/:system_external_id/metadata`)
    - `group`
    - `type`
  - Fields CSV required fields:
    - `external_id` (of structure)
    - `field_name`
    - `type`
  - Relations CSV required fields:
    - `parent_external_id`
    - `child_external_id`

## [3.5.5] 2019-09-09

### Changed

- Startup task to rename external_id of SQL server structures

## [3.5.2] 2019-09-04

### Fixed

- [TD-2087] DataStructure response excluded immediate parent from ancestry

## [3.5.1] 2019-09-03

### Fixed

- [TD-2080] DataStructureLoader was failing due to changes in [TD-2072]
- [TD-2081] Event stream consumer did not respect host and port config options

## [3.5.0] 2019-09-02

### Changed

- [TD-2061] Data structure external id is now required and unique
- [TD-2072] Refactor model to move mutable/versionable fields from DataStructure
  to DataStructureVersion

### Fixed

- [TD-2047] Check status filter when retrieving search filters

## [3.3.0] 2019-08-05

### Added

- [TD-1560] Enriched description field in template content

### Changed

- [TD-2027] Improve indexing performance
- [TD-1985] Type of template field user with an aggregation size of 50
- [TD-2009] Get external id by data structure system and external id, fixed
  ancestry in structure view

### Fixed

- [TD-1991] Performance issues due to blocking Redis connections
- [TD-2028] Eliminate duplicated data structure versions
- [TD-2003] Avoid loading a structure with a relation with itself in bulk load

### Removed

- [TD-1534] Remove data fields from model

## [3.2.0] 2019-07-24

### Fixed

- [TD-1996] Change `external_id` to text in data_structures
- [TD-1854] Data field metadata is not updated during metadata upload

### Added

- [TD-1845] Soft deletion of data structures no longer present in CSV input for
  system/group
- [TD-1970] New endpoint for
  `api/systems/:system_external_id/structures/:structure_external_id`

### Changed

- [TD-1532] Improve support for linking with business concepts (fields are no
  longer used)
- [TD-2002] Update td-cache and delete permissions list from config
- [TD-1927] Allow structure `class` property to be specified in metadata CSV

## [3.1.0] 2019-07-08

### Changed

- [TD-1618] Cache improvements. Use td-cache instead of td-perms.
- [TD-1866] Exclude logic deleted data structures in catalog navigation, catalog
  table and filters

## [3.0.1] 2019-07-05

### Fixed

- [TD-1967] Task to remove duplicate data structure versions, filter duplicates
  in CSV input

## [3.0.0] 2019-06-25

### Fixed

- [TD-1860] Fields were not associated to corresponding version when loading new
  version of existing structure
- [TD-1864] Indexes structures with `field` class
- [TD-1851] Verify permissions while getting the root structures of a system

### Changed

- [TD-1793] Checks if field structure has `df_content` and enriches
  data_structure :show
- [TD-1891] Bulk load types translation from data fields to data structures
- [TD-1533] Ignores search term when it is no on Aggregation

## [2.21.0] 2019-06-10

### Fixed

- [TD-1825] Structures of fields with metadata type are not setting its type
  correctly - metadata type key is not correct

### Added

- [TD-1824] Bump td-perms version to fix relations key
- [TD-1702] Support new permission `view_data_structures_profile`

### Changed

- [TD-1847] Filter class field on system_datastructure to improve performance

### Removed

- [TD-1832] Removed `business_concept_id` from data fields

## [2.20.1] 2019-05-28

### Added

- [TD-1819] Include `external_id` and `class` in data structure and data
  structure version show responses

## [2.20.0] 2019-05-27

### Added

- [TD-1703] Include system and ancestry in data structure and data structure
  version show responses

### Fixed

- [TD-1747] Structures upload is not creating relation between structures and
  fields when including version number
- [TD-1758] Structures with `field` class are no indexed on create/upload
- [TD-1797] Structures of Fields of type Metric and Attribute must have that
  type instead of Field

## [2.19.0] 2019-05-14

### Fixed

- [TD-1774] Newline is missing in logger format

### Added

- [TD-1704] Index path of data structures and return in search results
- Metadata upload success response is now 202 Accepted instead of 204 No Content

## [2.18.0] 2019-04-30

### Fixed

- [TD-1697] Dynamic content indexing and mapping

## [2.17.0] 2019-04-17

### Added

- [TD-1597] allow deletion of data structures with relations
- [TD-1593] System as an independent entity
- [TD-1626] Load data fields as structures
- [TD-1634] Include data structure metadata field to selectively disable
  indexing ("indexable" == "false")
- Improve elasticsearch index mappings
- [TD-1554] added endpoint for getting root structures of a system

### Changed

- [TD-1627] Removes df_name from the structure and uses the structure type as
  definition of template
- [TD-1636] Use `alpine:3.9` as base image for docker runtime

## [2.16.0] 2019-04-01

### Added

- [TD-1571] Elixir's Logger config will check for `EX_LOGGER_FORMAT` variable to
  override format

### Changed

- [TD-1530] Changed csv upload to write extra fields on metadata

## [2.15.0] 2019-03-18

### Changed

- [TD-1543] Updated to Phoenix 1.4, Ecto 3.0, Cowboy 2.0
- [TD-1526] Include parents and siblings in show data_structure response

## [2.14.0] 2019-03-04

### Changed

- Increase metadata upload file limit from 20M to 100M

## [2.12.1] 2019-01-28

### Changed

- Update td-df-lib version

## [2.12.0] 2019-01-24

### Changed

- [TD-1320] Aggregations are returned on data structures search

## [2.11.1] 2019-01-17

### Changed

- New cache to access linked business concepts of a field
  (`TdPerms.RelationCache`)

## [2.11.0] 2019-01-16

### Fixed

- Bulk index data structures in batches of 100 to avoid reaching HTTP request
  size limit

## [2.10.8] 2019-01-08

### Fixed

- Added `type` field to structure index that was wrongly removed

## [2.10.7] 2018-12-20

### Added

- [TD-1306] Add new field `external_id` to link data_structures with parents,
  children and fields.

## [2.10.6] 2018-12-20

### Changed

- Reindex data structures in background
- Reindex data structures after metadata is loaded

### Fixed

- Metadata loader structure diff was not calculating correctly the fields to be
  removed

## [2.10.2] 2018-12-19

### Changed

- [TD-1198] add functionality for confidential data structure
  - added field confidential to data_structure
  - check for `manage_confidential_structures` on listing and updating data
    structures
  - added elasticsearch filter regarding confidential permissions

## [2.10.1] 2018-12-17

### Changed

- Increase elasticsearch client default `recv_timeout` to 20 seconds
- Increase filter aggregation size to 50
- Remove `name` filter

## [2.10.0] 2018-12-12

### Changed

- [TD-1313] Adds type to structure filters

## [2.9.4] 2018-12-06

### Changed

- [TD-1104] Improved support for data structure versions

## [2.9.3] 2018-12-04

### Added

- [TD-1104] API endpoint `/api/data_structures/{id}/versions/{version}` to read
  specific version of a data structure

## [2.9.2] 2018-12-04

### Changed

- [TD-1153] Client may now use `sort` parameter to order search results

## [2.9.1] 2018-12-04

### Added

- [TD-1104] Support explicit version in data_structures metadata upload

## [2.9.0] 2018-12-01

### Added

- [TD-1207] Parent/child relationships between data structure versions

## [2.8.6] 2018-11-22

### Added

- [TD-1186] Adds dynamic form fields to structure filters

## [2.8.5] 2018-11-22

### Changed

- Order search results by `name.raw`

## [2.8.4] 2018-11-22

### Changed

- Configure Ecto to use UTC datetime for timestamps

## [2.8.3] 2018-11-20

### Added

- New endpoint to upload metadata `POST /api/data_structures/metadata`

## [2.8.2] 2018-11-20

### Added

- Data structure view return `domain_id`

## [2.8.1] 2018-11-19

### Added

- [TD-1062] Support for Dynamic Forms in data structures

### Removed

- Remove LOPD field from data structures

## [2.8.0] 2018-11-15

### Added

- [TD-1104] Initial support for versioning of data structures

## [2.6.2] 2018-10-30

### Added

- Modify endpoint from `/api/search/reindex_all` to
  `/api/data_structures/search/reindex_all`
- Verify if the user is admin while calling `reindex_all`<|MERGE_RESOLUTION|>--- conflicted
+++ resolved
@@ -2,12 +2,10 @@
 
 ## [Unreleased]
 
-<<<<<<< HEAD
 ### Fixed
 
 - [TD-4710] Domain type fields of templates it not working in bulk upload
   implementations
-=======
 ### Added
 
 - [TD-5171] Enriches domain's parents on DataStructureVersion show
@@ -24,7 +22,6 @@
 - [TD-4999] Serialization issue for data structures with profile but without
   class field
 - [TD-5273] Allow request functions for grant request creators
->>>>>>> dc71087d
 
 ## [4.53.1] 2022-10-18
 
