--- conflicted
+++ resolved
@@ -7,6 +7,9 @@
 - [TD-3065] Support filtering on `updated_at` (date range)
 - [TD-2486] Template type `domain`
 
+### Changed
+
+- [TD-2655] Modify `domain_id` of a data structure via csv
 ### Fixed
 
 - [TD-3142] `/api/data_structure_types` was failing if template was missing
@@ -24,11 +27,7 @@
 
 ### Changed
 
-<<<<<<< HEAD
-- [TD-2655] Modify `domain_id` of a data structure via csv
-=======
 - [TD-3066] Keep track of deleted structures in redis
->>>>>>> d46178b9
 
 ## [4.8.0] 2020-11-16
 
