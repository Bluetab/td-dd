# Changelog
## [Unreleased]

### Changed

- [TD-4412] Update td-cache for changes in templates preprocessing

### Added

<<<<<<< HEAD
- [TD-4920] add results to implementation query api/v2
- [TD-4894] Multiple field validations
=======
- [TD-4920] Add results to implementation query api/v2
- [TD-4921] Add implementation workflow events
>>>>>>> 7d738af4

### Fixed

- [TD-4959] Use implementation_ref instead of implementation_key for status changes

## [4.46.1] 2022-06-23

### Fixed

- [TD-4962] Submit results only for published implementations 

## [4.46.0] 2022-06-21

### Changed

- [TD-4739] Validate dynamic content for safety to prevent XSS attacks
- [TD-4923] Remove implementation_key dependency for version management

### Added

- [TD-4431] Support for requesting removal of grants
- [TD-4919] Allow query implementation versions using /api/v2

### Fixed

- [TD-4918] Implementations permissions
- [TD-4911] Implementations download was failing for ruleless implementations
- [TD-4950] Implementations move and clone actions for admin

## [4.45.0] 2022-06-06

### Added

- [TD-4540] Add approval workflow for quality implementations
- [TD-3633] Take into account ruleless implementations in event publishing
- [TD-4872] Support querying structures by `external_id` in GraphQL API
- [TD-3920] Alias support for structures
- [TD-4855] Support `Profile` searching with params (offset, limit, since)
- [TD-4843] Support filters grants by `system_external_id`

### Fixed

- [TD-4852] Ruleless implementation weren't being linked with data structures on
  creation
- [TD-4835] It was possible to execute non-executable implementations
- [TD-4878] Error loading structure metadata with synchronous API

## [4.44.0] 2022-05-23

### Added

- [TD-4045] Rule implementation `execute` action
- [TD-4457] Allow to have grants for non existing users in truedat
- [TD-4548] Upload/Download csv notes with multiple selection fields separted by `|`
- [TD-4660] Support for reference data
- [TD-4230] GraphQL `Templates` schema preprocesses templates

### Fixed

- [TD-4799] Performance issue filtering executions by source
- [TD-4848] Timeout on structures notes upload
- [TD-4849] Reindex grants in their bulk update API

## [4.43.2] 2022-05-12

### Fixed

- ImplementationsStructures migration was breaking with null structure_ids on dataset
- Typo in `implementations.ex`

## [4.43.1] 2022-05-11

### Added

- [TD-4089] Support for implementations without rules

## [4.43.0] 2022-05-09

### Added

- [TD-3186] Support for links between implementations and structures
- [TD-4538] Segments definitions in the implementations, and support for segment
  results

### Fixed

- [TD-4783]
  - Lineage Graph is not generated
  - Change chunk size for adding metadata in linage upload
- [TD-4586] Asynchronous CSV bulk update

### Changed

- [TD-4723] Support for domain-specific data structure tags

## [4.42.0] 2022-04-25

### Added

- [TD-4098] GraphQL query for data structures
- [TD-4683] GraphQL query for data structure relations
- [TD-2026] Add metadata to lineage graph

### Changed

- [TD-4536] Support rule implementation with multiple populations

### Fixed

- [TD-4721] User with permissions can list sources

### Added

- [TD-4695] Structure bulk update was not reindexing structures with updated
  notes
- [TD-3128] Profile `null_count`, `total_count` and `unique_count` fields were
  limited to PostgreSQL `integer` values (maximum 2,147,483,647). They have now
  been changed to `bigint` (maximum 9,223,372,036,854,775,807)

## [4.41.1] 2022-04-04

### Added

- [TD-4126] Support querying the jobs of a source
- [TD-4450] GraphQL mutations for sources

### Fixed

- [TD-4643] Raw implementation creation permission

## [4.41.0] 2022-03-28

### Fixed

- [TD-4535] Structures domains CSV upload bulk update

## [4.40.1] 2022-03-22

### Added

- [TD-3233] Rule result remediation plan
- [TD-4271] Support for linking implementations with business concepts
- [TD-4621] Include data structure version `name` in GraphQL schema
- [TD-4577] List of notes pending approval
- [TD-4447] Support for associating metadata filters with a structure type

### Fixed

- [TD-4580] Added migration to fix implementations without alias
- [TD-4623] Added multiple domains support for grant request approvals

### Changed

- [TD-4527] Exclude logically deleted sources from GraphQL response

### Removed

- [TD-4303] `GET /api/data_structure_types/lite` was removed, reverted
  corresponding changes from [TD-4344]

## [4.40.0] 2022-03-14

### Changed

- [TD-4500] Support data structure with multiple `domain_ids`
- [TD-4461] Avoid reindexing when a domain is modified
- [TD-4491] Refactored search and permissions
- [TD-4604] Include actions in `POST /api/rule_implementations/search` and `POST /api/data_structures/search` responses

## [4.39.0] 2022-03-07

### Added

- [TD-4378] Include the structure description in cache

### Changed

- [TD-4567] Refactor create implementations for non admin users
- [TD-4534] Avoid inheritance if has `with_inheritance: false` param when
  modifying a structure domain

## [4.38.1] 2022-02-23

### Fixed

- [TD-4567] Create implementations for non admin users

## [4.38.0] 2022-02-22

### Added

- [TD-4437] Control rule results upload using new `manage_rule_results`
  permission
- [TD-2511] support for updating specific field of `Source` config
- [TD-4463] Generate audit events for `rule_created` and
  `implementation_created`
- [TD-4425] Shift Implementations CSV last execution date field timezone

### Fixed

- [TD-4427] Fixed a performance issue when calling `/api/executions/search` by
  filtering by sources on the database, avoiding a potential time out

### Changed

- [TD-4553] Improve performance reading large CSV files during structure
  metadata bulk loading

## [4.37.1] 2022-02-10

- [TD-4456] Access audit API

## [4.37.0] 2022-02-07

### Added

- [TD-4277] Include `domain_id` in `rule implementations`
- [TD-4152] Include aditional information on implementations download
- [TD-4102] Support pagination of structure notes
- [TD-2929] UserSearchFilter now has `scope` and is used in Rules and
  RuleImplementations

### Fixed

- [TD-4424] Fixed a performance issue fetching filter values, due to a scripted
  aggregation (`linked_concept_count`), which was preventing elasticsearch from
  using its request cache. Also ensure that `size=0` is used when fetching
  aggregations from elasticsearch (the `hits` are not consumed).

- [TD-4501] Allow regular users to list lineage events based on :view_lineage
  permission

## [4.36.0] 2022-01-24

### Added

- [TD-4125] GraphQL support for data sources
- [TD-4100] Allow partial loads for notes in case that there are errors on the
  file
- [TD-4312]
  - Autogenerated template identifier field
  - Prevent identifier change if a new structure note version is created
  - Mapping to search by identifier
- [TD-4100] Allow partial loads for notes in case that there are errors on the
  file
- [TD-4293] Added quality implementations audit events
- [TD-3467] Add gt date condition for `rule results`
- [TD-4389] Add inserted_at in implementations views

## [4.35.1] 2022-01-10

### Fixed

- [TD-4390] Index implementation aliases

## [4.35.0] 2022-01-10

### Added

- [TD-4312] Autogenerated template identifier field
- [TD-4390] Add support for alias on implementations
- [TD-4379] Avoid indexing grants for class field structures

## [4.34.1] 2021-12-16

### Added

- [TD-4387] Limit graph_data maximum length

## [4.34.0] 2021-12-15

### Added

- [TD-4272] Avoid result calculation if it is already present
- [TD-4361] Add `value_modifier` to implementation document
- [TD-4345] Add `implementation_key` to notification payload
- [TD-4270] Move `goal` and `threshold` fields from `Rule` to
  `RuleImplementation`
- [TD-4301] Bulk upload quality `implementations` with csv
- [TD-4276] Materialize structure hierarchy in order to improve query
  performance
- [TD-4314] Bulk upload quality `rules` with csv

### Fixed

- [TD-4273] Error downloading implementations

## [4.33.0] 2021-11-30

### Added

- [TD-4262] Lineage graph polling
- [TD-4344] Add a new endpoint API for lite `structure_types` request without
  `metadata_fields`
- [TD-4358] Format path in editable download CSV

### Changed

- [TD-4299] Change CSV reader to `NimbleCSV` for performance improvement
- [TD-3606] Add descriptive fields to editable CSV download file
- [TD-4306] Add `df_content` to execution groups
- [TD-4341]
- Created function to get DataStructureType without metadata join queries
- Uses this function in DataStructure csv download
- [TD-4351] Remove metadata_fields from structure_types when reindex structures

## [4.32.2] 2021-11-17

- [TD-4216] Fix scroll implementations

## [4.32.0] 2021-11-15

### Added

- [TD-4216] Add scroll to implementations search
- [TD-4253] Include modifier in `/api/rule_implementations/search`
- [TD-4278] `Grants` bulk load

### Changed

- [TD-4174] `RuleResults` references `RuleImplementation` by its `id` instead of
  the `implementation_key`

## [4.31.2] 2021-11-09

### Added

- [TD-4099] Add source events subscriptions

### Changed

- [TD-4280] Increased default timeout on `StructureEnricher.refresh/0` to 60
  seconds

## [4.31.1] 2021-11-04

### Added

- [TD-3733] Structure names indexed in implementations
- [TD-3606] Download editable structures CSV

### Fixed

- [TD-4283] Move `max_payload_length` configuration to `releases.exs`

## [4.31.0] 2021-11-02

### Fixed

- [TD-4211] Subscriptions on data structures include structure note events

### Added

- [TD-4128] Structures bulk update auto_publish notes parameter
- [TD-4204] Add approvals to grant request view
- [TD-4213]
  - Allows GrantRequest from status `processed` to `failed`
  - Created `reason` field on GrantRequestStatus
- [TD-4124] Dependent domain field in td_df_lib
- [TD-4257] Wrapped `Plug.Parsers` to be configured in runtime

## [4.30.0] 2021-10-18

### Added

- [TD-3131] Added details to the rule results to show the `Query` information
- [TD-3874] Allow rule creation/update specifying domain for shared concepts

### Fixed

- [TD-3874] Fix manage_quality_rule permission check when searching rules
- [TD-4140] Bulk Update uses previous values of template when available

## [4.29.2] 2021-10-07

### Fixed

- [TD-4044] Permissions for admin creating a GrantRequestApproval

## [4.29.1] 2021-10-06

### Fixed

- [TD-4186] Error on grants reindex

## [4.29.0] 2021-10-05

### Fixed

- [TD-4018] Fix path of profile execution
- [TD-4166] GrantRequest index must filter pending_roles for approve action

### Added

- [TD-4108] Download grants CSV
  - `POST /api/grants/csv`
- [TD-4076] Support for grant request approval
- [TD-4113] Jobs change status is included in Audit Events
- [TD-3953] Cursor in grants search
- [TD-4114] Update job status after metadata load process
- [TD-4077] Grant request processing workflow support
- [TD-4111] GrantRequest params for getting own grant requests

### Changed

- [TD-4079] Give grant permission only if we have `gr` templates

## [4.28.0] 2021-09-20

### Added

- [TD-3950] Index and search grants
  - `POST /api/grants/search` searches grants
  - `POST /api/grant_filters/search` searches grant filters
  - `POST /api/grants/search/mine` searches "my grants" (granted to me)
  - `POST /api/grant_filters/search/mine` searches "my grants" filters
- [TD-4075] API routes for managing grant approvers:
  - `GET /api/grant_approvers`
  - `GET /api/grant_approvers/:id`
  - `POST /api/grant_approvers`
  - `DELETE /api/grant_approvers/:id`
- [TD-3971] Template mandatory dependent field
- [TD-4107] Adds `system_id` filter to structure_notes/search endpoint
- [TD-4037] change the limit on the taxonomy in aggregations
- [TD-3970] Adds `modifier` and `value_modifier` embbeds to `ConditionRow`

### Changed

- [TD-4065] Allow Implementation keys with spaces, points, etc.

### Fixed

- [TD-4048] `PUT /api/rules/:id` timeout if a rule has many implementations
- [TD-3780] Missing `domain_ids` in Audit events
- [TD-4037] change the limit on the taxonomy in aggregations

## [4.27.0] 2021-09-07

### Changed

- [TD-3824] Data quality rule implementations can now be modified, regardless of
  whether they have associated results or not

## [4.27.0] 2021-09-07

### Added

- [TD-3951] Include additional information for grant events
- [TD-3484] GraphQL API on `/api/v2`
- [TD-3972] Nested population in validations
- [TD-3910] Notifications included for structures notes status changes
- [TD-3546] `with_profiling` filter in data structure version
- [TD-3983] renders request_grant permission on structure_version

### Changed

- [TD-3826] Data quality permissions now uses `domain_id` instead of
  `business_concept_id`
- [TD-3039] `GET /api/data_structures/:data_structure_id/versions/:id` now
  includes mutable metadata in the `metadata` field. The `metadata_versions`
  field is no longer included in the response. The `metadata_fields` field in
  the data structure type responses now include mutable metadata fields.
- [TD-3973] Update td-df-lib for default values in swith fields

## [4.26.0] 2021-08-16

### Added

- [TD-3549] Add new quality rule result type: "deviation"
- [TD-3982] Initial support for grant requests
- [TD-3948] Grants in data structure version visualization
- [TD-2635] Admin can manually delete structures and all its children
- [TD-3917] `PATCH /api/systems/:external_id/metadata` allows mutable metadata
  to be replaced or merged
- [TD-3767] Support for filtering lineage nodes by domain id

### Changed

- [TD-3957] Structure profiles are now validated and expanded
- [TD-3952] Data structure types now support multiple metadata views
- [TD-3859] `PUT /api/units/:name` is now asynchronous when replacing an
  existing unit (fixes timeout issue for large units)
- [TD-4010] Grant `start_date` and `end_date` are now `Date` instead of
  `DateTime`

### Fixed

- [TD-3959] Publish `rule_result_created` event when result is created
- [TD-3908] Timeout on node retrieval
- [TD-4010] Grants were being created with the incorrect `user_id`
- [TD-4013] Internal server error fetching structures with grant having
  `end_date` `nil`
- [TD-4016] `GET /api/data_structures/:id/latest`: grants were being returned
  with the incorrect `data_structure_version`

## [4.25.0] 2021-07-26

### Fixed

- [TD-3929] Reindex the children of the structure domain when modifying
- [TD-3975] Exclude `mutable_metadata` from elasticsearch analysis

### Added

- [TD-3878] Include `domain_id` in structure cache
- [TD-3453] Purge logically deleted structures
- [TD-3906] Notes audit now includes status changes
- [TD-3050] Show quality errors
- [TD-3945] Created Grant entity
- [TD-3947] Display user grant in data structure
- [TD-3551] Restore rule implementations

## [4.24.0] 2021-07-13

### Added

- [TD-3787] Allow CSV bulk load of structure notes with autopublish capability
  for non admin users. These updates must follow new structure notes' workflow.

### Changed

- [TD-3933] Maximum size of payload for metadata upload using multipart data can
  now be configured using the `MAX_PAYLOAD_LENGTH` environment variable

### Fixed

- [TD-3752] Show execution implementation filter with no result data
- [TD-3867] Exception calculating some lineage graphs (graph 1.2.0)

### Added

- [TD-3230] Taxonomy aggregations with enriched information

## [4.23.0] 2021-06-28

### Fixed

- [TD-3893] Children classifications
- [TD-3905] Fix bug with StructureNote aggregation
- [TD-3907] Fix metadata index failure

### Added

- [TD-3720] Update structure domain (with children)
- [TD-3522] Support for StructureNote management with workflow
- [TD-3552] Executable implementations

## [4.22.0] 2021-06-15

### Changed

- [TD-3735] Include extra information in tag related events
- [TD-3447] Filter concept rules but do not check permissions over resource

### Fixed

- [TD-3837] Perfomance issue iterating over Redis keys to obtain linked concept
  count. The actual link count is only used in a comparison with 0 (to filter
  structures with or without concept links), so instead of counting links for
  each structure, assume 1 if structure has any linked concepts and 0 otherwise.
- [TD-3718] Get the extra information when structures are downloaded
- [TD-3864] Issue serializing certain lineage graphs as JSON

### Added

- [TD-3736] Tags in data structure version document

## [4.21.0] 2021-05-31

### Added

- [TD-3446] Domain in rule

### Fixed

- [TD-3236] Show path in profile execution
- [TD-3794] Metadata load fails when classifying structures
- [TD-3502] Avoid uploading files that are not images

### Changed

- [TD-3753] Build using Elixir 1.12 and Erlang/OTP 24
- [TD-3642] On startup ensures rules and implementations elasticsearch indices
  are created

## [4.20.1] 2021-05-18

### Added

- [TD-3236] Upload json profile

## [4.20.0] 2021-05-17

### Added

- [TD-3398] Support classification of data structures
- [TD-3500] Support for signing configuration using a secret key
- [TD-3597] Link between structures and tags

### Changed

- Security patches from `alpine:3.13`
- Update dependencies
- [TD-3680] Improve data catalog bulk indexing performance
- Timestamps on `DataStructure`, `DataStructureVersion`, `DataStructureRelation`
  and `StructureMetadata` are now `utc_datetime_usec`

## [4.19.2] 2021-05-07

### Fixed

- [TD-3630] Issue querying executions when some implementations have no source

## [4.19.0] 2021-05-04

### Changed

- [TD-3526] Merged `td-dq` with `td-dd`. See `CHANGELOG-dq.md` for changes in
  `td-dq` previous to this merge
- [TD-3621] Increase maximum length for JSON request bodies. The value for JSON
  request bodies can now be configured using the `MAX_PAYLOAD_LENGTH`
  environment variable.
- [TD-3596] Support tagging of data structures

### Added

- [TD-3517] Profile executions and events
- [TD-3189] Add templates in the creation of implementations

## [4.18.0] 2021-04-19

### Added

- [TD-3497] Allow system metadata to be uploaded using a JSON request body

### Fixed

- [TD-3566] `data_structure_relation` `parent_id` and `child_id` must not be
  `nil`

### Changed

- [TD-3498] Merged `td-cx` with `td-dd`. See `CHANGELOG-cx.md` for changes in
  `td-cx` previous to this merge.

## [4.17.0] 2021-04-05

### Added

- [TD-3108] add `profile_structure` permission to structures with `data_fields`

### Changed

- [TD-3445] Postgres port configurable through `DB_PORT` environment variable

## [4.16.0] 2021-03-22

### Added

- [TD-2951] `profile_structure` permission

### Fixed

- [TD-3235] Fallback of uncontroller responses on metadata controller

### Removed

- [TD-3421] remove `/data_structures/search/source_alias` endpoint

## [4.15.0] 2021-03-08

### Changed

- [TD-3341] Build with `elixir:1.11.3-alpine`, runtime `alpine:3.13`
- [TD-3329] Elasticsearch index settings are now configurable using environment
  variables:
  - `ES_TIMEOUT`: Connection timeout in milliseconds (default `5000`)
  - `ES_RECV_TIMEOUT`: Response timeout in milliseconds (default `40000`)
  - `ES_SHARDS`: Number of shards (default `1`)
  - `ES_REPLICAS`: Number of replicas (default `1`)
  - `ES_REFRESH_INTERVAL`: Index refresh interval (default `30s`)
  - `ES_INDEXING_SLOWLOG_THRESHOLD_WARN`: Indexing slowlog warning threshold
    (default `10s`)
  - `ES_INDEXING_SLOWLOG_THRESHOLD_INFO`: Indexing slowlog info threshold
    (default `5s`)
  - `ES_INDEXING_SLOWLOG_THRESHOLD_DEBUG`: Indexing slowlog debug threshold
    (default `2s`)
  - `ES_INDEXING_SLOWLOG_THRESHOLD_TRACE`: Indexing slowlog trace threshold
    (default `500ms`)
  - `ES_INDEXING_SLOWLOG_LEVEL`: Indexing slowlog level (default `info`)
  - `ES_INDEXING_SLOWLOG_SOURCE`: Indexing slowlog source limit (default `1000`)
- [TD-3222] `structures` index alias can now be configured using the
  `ES_ALIAS_STRUCTURES` environment variable

## [4.14.0] 2021-02-22

### Added

- [TD-3268] Source in data structure

### Changed

- [TD-3245] Tested compatibility with PostgreSQL 9.6, 10.15, 11.10, 12.5 and
  13.1. CI pipeline changed to use `postgres:12.5-alpine`.

## [4.13.0] 2021-02-08

### Added

- [TD-3263] Use HTTP Basic authentication for Elasticsearch if environment
  variables `ES_USERNAME` and `ES_PASSWORD` are present

### Fixed

- [TD-3264] Data structure type migration task was preventing application from
  starting up under certain data-dependent conditions. The task has now been
  removed as it is no longer needed.

## [4.12.1] 2021-01-28

### Fixed

- [TD-3248] Referenced structure ids were not being obtained correctly from
  cache

## [4.12.0] 2021-01-25

### Fixed

- [TD-3203] Truncate `field_type` to 32766 bytes when indexing (maximum sortable
  field length in elasticsearch)

### Changed

- [TD-3163] Auth tokens now include `role` claim instead of `is_admin` flag
- [TD-3164] Service accounts can view systems, view data structures and load
  metadata
- [TD-3182] Allow to use redis with password

## [4.11.1] 2021-01-15

### Fixed

- [TD-3204] Performance regression fetching a data structure version
- [TD-3204] Ancestry was being returned in inverse order

## [4.11.0] 2021-01-11

### Changed

- [TD-3170] Build docker image which runs with non-root user
- [TD-2655] Support bulk updating of domain_id, improve performance of mutable
  metadata updates
- [TD-3103] Changes obtaining referenced structure ids in rule implementations
- [TD-2655] Support bulk updating of domain_id
- [TD-2331] Return the path of deleted structures
- Performance improvements of metadata load process

### Fixed

- [TD-3172] Return error changeset when a data structure type cannot be inserted
  or updated

## [4.10.0] 2020-12-14

### Added

- [TD-3065] Support filtering on `updated_at` (date range)
- [TD-2486] Template type `domain`

### Fixed

- [TD-3142] `/api/data_structure_types` was failing if template was missing

## [4.9.0] 2020-11-30

### Changed

- [TD-2258] Filter structures by `linked_concepts_count`
- [TD-2946] Replace unit on PUT request

### Added

- [TD-3089] Widget and type `copy` on df

### Changed

- [TD-3066] Keep track of deleted structures in redis

## [4.8.0] 2020-11-16

### Added

- [TD-3112] The `domain_id` of a data structure can now be modified via API
- [TD-3115] Log error responses received from elasticsearch during bulk
  reindexing

## [4.7.0] 2020-11-03

### Added

- [TD-3071] Ignore empty lines on bulk upload

## [4.6.0] 2020-10-19

### Added

- [TD-2485]:
  - Enrich template fields from cache
  - Mappings for system type of templates

### Changed

- [TD-3058] Database connection timeout now can be configured using the
  environment variable `DB_TIMEOUT_MILLIS`

## [4.5.0] 2020-10-05

### Added

- [TD-2942] CSV upload of structures extra info
- [TD-2958] Extra info mapping and aggregations

### Changed

- [TD-2988] Cache entries for data structures are now refreshed every hour

## [4.4.0] 2020-09-22

### Added

- [TD-2943]:
  - Data Structure Type: Metadata fields
  - Endpoint to query all possible metadata fields for a given query

### Fixed

- [TD-2979] Timeout issues loading metadata

## [4.3.0] 2020-09-07

### Added

- [TD-2928] Data Dictionary custom user search filters
- [TD-2587] Download CSV for a given graph

### Changed

- [TD-2285] Check permissions for nodes related to units
- [TD-2720] Bulk Update:
  - Update only structures having content
  - Validate only updated fields

### Fixed

- [TD-2310] Exclude confidential structures from children and siblings if user
  has no permission to manage confidential structures

## [4.2.0] 2020-08-17

### Added

- [TD-2280] As a business glossary I want to create a concept with the same name
  as an existing concept in another domain to allow multi-organization
  management
- [TD-2941] Enable scrolling on `/api/data_structures/search` endpoint:
  - Initiate scrolling by including `scroll` parameter in request body
  - Continue scrolling by sending a request body with `scroll_id` and `scroll`

## [4.1.0] 2020-07-20

### Added

- [TD-911] Allow to limit lineage/impact levels
- [TD-2322] Allow to search all data structures versions without 10_000 limit
  using ES scroll API
- [TD-2774] Startup task to create data structure types

### Fixed

- [TD-2826] `DataStructures.list_data_structures` can receive `domain_id` list

### Changed

- [TD-2280] Do not retrieve information by name

## [4.0.0] 2020-07-01

### Changed

- [TD-2637] Audit events are now published to Redis instead of via HTTP
- [TD-2322] Allow to query deleted structures and systems having deleted
  structures

### Added

- [TD-2322] Index structure parent and number of linked concepts

## [3.24.0] 2020-06-15

### Fixed

- [TD-2593] Retrive parents over `default` relation type to build path

## [3.23.0] 2020-06-01

### Fixed

- [TD-2636] Bulk update was replacing instead of merging dynamic content

### Added

- [TD-2562] Endpoint `GET /api/data_structures/search/source_alias` to return
  the list of distinct structures metadata aliases

### Changed

- [TD-2643] Show metadata on structure relations
- [TD-2487] Exclude deleted structures from csv download
- [TD-2629] Update td-df-lib to omit template fields of type `image` on indexing
- [TD-2492] Update td-df-lib to include new numeric template types
- [TD-2261] Cache structures on load

### Removed

- [TD-2691] Removed unused comments functionality (routes
  `/api/data_structures/:id/comments` and `/api/comments`)

## [3.22.0] 2020-05-18

### Changed

- [TD-2321] Include `metadata` in data structure version response
- [TD-2589] Include `df_content.*`, `description` and `path.text` in search
  fields. Note that a complete reindex is required for the `path.text` field to
  be indexed. This will be performed automatically when the service starts
  unless the key `TdDd.DataStructures.Migrations:TD-2589` exists in Redis.
- [TD-2373] Removed dependency on Neo4j:
  - Neo4j is no longer used. The graph model is now persisted in PostgreSQL.
  - Lineage metadata is now uploaded using `PUT /api/units/:unit_name` passing
    `nodes` and `rels` files as form encoded data. Since the import process is
    performed as a background task, the API returns `202 Accepted`.
  - Each `unit_name` represents a replaceable unit of lineage metadata. New data
    files uploaded using the same unit name will overwrite the existing nodes
    and relations in that unit.
  - Latest status for a unit can be queried using `GET /api/units/:unit_name`.
  - Events relating to a unit can be queried using `GET /api/units/:unit_name/events`.
  - A unit can be logically deleted using `DELETE /api/units/:unit_name`.
  - A unit can be physically deleted using `DELETE /api/units/:unit_name?logical=false`.
  - [TD-2495] Changed structures loader migration key to cache all structures
    again including their metadata

### Removed

- [TD-2373] **BREAKING CHANGE** lineage data can no longer be uploaded to
  `/api/data_structures/metadata` or `/api/td_dl`

## [3.20.1] 2020-04-24

### Fixed

- [TD-2520] Root id retrieval from merkle graph

## [3.20.0] 2020-04-20

### Added

- [TD-2439] Include links in data structure relations response
- [TD-2531] Support `field_external_id` in `data_fields` metadata

### Changed

- [TD-2531] Include `external_id` in data structure hash calculation. Also,
  replace usage of Erlang's `:digraph` library with `Graph`. Note that this the
  hashes of all data structures will be recalculated the first time the service
  starts after this change is applied.

## [3.19.0] 2020-04-06

### Fixed

- [TD-2364] Loader issue when `external_id` and `parent_external_id` provided

### Added

- [TD-2364] Reindex structures linked to updated domains
- [TD-2318] Include node types in `/api/graphs/:id` response

### Changed

- [TD-2472] GraphData: Ignore duplicate relations when importing from Neo4j

## [3.18.0] 2020-03-23

### Added

- [TD-2326] Support for mutable metadata

### Changed

- [TD-2218] Revaluate structure children when its deletion is undone

## [3.17.0] 2020-03-09

### Added

- [TD-2336] System now has df_content
- [TD-2329] System search returns structure count info: count of structures by
  type and total structures count

## [3.16.0] 2020-02-25

### Changed

- [TD-2328] Support `domain_external_id` in structure metadata, removed `ou`
  from model

## [3.15.1] 2020-02-12

### Fixed

- [TD-2342] API failures when Neo4J is not present

## [3.15.0] 2020-02-10

### Added

- [TD-1595] Data lineage support
- [TD-2327] Data lineage metadata upload at `/api/data_structures/metadata` and
  `/api/td_dl/metadata`
- [TD-2292] Relation type in structures relations
- [TD-2293] Relation type in structures api

### Changed

- [TD-2269] Update elasticsearch mapping for dynamic field using new content
  model
- [TD-2284] Show systems to user with read permission in any structure, return
  structures count

## [3.14.0] 2020-01-27

### Changed

- [TD-2269] Update elasticsearch mappings for dynamic content

## [3.13.0] 2020-01-13

### Changed

- [TD-2272] 40 seconds timeout to query elasticsearch

## [3.12.0] 2019-12-19

### Added

- [TD-2210] Cache parent id in structures' cache

## [3.11.0] 2019-11-25

### Added

- [TD-2115] data_structure_lineage_id having external id of data lineage

### Changed

- [TD-2250] filter profiling whe user has not permission
  `view_data_structures_profile`

## [3.10.0] 2019-11-11

### Added

- [TD-2186] Return profile info in data structure view

## [3.9.0] 2019-10-28

### Added

- [TD-2144] Support ngram-search in structure name
- [TD-2159] Mapping for data field type

### Changed

- [TD-2200] Prevalence of data structure's attributes over metadata on versions
  index

### Changed

- [TD-2187] Add external_id to Structure cached info. Put in cache structures
  present in rule_implementations system_params

## [3.8.0] 2019-10-14

### Fixed

- [TD-2188] Synchronous upload does not work

### Changed

- [TD-2130] In bulk upload move parsing functions to GenServer"
- [TD-2176] Nullable field as boolean in metadata
- [TD-1721] Reindex automatically when a template changes
  - Breaking change: New environment variable ES_URL replaces existing
    ES_HOST/ES_PORT
- [TD-2124] Users without permission to link a data structure should not get the
  option to link in data catalog

## [3.7.0] 2019-09-30

### Added

- [TD-2010] As a Connector I want to delete all structures of a group
- [TD-2077] Support synchronous metadata upload for a specific data structure
- [TD-2089] Profiling support for structures
- [TD-2118] Metadata as mapping in data structures search
- [TD-2068] Use sortable normalizer for some fields in ES mappings
- [TD-1871] Structures CSV download

## [3.6.0] 2019-09-16

### Added

- [TD-1650] Automatic versioning of changed data structures
- [TD-2046] Bulk update endpoint for Data Catalog extra info
- [TD-2090] Search results and filters now use `:link_data_structure` permission
  instead of `:view_data_structure` depending on `referer` header

### Changed

- Metadata upload format (see config/metadata.exs for detail):
  - Structures CSV required fields:
    - `external_id` (globally unique)
    - `name`
    - `system` (or `POST` to `/systems/:system_external_id/metadata`)
    - `group`
    - `type`
  - Fields CSV required fields:
    - `external_id` (of structure)
    - `field_name`
    - `type`
  - Relations CSV required fields:
    - `parent_external_id`
    - `child_external_id`

## [3.5.5] 2019-09-09

### Changed

- Startup task to rename external_id of SQL server structures

## [3.5.2] 2019-09-04

### Fixed

- [TD-2087] DataStructure response excluded immediate parent from ancestry

## [3.5.1] 2019-09-03

### Fixed

- [TD-2080] DataStructureLoader was failing due to changes in [TD-2072]
- [TD-2081] Event stream consumer did not respect host and port config options

## [3.5.0] 2019-09-02

### Changed

- [TD-2061] Data structure external id is now required and unique
- [TD-2072] Refactor model to move mutable/versionable fields from DataStructure
  to DataStructureVersion

### Fixed

- [TD-2047] Check status filter when retrieving search filters

## [3.3.0] 2019-08-05

### Added

- [TD-1560] Enriched description field in template content

### Changed

- [TD-2027] Improve indexing performance
- [TD-1985] Type of template field user with an aggregation size of 50
- [TD-2009] Get external id by data structure system and external id, fixed
  ancestry in structure view

### Fixed

- [TD-1991] Performance issues due to blocking Redis connections
- [TD-2028] Eliminate duplicated data structure versions
- [TD-2003] Avoid loading a structure with a relation with itself in bulk load

### Removed

- [TD-1534] Remove data fields from model

## [3.2.0] 2019-07-24

### Fixed

- [TD-1996] Change `external_id` to text in data_structures
- [TD-1854] Data field metadata is not updated during metadata upload

### Added

- [TD-1845] Soft deletion of data structures no longer present in CSV input for
  system/group
- [TD-1970] New endpoint for
  `api/systems/:system_external_id/structures/:structure_external_id`

### Changed

- [TD-1532] Improve support for linking with business concepts (fields are no
  longer used)
- [TD-2002] Update td-cache and delete permissions list from config
- [TD-1927] Allow structure `class` property to be specified in metadata CSV

## [3.1.0] 2019-07-08

### Changed

- [TD-1618] Cache improvements. Use td-cache instead of td-perms.
- [TD-1866] Exclude logic deleted data structures in catalog navigation, catalog
  table and filters

## [3.0.1] 2019-07-05

### Fixed

- [TD-1967] Task to remove duplicate data structure versions, filter duplicates
  in CSV input

## [3.0.0] 2019-06-25

### Fixed

- [TD-1860] Fields were not associated to corresponding version when loading new
  version of existing structure
- [TD-1864] Indexes structures with `field` class
- [TD-1851] Verify permissions while getting the root structures of a system

### Changed

- [TD-1793] Checks if field structure has `df_content` and enriches
  data_structure :show
- [TD-1891] Bulk load types translation from data fields to data structures
- [TD-1533] Ignores search term when it is no on Aggregation

## [2.21.0] 2019-06-10

### Fixed

- [TD-1825] Structures of fields with metadata type are not setting its type
  correctly - metadata type key is not correct

### Added

- [TD-1824] Bump td-perms version to fix relations key
- [TD-1702] Support new permission `view_data_structures_profile`

### Changed

- [TD-1847] Filter class field on system_datastructure to improve performance

### Removed

- [TD-1832] Removed `business_concept_id` from data fields

## [2.20.1] 2019-05-28

### Added

- [TD-1819] Include `external_id` and `class` in data structure and data
  structure version show responses

## [2.20.0] 2019-05-27

### Added

- [TD-1703] Include system and ancestry in data structure and data structure
  version show responses

### Fixed

- [TD-1747] Structures upload is not creating relation between structures and
  fields when including version number
- [TD-1758] Structures with `field` class are no indexed on create/upload
- [TD-1797] Structures of Fields of type Metric and Attribute must have that
  type instead of Field

## [2.19.0] 2019-05-14

### Fixed

- [TD-1774] Newline is missing in logger format

### Added

- [TD-1704] Index path of data structures and return in search results
- Metadata upload success response is now 202 Accepted instead of 204 No Content

## [2.18.0] 2019-04-30

### Fixed

- [TD-1697] Dynamic content indexing and mapping

## [2.17.0] 2019-04-17

### Added

- [TD-1597] allow deletion of data structures with relations
- [TD-1593] System as an independent entity
- [TD-1626] Load data fields as structures
- [TD-1634] Include data structure metadata field to selectively disable
  indexing ("indexable" == "false")
- Improve elasticsearch index mappings
- [TD-1554] added endpoint for getting root structures of a system

### Changed

- [TD-1627] Removes df_name from the structure and uses the structure type as
  definition of template
- [TD-1636] Use `alpine:3.9` as base image for docker runtime

## [2.16.0] 2019-04-01

### Added

- [TD-1571] Elixir's Logger config will check for `EX_LOGGER_FORMAT` variable to
  override format

### Changed

- [TD-1530] Changed csv upload to write extra fields on metadata

## [2.15.0] 2019-03-18

### Changed

- [TD-1543] Updated to Phoenix 1.4, Ecto 3.0, Cowboy 2.0
- [TD-1526] Include parents and siblings in show data_structure response

## [2.14.0] 2019-03-04

### Changed

- Increase metadata upload file limit from 20M to 100M

## [2.12.1] 2019-01-28

### Changed

- Update td-df-lib version

## [2.12.0] 2019-01-24

### Changed

- [TD-1320] Aggregations are returned on data structures search

## [2.11.1] 2019-01-17

### Changed

- New cache to access linked business concepts of a field
  (`TdPerms.RelationCache`)

## [2.11.0] 2019-01-16

### Fixed

- Bulk index data structures in batches of 100 to avoid reaching HTTP request
  size limit

## [2.10.8] 2019-01-08

### Fixed

- Added `type` field to structure index that was wrongly removed

## [2.10.7] 2018-12-20

### Added

- [TD-1306] Add new field `external_id` to link data_structures with parents,
  children and fields.

## [2.10.6] 2018-12-20

### Changed

- Reindex data structures in background
- Reindex data structures after metadata is loaded

### Fixed

- Metadata loader structure diff was not calculating correctly the fields to be
  removed

## [2.10.2] 2018-12-19

### Changed

- [TD-1198] add functionality for confidential data structure
  - added field confidential to data_structure
  - check for `manage_confidential_structures` on listing and updating data
    structures
  - added elasticsearch filter regarding confidential permissions

## [2.10.1] 2018-12-17

### Changed

- Increase elasticsearch client default `recv_timeout` to 20 seconds
- Increase filter aggregation size to 50
- Remove `name` filter

## [2.10.0] 2018-12-12

### Changed

- [TD-1313] Adds type to structure filters

## [2.9.4] 2018-12-06

### Changed

- [TD-1104] Improved support for data structure versions

## [2.9.3] 2018-12-04

### Added

- [TD-1104] API endpoint `/api/data_structures/{id}/versions/{version}` to read
  specific version of a data structure

## [2.9.2] 2018-12-04

### Changed

- [TD-1153] Client may now use `sort` parameter to order search results

## [2.9.1] 2018-12-04

### Added

- [TD-1104] Support explicit version in data_structures metadata upload

## [2.9.0] 2018-12-01

### Added

- [TD-1207] Parent/child relationships between data structure versions

## [2.8.6] 2018-11-22

### Added

- [TD-1186] Adds dynamic form fields to structure filters

## [2.8.5] 2018-11-22

### Changed

- Order search results by `name.raw`

## [2.8.4] 2018-11-22

### Changed

- Configure Ecto to use UTC datetime for timestamps

## [2.8.3] 2018-11-20

### Added

- New endpoint to upload metadata `POST /api/data_structures/metadata`

## [2.8.2] 2018-11-20

### Added

- Data structure view return `domain_id`

## [2.8.1] 2018-11-19

### Added

- [TD-1062] Support for Dynamic Forms in data structures

### Removed

- Remove LOPD field from data structures

## [2.8.0] 2018-11-15

### Added

- [TD-1104] Initial support for versioning of data structures

## [2.6.2] 2018-10-30

### Added

- Modify endpoint from `/api/search/reindex_all` to
  `/api/data_structures/search/reindex_all`
- Verify if the user is admin while calling `reindex_all`<|MERGE_RESOLUTION|>--- conflicted
+++ resolved
@@ -7,13 +7,9 @@
 
 ### Added
 
-<<<<<<< HEAD
-- [TD-4920] add results to implementation query api/v2
-- [TD-4894] Multiple field validations
-=======
 - [TD-4920] Add results to implementation query api/v2
 - [TD-4921] Add implementation workflow events
->>>>>>> 7d738af4
+- [TD-4894] Multiple field validations
 
 ### Fixed
 
@@ -23,7 +19,7 @@
 
 ### Fixed
 
-- [TD-4962] Submit results only for published implementations 
+- [TD-4962] Submit results only for published implementations
 
 ## [4.46.0] 2022-06-21
 
