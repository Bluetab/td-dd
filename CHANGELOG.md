--- conflicted
+++ resolved
@@ -4,11 +4,8 @@
 
 ### Added
 
-<<<<<<< HEAD
 - [TD-5113] Add data_structures_hierarchy ds_id index
-=======
 - [TD-4945] Allow to publish from creation and published implementations 
->>>>>>> 07fae38b
 
 ## [4.48.1] 2022-08-02
 
