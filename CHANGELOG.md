# Changelog

## [Unreleased]

<<<<<<< HEAD
### Changed

- [TD-5958] Keep graph URL across lineage changes
=======
### Added

- [TD-5582] Implementation clone copies original business concepts links
>>>>>>> c30860ed

## [5.15.0] 2023-10-02

### Added

- [TD-5947] Support for DataViews
- [TD-5532] Sources latest event cache
- [TD-6042] Until filter for api/data_structure_notes/search

## [5.14.0] 2023-09-19

### Added

- [TD-5929] Support to upload csv of implementations, rule and strucutures
  in the browser language
  - Download editable metadata is downloaded in the browser language

### Fixed

- [TD-5999] List implementations without rules

## [5.13.1] 2023-09-14

### Fixed

- [TD-6051] Add searchable option for structures and rules

## [5.13.0] 2023-09-05

### Added

- [TD-5979] Retrieve only children/parents using default relation type

### Changed

- [TD-5974] structure_domain_ids filtered by type = validation

### Fixed

- [TD-5898] Fix behavior of removing implementation based on status

## [5.12.0] 2023-08-16

### Fixed

- [TD-6016] Restore missing data fields degree enrichment

## [5.13.0] 2023-09-05

### Added

- [TD-5979] Retrieve only children/parents using default relation type
- [TD-5935] Remediation GraphQL API, with pagination and filters.

### Changed

- [TD-5974] structure_domain_ids filtered by type = validation

### Fixed

- [TD-5898] Fix behavior of removing implementation based on status

## [5.12.0] 2023-08-16

### Added

- [TD-5715] Add posibility for inherit domains when load new structures
- [TD-5902] Ecto migration to remove index duplicity and reduce disk usage
- [TD-5936] Add Note resolver for dataStructureVersion v2 queries
- [TD-5938] Enable Edit as default/raw implementation for draft status implementations
- [TD-5937] Limit Catalog Metadata Views to data structures filters
- [TD-2778] The following:
  - Bulk and complete reindex: better logging.
  - Complete reindex: delete temporal index if there are any errors.
- [TD-5891] Download csv i18n support

## Changed

- [TD-5913] Update td-df-lib to fix depends validation

### Fixed

- [TD-5867] Permit special caracters (Unicode, semicolon, hash) in raw implementations fields (dataset, population and validations)

## [5.11.3] 2023-07-28

### Fixed

- [TD-5943] My grants query now retrieve only the user grants

## [5.11.2] 2023-07-27

### Fixed

- [TD-5946] Add the keyword type and the sorteable in the mapping for `execution_result_info.result`

## [5.11.1] 2023-07-27

### Fixed

- [TD-5952] Multiple filters and search text for elasticsearch in structures

## [5.11.0] 2023-07-24

### Added

- [TD-5829] Add implementations linked structures in ElasticSearch
- [TD-5907] Download Implementation CSV Execution Details for Non-Admin Users
- [TD-5831] Add query with multiple must for structure grant request
- [TD-5379] API Upload implementation result for specific execution

### Changed

- [TD-5844] CSV dynamic content domain fields:
  - Structure notes domain: as name for non-editable CSV and as external id for editable CSV
  - Implementation dynamic content domain: as name instead of external id.
- [TD-5809] Fix td_cluster configuration

### Fixed

- [TD-5878] Fix: change permision check to domain id when a concept is marked as confidential
- [TD-5837] Retrieve mutable metadata for children, data_fields and parents in v2

## [5.10.2] 2023-07-14

### Fixed

- [TD-4986] Readd index.mapping.total_fields.limit deleted in [TD-5808]
  (releases.exs to runtime.exs change)

## [5.10.1] 2023-07-11

### Fixed

- [TD-4986] Note aggregations

## [5.10.0] 2023-07-06

### Added

- [TD-4986] Configurable data catalog bucket views based on note and metadata
  fields
- [TD-5787] Add Elastic Search Boost option in templates
- [TD-5840] Fix color of result in implementations search
- [TD-5593] Add related concept in quality implementations list and implementation download
- [TD-5808] Configured TdCluster

## Changed

- [TD-5912] `.gitlab-ci.yml` adaptations for develop and main branches

### Fixed

- [TD-5886] Sort criteria composition for `list_data_structure_versions` to
  avoid undesired query due to a bad order applying the clauses

## [5.9.0] 2023-06-20

### Added

- [TD-5770] Add database TSL configuration
- [TD-4260] Rule content in implementation aggregations
- [TD-5577] Add retrive global filters for default user

## [5.8.0] 2023-06-05

### Added

- [TD-5752] Add force update control dates when update implementations by web or csv bulk update

### Fixed

- [TD-5810] Fix alias in data_fields v2

### Changed

- [TD-5796] Use domain implementations to check segmentation permissions
- [TD-3916] Update td-df-lib version
- [TD-5803]
  - Upgrade to Elixir 1.14
  - Support for setting Node name on releases
- [TD-5697] Use `HierarchyCache.get_node/1`

## [5.7.0] 2023-05-23

### Added

- [TD-5491] Add link to the structure and the technical name in the downloded files of structures metadata
- [TD-5504] [TD-5141]:
  - Domain Structures for implementations
  - Implementation domain to csv donwload

### Fixed

- [TD-5751] Enrich domains parents in V2
- [TD-5733] Enrich children's alias in V2

## [5.6.0] 2023-05-09

### Added

- [TD-4217] Add result details for admins in implementations csv download
- [TD-5602] Add migration to improve query perfance with 2 new indexes
- [TD-5661] Multiple structures grant requests
- [TD-3807] search filters returns types
- [TD-4591] Add validation in the visibility of the structures that are displayed in the data catalog

### Fixed

- [TD-5732] Fixed reindex all implementation versions when add/delete links
- [TD-5442] Fix hard delete implementation versions
- [TD-5680] Fix Children Data Structure Versions populate their classes correctly

### Changed

- [TD-5744] Increase systems search size to 200

## [5.5.1] 2023-04-18

### Fixed

- [TD-5641] foreign_key for implementation links

## [5.5.0] 2023-04-18

### Added

- [TD-5650] Tests for hierarchy bulk uploads
- [TD-5297] Added `DB_SSL` environment variable for Database SSL connection
- [TD-5641]
  - Move implementation structure links to implementation ref
  - Reindex implementation when add new links

### Fixed

- [TD-5670] Structure notes bulk_update when has invalid external_id and template not found
- [TD-5696] Rejected implementations cant be edited
- [TD-5698] Ruleless implementations reindex when upload results

## [5.4.0] 2023-03-28

### Added

- [TD-5481] Add filename for bulk update events for structure notes

### Changed

- [TD-4870] Implementations and Rule csv download and upload uses unified df_content parsing

### Fixed

- [TD-5685] Implementation df_content was being cleaned on cache enriching
- [TD-5644] Added omitted data in v2 dataStructureVersion endpoint

## [5.3.0] 2023-03-13

### Added

- [TD-4438] Included-in-parameters reference dataset validation
- [TD-5509]
  - Data structure link labels graphql query
  - Data structure link creation using source and target structure IDs
- [TD-3806] Add cached content for implementations, rules, remediations plan and structures notes

### Changed

- [TD-3879] All `raw keyword` indexing mappings uses empty string as null_value

### Fixed

- [TD-5575] Filter implementations with execution permission on execution groups creation
- [TD-5566] Remove template content from Remediation plan audit payload

## [5.2.1] 2023-03-08

### Fixed

- [TD-5645] Preserve previous implementation type on csv updates, use basic for creations

## [5.2.0] 2023-02-28

### Added

- [TD-5471] Bulk update of quality implementations via csv
- [TD-3541] Get data_structure_versions for `api/v2`
- [TD-5599] Improve grant reindex memory usage and API for Task stats
- [TD-5507] Grants API v2

## [5.1.0] 2023-02-13

### Added

- [TD-5479] External_ref in grants to avoid duplicates in grant table
- [TD-5560] LINEAGE_NODES_TIMEOUT releases environment variable for
  TdDd.Lineage.GraphData nodes GenServer call

## [5.0.0] 2023-01-30

### Fixed

- [TD-5472] Enrich template fields of type `domain` for Quality filters
- [TD-5407] Aggregate `must_not` param on Elasticsearch filter

### Changed

- [TD-5300] ReferenceDatasets user management
  - Added `domain_ids` fields
  - Users with `view_data_structure` permission on domain can show, index and
    download ReferenceDataset
  - ReferenceDataset without domain_ids is only visible to `admins`
- [TD-5478] Add `convert_raw` and `convert_default` action for basic
  implementations
- [TD-5493] Improve specific grant(s) reindex performance

### Added

- [TD-5473] `field_parent_id` for `StructureNote` events

## [4.59.0] 2023-01-16

### Changed

- [TD-5344] Embedded structures in rule implementations are now indexed with
  their original `name` regardless of whether they have an alias or not. `alias`
  is indexed as an independent property if present.
- [TD-5199] Soft delete for rule
- [TD-5433] ignore ReferenceData enrich in Implementation if it doesn't exist
- [TD-5432] Publish rule_result_created event using implementation_ref as
  resource_id instead of implementation_id.

### Added

- [TD-5382]
  - field `all_pending_roles` on `GrantRequest` that doesn't depend on the requesting user
  - `GrantRequestApprovalRules` checks on `all_pending_roles`

### Fixed

- [TD-5402] Reference data info is not showed in implementation details
- [TD-5455] Fixed Lineage selection is not displaying any domain in case that no
  lineage structure is in the data catalog
- [TD-5453] [TD-5219]:
  - Correct pagination for Rule results
  - Correct ordering by version and date in Rule results
  - Show latest results on implementations view

### Added

- [TD-4109] On `nodes` show, also handle `domain_id` filter

## [4.58.0] 2022-12-27

### Added

- [TD-5243] Use structures domain in data catalog for data lineage objects
  that have been linked
- [TD-5367] Enrich grant details with actions and user
- [TD-5322] Allow to have multiple grants for the same user in the same structure
- [TD-4300] Add `basic` type for implementations
- [TD-5369] Audit events for Remediation creation
- [TD-5348] Add update action to grant controller

### Changed

- [TD-2642] Improve search in rule names and implementation keys: boost these
  fields and treat underscores as whitespace

## [4.57.0] 2022-12-12

### Added

- [TD-5161] Get specific domains along with their children for `api/v2`

### Changed

- [TD-5365] Foreign key from `accesses` to `data_structures` now uses `id`
  (primary key) instead of `external_id`
- [TD-5391] Grant approval condition rules now use `values` instead of single
  `value`

## [4.56.1] 2022-11-29

### Fixed

- [TD-5374] Approve rule grant request for a structure with multiple domains

## [4.56.0] 2022-11-28

### Changed

- [TD-5342] Refactor bulk operations to use Elasticsearch scroll API
- [TD-5136] Download of structures include all structure domains with complete
  path
- [TD-5341] Created indices on foreign key constraints to improve performance
  when physically deleting data structures
- [TD-4179] Implementation indexing uses inserted_at of original ref
- [TD-4711] Improved user feedback for errors in implementation upload

### Added

- [TD-5289] Elasticsearch 7 compatibility
- [TD-5258] Approve grants request rules
- [TD-5286] Implementation results pagination

## [4.55.0] 2022-11-14

### Added

- [TD-5038] Links between structures
- [TD-5037] Added diff information for draft and pending_aproval structure notes
  in API response

### Fixed

- [TD-5279] Fixed some inconsistencies in implementation bulk upload

## [4.54.0] 2022-10-31

### Changed

- [TD-5284] Phoenix 1.6.x

### Fixed

- [TD-5267] Bulk update was not reindexing changed structure notes
- [TD-5265] `GET /api/user_search_filters/me` wasn't considering the `scope` of
  global filters
- [TD-4710] Domain type fields of templates it not working in bulk upload
  implementations
- [TD-5244] Admin user can't clone implementations

### Added

- [TD-3765] Support for empty_dataset in rule_results
- [TD-5171] Enriches domain's parents on DataStructureVersion show
- [TD-5245] Allow multiple fields for structure modifiers
- [TD-4517] Adds `df_label` to Rule filters aggregation

## [4.53.2] 2022-10-20

### Changed

- [TD-5234] `GET /api/data_structures/:id/versions/:version` now includes
  `implementation_count` in response instead of embedded `implementations`

### Fixed

- [TD-4999] Serialization issue for data structures with profile but without
  class field
- [TD-5273] Allow request functions for grant request creators

## [4.53.1] 2022-10-18

### Fixed

- [TD-5260] Avoid to create a draft with not changes for implementations

## [4.53.0] 2022-10-18

### Fixed

- [TD-5250] GraphQL `latestGrantRequest` no longer returns `forbidden` for users
  with `view_data_structure` permissions
- [TD-5140] Changed implementations ids by implementations refs and links
  migration
- [TD-4927] Fix upload implementations file with and without rule raise an error

### Added

- [TD-4177] Support for querying the executions of an implementation
- [TD-4558] Support for managing data quality functions using API
- [TD-5027] support for restoring deprecated `Implementations`
- [TD-5195] Support for global user filters
- [TD-3087] OR/AND in implementations validations

## [4.52.0] 2022-10-03

### Changed

- [TD-4871] Unify `Claims` structs, replace `canada` with `bodyguard` for
  authorizations
- [TD-5184] Removed dependency on td-hypermedia library

### Added

- [TD-4903] Include `sobelow` static code analysis in CI pipeline
- [TD-4214] Publish grant requests workflow events
- [TD-2430] Allow different join types on implementation dataset

### Fixed

- [TD-4587]
  - Download implementations with reference_data
  - Implementations download when dataset has a table joing itself
- [TD-5183] Auto deprecate rule implementations based on
  its referenced structures and datasets

## [4.51.0] 2022-09-19

### Added

- [TD-5076] Allow to clone implementations for non admin users
- [TD-5169] Improve list_data_structure_versions since query performance
- [TD-5170] Capture graph tests Logger.warn output
- [TD-5082] Filter protected metadata (field "\_protected")
- [TD-5133] Support for creating grant requests for third parties

### Changed

- [TD-5168] GraphQL `source` query no longer enriches dynamic domain fields
- [TD-4794] GraphQL `domains` query now supports additional actions

### Fixed

- [TD-4956] When downloading structures csv, fields with same name on templates were duplicated

### Removed

- [TD-4794] Removed `/api/unit_domains` (replaced by GraphQL `domains` query)

## [4.50.0] 2022-09-05

### Added

- [TD-5078] Add request modification for Grants

### Changed

- [TD-3371] Catalog CSV download can now return more than 10,000 structures
- [TD-4994] Performance improvements of lineage load process
- [TD-4757] Take into account data structure `updated_at` in data structure
  version since-claused listing
- [TD-5091] Dynamic `domain` fields are now integer ids instead of embedded
  documents

### Fixed

- [TD-4348] Return errors if load_graph fails, so that an event is created.
- [TD-5075] Fixed implementation can't be moved to another rule

## [4.49.0] 2022-08-16

### Added

- [TD-5113] Add data_structures_hierarchy ds_id index
- [TD-4945] Allow to publish from creation and published implementations
- [TD-5070]
  - Added must_not filters for rule implementations
  - Filter draf implementation for users without permissions

## [4.48.1] 2022-08-02

### Fixed

- [TD-5106] An implementation's domain id couldn't be changed

## [4.48.0] 2022-07-26

### Added

- [TD-4987]
  - `api/rule_results/search` now include ruleless implementation results
  - Add pagination for updated_at
- [TD-5053] Add implementation_ref on `api/implementations/search`
- [TD-4441] Send grant_approval event when grant approval is created with rejection
- [TD-4922] Force cache to add implementations workflow status

### Fixed

- [TD-5011] `TemplateCache.list/0` was returning duplicate entries
- [TD-5042] Removal request for grant created through /api/bulk_grants with
  source_user_name and without user_id

### Changed

- [TD-5072] Remove deprecated `type_params` from `rules` table and corresponding
  mappings
- [TD-5001] Improved support for data structure alias:
  - Data structure alias is now persisted and returned in responses. The alias
    is obtained or removed when a structure note containing an `alias` field is
    published or deprecated, respectively
  - Metadata fields (e.g. `order`, `precision`, `nullable`) in data structure
    responses are now returned within the `metadata` property
- [TD-3614] Support for access token revocation
- [TD-4925] Create new draft when editing a published implementation only if it
  has changes
- [TD-4997] Change search executions API sources list filter from 'AND' to 'OR'
- [TD-4987] `/api/rule_results/search` now include ruleless implementation
  results and supports pagination
- [TD-4175] Data structure tags may now be inherited by descendents of the
  tagged data structure

## [4.47.1] 2022-07-18

### Added

- [TD-5053] Add implementation_ref on `api/implementations/search`

## [4.47.0] 2022-07-05

### Changed

- [TD-4412] Update td-cache for changes in templates preprocessing

### Added

- [TD-4920] Add results to implementation query api/v2
- [TD-4921] Add implementation workflow events
- [TD-4894] Multiple field validations
- [TD-4993] Add last_quality_event to implementation api/v2
- [TD-4176]
  - Added descrition in data structure tag
  - Changed description for comment in data structures tags link
- [TD-4661] Support for ReferenceDatasets on Implementations

### Fixed

- [TD-4959] Use implementation_ref instead of implementation_key for status changes
- [TD-4952] Missing code from [TD-4655]

## [4.46.1] 2022-06-23

### Fixed

- [TD-4962] Submit results only for published implementations

## [4.46.0] 2022-06-21

### Changed

- [TD-4739] Validate dynamic content for safety to prevent XSS attacks
- [TD-4923] Remove implementation_key dependency for version management

### Added

- [TD-4431] Support for requesting removal of grants
- [TD-4919] Allow query implementation versions using /api/v2

### Fixed

- [TD-4918] Implementations permissions
- [TD-4911] Implementations download was failing for ruleless implementations
- [TD-4950] Implementations move and clone actions for admin

## [4.45.0] 2022-06-06

### Added

- [TD-4540] Add approval workflow for quality implementations
- [TD-3633] Take into account ruleless implementations in event publishing
- [TD-4872] Support querying structures by `external_id` in GraphQL API
- [TD-3920] Alias support for structures
- [TD-4855] Support `Profile` searching with params (offset, limit, since)
- [TD-4843] Support filters grants by `system_external_id`

### Fixed

- [TD-4852] Ruleless implementation weren't being linked with data structures on
  creation
- [TD-4835] It was possible to execute non-executable implementations
- [TD-4878] Error loading structure metadata with synchronous API

## [4.44.0] 2022-05-23

### Added

- [TD-4045] Rule implementation `execute` action
- [TD-4457] Allow to have grants for non existing users in truedat
- [TD-4548] Upload/Download csv notes with multiple selection fields separted by `|`
- [TD-4660] Support for reference data
- [TD-4230] GraphQL `Templates` schema preprocesses templates

### Fixed

- [TD-4799] Performance issue filtering executions by source
- [TD-4848] Timeout on structures notes upload
- [TD-4849] Reindex grants in their bulk update API

## [4.43.2] 2022-05-12

### Fixed

- ImplementationsStructures migration was breaking with null structure_ids on dataset
- Typo in `implementations.ex`

## [4.43.1] 2022-05-11

### Added

- [TD-4089] Support for implementations without rules

## [4.43.0] 2022-05-09

### Added

- [TD-3186] Support for links between implementations and structures
- [TD-4538] Segments definitions in the implementations, and support for segment
  results

### Fixed

- [TD-4783]
  - Lineage Graph is not generated
  - Change chunk size for adding metadata in linage upload
- [TD-4586] Asynchronous CSV bulk update

### Changed

- [TD-4723] Support for domain-specific data structure tags

## [4.42.0] 2022-04-25

### Added

- [TD-4098] GraphQL query for data structures
- [TD-4683] GraphQL query for data structure relations
- [TD-2026] Add metadata to lineage graph

### Changed

- [TD-4536] Support rule implementation with multiple populations

### Fixed

- [TD-4721] User with permissions can list sources

### Added

- [TD-4695] Structure bulk update was not reindexing structures with updated
  notes
- [TD-3128] Profile `null_count`, `total_count` and `unique_count` fields were
  limited to PostgreSQL `integer` values (maximum 2,147,483,647). They have now
  been changed to `bigint` (maximum 9,223,372,036,854,775,807)

## [4.41.1] 2022-04-04

### Added

- [TD-4126] Support querying the jobs of a source
- [TD-4450] GraphQL mutations for sources

### Fixed

- [TD-4643] Raw implementation creation permission

## [4.41.0] 2022-03-28

### Fixed

- [TD-4535] Structures domains CSV upload bulk update

## [4.40.1] 2022-03-22

### Added

- [TD-3233] Rule result remediation plan
- [TD-4271] Support for linking implementations with business concepts
- [TD-4621] Include data structure version `name` in GraphQL schema
- [TD-4577] List of notes pending approval
- [TD-4447] Support for associating metadata filters with a structure type

### Fixed

- [TD-4580] Added migration to fix implementations without alias
- [TD-4623] Added multiple domains support for grant request approvals

### Changed

- [TD-4527] Exclude logically deleted sources from GraphQL response

### Removed

- [TD-4303] `GET /api/data_structure_types/lite` was removed, reverted
  corresponding changes from [TD-4344]

## [4.40.0] 2022-03-14

### Changed

- [TD-4500] Support data structure with multiple `domain_ids`
- [TD-4461] Avoid reindexing when a domain is modified
- [TD-4491] Refactored search and permissions
- [TD-4604] Include actions in `POST /api/rule_implementations/search` and `POST /api/data_structures/search` responses

## [4.39.0] 2022-03-07

### Added

- [TD-4378] Include the structure description in cache

### Changed

- [TD-4567] Refactor create implementations for non admin users
- [TD-4534] Avoid inheritance if has `with_inheritance: false` param when
  modifying a structure domain

## [4.38.1] 2022-02-23

### Fixed

- [TD-4567] Create implementations for non admin users

## [4.38.0] 2022-02-22

### Added

- [TD-4437] Control rule results upload using new `manage_rule_results`
  permission
- [TD-2511] support for updating specific field of `Source` config
- [TD-4463] Generate audit events for `rule_created` and
  `implementation_created`
- [TD-4425] Shift Implementations CSV last execution date field timezone

### Fixed

- [TD-4427] Fixed a performance issue when calling `/api/executions/search` by
  filtering by sources on the database, avoiding a potential time out

### Changed

- [TD-4553] Improve performance reading large CSV files during structure
  metadata bulk loading

## [4.37.1] 2022-02-10

- [TD-4456] Access audit API

## [4.37.0] 2022-02-07

### Added

- [TD-4277] Include `domain_id` in `rule implementations`
- [TD-4152] Include aditional information on implementations download
- [TD-4102] Support pagination of structure notes
- [TD-2929] UserSearchFilter now has `scope` and is used in Rules and
  RuleImplementations

### Fixed

- [TD-4424] Fixed a performance issue fetching filter values, due to a scripted
  aggregation (`linked_concept_count`), which was preventing elasticsearch from
  using its request cache. Also ensure that `size=0` is used when fetching
  aggregations from elasticsearch (the `hits` are not consumed).

- [TD-4501] Allow regular users to list lineage events based on :view_lineage
  permission

## [4.36.0] 2022-01-24

### Added

- [TD-4125] GraphQL support for data sources
- [TD-4100] Allow partial loads for notes in case that there are errors on the
  file
- [TD-4312]
  - Autogenerated template identifier field
  - Prevent identifier change if a new structure note version is created
  - Mapping to search by identifier
- [TD-4100] Allow partial loads for notes in case that there are errors on the
  file
- [TD-4293] Added quality implementations audit events
- [TD-3467] Add gt date condition for `rule results`
- [TD-4389] Add inserted_at in implementations views

## [4.35.1] 2022-01-10

### Fixed

- [TD-4390] Index implementation aliases

## [4.35.0] 2022-01-10

### Added

- [TD-4312] Autogenerated template identifier field
- [TD-4390] Add support for alias on implementations
- [TD-4379] Avoid indexing grants for class field structures

## [4.34.1] 2021-12-16

### Added

- [TD-4387] Limit graph_data maximum length

## [4.34.0] 2021-12-15

### Added

- [TD-4272] Avoid result calculation if it is already present
- [TD-4361] Add `value_modifier` to implementation document
- [TD-4345] Add `implementation_key` to notification payload
- [TD-4270] Move `goal` and `threshold` fields from `Rule` to
  `RuleImplementation`
- [TD-4301] Bulk upload quality `implementations` with csv
- [TD-4276] Materialize structure hierarchy in order to improve query
  performance
- [TD-4314] Bulk upload quality `rules` with csv

### Fixed

- [TD-4273] Error downloading implementations

## [4.33.0] 2021-11-30

### Added

- [TD-4262] Lineage graph polling
- [TD-4344] Add a new endpoint API for lite `structure_types` request without
  `metadata_fields`
- [TD-4358] Format path in editable download CSV

### Changed

- [TD-4299] Change CSV reader to `NimbleCSV` for performance improvement
- [TD-3606] Add descriptive fields to editable CSV download file
- [TD-4306] Add `df_content` to execution groups
- [TD-4341]
- Created function to get DataStructureType without metadata join queries
- Uses this function in DataStructure csv download
- [TD-4351] Remove metadata_fields from structure_types when reindex structures

## [4.32.2] 2021-11-17

- [TD-4216] Fix scroll implementations

## [4.32.0] 2021-11-15

### Added

- [TD-4216] Add scroll to implementations search
- [TD-4253] Include modifier in `/api/rule_implementations/search`
- [TD-4278] `Grants` bulk load

### Changed

- [TD-4174] `RuleResults` references `RuleImplementation` by its `id` instead of
  the `implementation_key`

## [4.31.2] 2021-11-09

### Added

- [TD-4099] Add source events subscriptions

### Changed

- [TD-4280] Increased default timeout on `StructureEnricher.refresh/0` to 60
  seconds

## [4.31.1] 2021-11-04

### Added

- [TD-3733] Structure names indexed in implementations
- [TD-3606] Download editable structures CSV

### Fixed

- [TD-4283] Move `max_payload_length` configuration to `releases.exs`

## [4.31.0] 2021-11-02

### Fixed

- [TD-4211] Subscriptions on data structures include structure note events

### Added

- [TD-4128] Structures bulk update auto_publish notes parameter
- [TD-4204] Add approvals to grant request view
- [TD-4213]
  - Allows GrantRequest from status `processed` to `failed`
  - Created `reason` field on GrantRequestStatus
- [TD-4124] Dependent domain field in td_df_lib
- [TD-4257] Wrapped `Plug.Parsers` to be configured in runtime

## [4.30.0] 2021-10-18

### Added

- [TD-3131] Added details to the rule results to show the `Query` information
- [TD-3874] Allow rule creation/update specifying domain for shared concepts

### Fixed

- [TD-3874] Fix manage_quality_rule permission check when searching rules
- [TD-4140] Bulk Update uses previous values of template when available

## [4.29.2] 2021-10-07

### Fixed

- [TD-4044] Permissions for admin creating a GrantRequestApproval

## [4.29.1] 2021-10-06

### Fixed

- [TD-4186] Error on grants reindex

## [4.29.0] 2021-10-05

### Fixed

- [TD-4018] Fix path of profile execution
- [TD-4166] GrantRequest index must filter pending_roles for approve action

### Added

- [TD-4108] Download grants CSV
  - `POST /api/grants/csv`
- [TD-4076] Support for grant request approval
- [TD-4113] Jobs change status is included in Audit Events
- [TD-3953] Cursor in grants search
- [TD-4114] Update job status after metadata load process
- [TD-4077] Grant request processing workflow support
- [TD-4111] GrantRequest params for getting own grant requests

### Changed

- [TD-4079] Give grant permission only if we have `gr` templates

## [4.28.0] 2021-09-20

### Added

- [TD-3950] Index and search grants
  - `POST /api/grants/search` searches grants
  - `POST /api/grant_filters/search` searches grant filters
  - `POST /api/grants/search/mine` searches "my grants" (granted to me)
  - `POST /api/grant_filters/search/mine` searches "my grants" filters
- [TD-4075] API routes for managing grant approvers:
  - `GET /api/grant_approvers`
  - `GET /api/grant_approvers/:id`
  - `POST /api/grant_approvers`
  - `DELETE /api/grant_approvers/:id`
- [TD-3971] Template mandatory dependent field
- [TD-4107] Adds `system_id` filter to structure_notes/search endpoint
- [TD-4037] change the limit on the taxonomy in aggregations
- [TD-3970] Adds `modifier` and `value_modifier` embbeds to `ConditionRow`

### Changed

- [TD-4065] Allow Implementation keys with spaces, points, etc.

### Fixed

- [TD-4048] `PUT /api/rules/:id` timeout if a rule has many implementations
- [TD-3780] Missing `domain_ids` in Audit events
- [TD-4037] change the limit on the taxonomy in aggregations

## [4.27.0] 2021-09-07

### Changed

- [TD-3824] Data quality rule implementations can now be modified, regardless of
  whether they have associated results or not

## [4.27.0] 2021-09-07

### Added

- [TD-3951] Include additional information for grant events
- [TD-3484] GraphQL API on `/api/v2`
- [TD-3972] Nested population in validations
- [TD-3910] Notifications included for structures notes status changes
- [TD-3546] `with_profiling` filter in data structure version
- [TD-3983] renders request_grant permission on structure_version

### Changed

- [TD-3826] Data quality permissions now uses `domain_id` instead of
  `business_concept_id`
- [TD-3039] `GET /api/data_structures/:data_structure_id/versions/:id` now
  includes mutable metadata in the `metadata` field. The `metadata_versions`
  field is no longer included in the response. The `metadata_fields` field in
  the data structure type responses now include mutable metadata fields.
- [TD-3973] Update td-df-lib for default values in swith fields

## [4.26.0] 2021-08-16

### Added

- [TD-3549] Add new quality rule result type: "deviation"
- [TD-3982] Initial support for grant requests
- [TD-3948] Grants in data structure version visualization
- [TD-2635] Admin can manually delete structures and all its children
- [TD-3917] `PATCH /api/systems/:external_id/metadata` allows mutable metadata
  to be replaced or merged
- [TD-3767] Support for filtering lineage nodes by domain id

### Changed

- [TD-3957] Structure profiles are now validated and expanded
- [TD-3952] Data structure types now support multiple metadata views
- [TD-3859] `PUT /api/units/:name` is now asynchronous when replacing an
  existing unit (fixes timeout issue for large units)
- [TD-4010] Grant `start_date` and `end_date` are now `Date` instead of
  `DateTime`

### Fixed

- [TD-3959] Publish `rule_result_created` event when result is created
- [TD-3908] Timeout on node retrieval
- [TD-4010] Grants were being created with the incorrect `user_id`
- [TD-4013] Internal server error fetching structures with grant having
  `end_date` `nil`
- [TD-4016] `GET /api/data_structures/:id/latest`: grants were being returned
  with the incorrect `data_structure_version`

## [4.25.0] 2021-07-26

### Fixed

- [TD-3929] Reindex the children of the structure domain when modifying
- [TD-3975] Exclude `mutable_metadata` from elasticsearch analysis

### Added

- [TD-3878] Include `domain_id` in structure cache
- [TD-3453] Purge logically deleted structures
- [TD-3906] Notes audit now includes status changes
- [TD-3050] Show quality errors
- [TD-3945] Created Grant entity
- [TD-3947] Display user grant in data structure
- [TD-3551] Restore rule implementations

## [4.24.0] 2021-07-13

### Added

- [TD-3787] Allow CSV bulk load of structure notes with autopublish capability
  for non admin users. These updates must follow new structure notes' workflow.

### Changed

- [TD-3933] Maximum size of payload for metadata upload using multipart data can
  now be configured using the `MAX_PAYLOAD_LENGTH` environment variable

### Fixed

- [TD-3752] Show execution implementation filter with no result data
- [TD-3867] Exception calculating some lineage graphs (graph 1.2.0)

### Added

- [TD-3230] Taxonomy aggregations with enriched information

## [4.23.0] 2021-06-28

### Fixed

- [TD-3893] Children classifications
- [TD-3905] Fix bug with StructureNote aggregation
- [TD-3907] Fix metadata index failure

### Added

- [TD-3720] Update structure domain (with children)
- [TD-3522] Support for StructureNote management with workflow
- [TD-3552] Executable implementations

## [4.22.0] 2021-06-15

### Changed

- [TD-3735] Include extra information in tag related events
- [TD-3447] Filter concept rules but do not check permissions over resource

### Fixed

- [TD-3837] Perfomance issue iterating over Redis keys to obtain linked concept
  count. The actual link count is only used in a comparison with 0 (to filter
  structures with or without concept links), so instead of counting links for
  each structure, assume 1 if structure has any linked concepts and 0 otherwise.
- [TD-3718] Get the extra information when structures are downloaded
- [TD-3864] Issue serializing certain lineage graphs as JSON

### Added

- [TD-3736] Tags in data structure version document

## [4.21.0] 2021-05-31

### Added

- [TD-3446] Domain in rule

### Fixed

- [TD-3236] Show path in profile execution
- [TD-3794] Metadata load fails when classifying structures
- [TD-3502] Avoid uploading files that are not images

### Changed

- [TD-3753] Build using Elixir 1.12 and Erlang/OTP 24
- [TD-3642] On startup ensures rules and implementations elasticsearch indices
  are created

## [4.20.1] 2021-05-18

### Added

- [TD-3236] Upload json profile

## [4.20.0] 2021-05-17

### Added

- [TD-3398] Support classification of data structures
- [TD-3500] Support for signing configuration using a secret key
- [TD-3597] Link between structures and tags

### Changed

- Security patches from `alpine:3.13`
- Update dependencies
- [TD-3680] Improve data catalog bulk indexing performance
- Timestamps on `DataStructure`, `DataStructureVersion`, `DataStructureRelation`
  and `StructureMetadata` are now `utc_datetime_usec`

## [4.19.2] 2021-05-07

### Fixed

- [TD-3630] Issue querying executions when some implementations have no source

## [4.19.0] 2021-05-04

### Changed

- [TD-3526] Merged `td-dq` with `td-dd`. See `CHANGELOG-dq.md` for changes in
  `td-dq` previous to this merge
- [TD-3621] Increase maximum length for JSON request bodies. The value for JSON
  request bodies can now be configured using the `MAX_PAYLOAD_LENGTH`
  environment variable.
- [TD-3596] Support tagging of data structures

### Added

- [TD-3517] Profile executions and events
- [TD-3189] Add templates in the creation of implementations

## [4.18.0] 2021-04-19

### Added

- [TD-3497] Allow system metadata to be uploaded using a JSON request body

### Fixed

- [TD-3566] `data_structure_relation` `parent_id` and `child_id` must not be
  `nil`

### Changed

- [TD-3498] Merged `td-cx` with `td-dd`. See `CHANGELOG-cx.md` for changes in
  `td-cx` previous to this merge.

## [4.17.0] 2021-04-05

### Added

- [TD-3108] add `profile_structure` permission to structures with `data_fields`

### Changed

- [TD-3445] Postgres port configurable through `DB_PORT` environment variable

## [4.16.0] 2021-03-22

### Added

- [TD-2951] `profile_structure` permission

### Fixed

- [TD-3235] Fallback of uncontroller responses on metadata controller

### Removed

- [TD-3421] remove `/data_structures/search/source_alias` endpoint

## [4.15.0] 2021-03-08

### Changed

- [TD-3341] Build with `elixir:1.11.3-alpine`, runtime `alpine:3.13`
- [TD-3329] Elasticsearch index settings are now configurable using environment
  variables:
  - `ES_TIMEOUT`: Connection timeout in milliseconds (default `5000`)
  - `ES_RECV_TIMEOUT`: Response timeout in milliseconds (default `40000`)
  - `ES_SHARDS`: Number of shards (default `1`)
  - `ES_REPLICAS`: Number of replicas (default `1`)
  - `ES_REFRESH_INTERVAL`: Index refresh interval (default `30s`)
  - `ES_INDEXING_SLOWLOG_THRESHOLD_WARN`: Indexing slowlog warning threshold
    (default `10s`)
  - `ES_INDEXING_SLOWLOG_THRESHOLD_INFO`: Indexing slowlog info threshold
    (default `5s`)
  - `ES_INDEXING_SLOWLOG_THRESHOLD_DEBUG`: Indexing slowlog debug threshold
    (default `2s`)
  - `ES_INDEXING_SLOWLOG_THRESHOLD_TRACE`: Indexing slowlog trace threshold
    (default `500ms`)
  - `ES_INDEXING_SLOWLOG_LEVEL`: Indexing slowlog level (default `info`)
  - `ES_INDEXING_SLOWLOG_SOURCE`: Indexing slowlog source limit (default `1000`)
- [TD-3222] `structures` index alias can now be configured using the
  `ES_ALIAS_STRUCTURES` environment variable

## [4.14.0] 2021-02-22

### Added

- [TD-3268] Source in data structure

### Changed

- [TD-3245] Tested compatibility with PostgreSQL 9.6, 10.15, 11.10, 12.5 and
  13.1. CI pipeline changed to use `postgres:12.5-alpine`.

## [4.13.0] 2021-02-08

### Added

- [TD-3263] Use HTTP Basic authentication for Elasticsearch if environment
  variables `ES_USERNAME` and `ES_PASSWORD` are present

### Fixed

- [TD-3264] Data structure type migration task was preventing application from
  starting up under certain data-dependent conditions. The task has now been
  removed as it is no longer needed.

## [4.12.1] 2021-01-28

### Fixed

- [TD-3248] Referenced structure ids were not being obtained correctly from
  cache

## [4.12.0] 2021-01-25

### Fixed

- [TD-3203] Truncate `field_type` to 32766 bytes when indexing (maximum sortable
  field length in elasticsearch)

### Changed

- [TD-3163] Auth tokens now include `role` claim instead of `is_admin` flag
- [TD-3164] Service accounts can view systems, view data structures and load
  metadata
- [TD-3182] Allow to use redis with password

## [4.11.1] 2021-01-15

### Fixed

- [TD-3204] Performance regression fetching a data structure version
- [TD-3204] Ancestry was being returned in inverse order

## [4.11.0] 2021-01-11

### Changed

- [TD-3170] Build docker image which runs with non-root user
- [TD-2655] Support bulk updating of domain_id, improve performance of mutable
  metadata updates
- [TD-3103] Changes obtaining referenced structure ids in rule implementations
- [TD-2655] Support bulk updating of domain_id
- [TD-2331] Return the path of deleted structures
- Performance improvements of metadata load process

### Fixed

- [TD-3172] Return error changeset when a data structure type cannot be inserted
  or updated

## [4.10.0] 2020-12-14

### Added

- [TD-3065] Support filtering on `updated_at` (date range)
- [TD-2486] Template type `domain`

### Fixed

- [TD-3142] `/api/data_structure_types` was failing if template was missing

## [4.9.0] 2020-11-30

### Changed

- [TD-2258] Filter structures by `linked_concepts_count`
- [TD-2946] Replace unit on PUT request

### Added

- [TD-3089] Widget and type `copy` on df

### Changed

- [TD-3066] Keep track of deleted structures in redis

## [4.8.0] 2020-11-16

### Added

- [TD-3112] The `domain_id` of a data structure can now be modified via API
- [TD-3115] Log error responses received from elasticsearch during bulk
  reindexing

## [4.7.0] 2020-11-03

### Added

- [TD-3071] Ignore empty lines on bulk upload

## [4.6.0] 2020-10-19

### Added

- [TD-2485]:
  - Enrich template fields from cache
  - Mappings for system type of templates

### Changed

- [TD-3058] Database connection timeout now can be configured using the
  environment variable `DB_TIMEOUT_MILLIS`

## [4.5.0] 2020-10-05

### Added

- [TD-2942] CSV upload of structures extra info
- [TD-2958] Extra info mapping and aggregations

### Changed

- [TD-2988] Cache entries for data structures are now refreshed every hour

## [4.4.0] 2020-09-22

### Added

- [TD-2943]:
  - Data Structure Type: Metadata fields
  - Endpoint to query all possible metadata fields for a given query

### Fixed

- [TD-2979] Timeout issues loading metadata

## [4.3.0] 2020-09-07

### Added

- [TD-2928] Data Dictionary custom user search filters
- [TD-2587] Download CSV for a given graph

### Changed

- [TD-2285] Check permissions for nodes related to units
- [TD-2720] Bulk Update:
  - Update only structures having content
  - Validate only updated fields

### Fixed

- [TD-2310] Exclude confidential structures from children and siblings if user
  has no permission to manage confidential structures

## [4.2.0] 2020-08-17

### Added

- [TD-2280] As a business glossary I want to create a concept with the same name
  as an existing concept in another domain to allow multi-organization
  management
- [TD-2941] Enable scrolling on `/api/data_structures/search` endpoint:
  - Initiate scrolling by including `scroll` parameter in request body
  - Continue scrolling by sending a request body with `scroll_id` and `scroll`

## [4.1.0] 2020-07-20

### Added

- [TD-911] Allow to limit lineage/impact levels
- [TD-2322] Allow to search all data structures versions without 10_000 limit
  using ES scroll API
- [TD-2774] Startup task to create data structure types

### Fixed

- [TD-2826] `DataStructures.list_data_structures` can receive `domain_id` list

### Changed

- [TD-2280] Do not retrieve information by name

## [4.0.0] 2020-07-01

### Changed

- [TD-2637] Audit events are now published to Redis instead of via HTTP
- [TD-2322] Allow to query deleted structures and systems having deleted
  structures

### Added

- [TD-2322] Index structure parent and number of linked concepts

## [3.24.0] 2020-06-15

### Fixed

- [TD-2593] Retrive parents over `default` relation type to build path

## [3.23.0] 2020-06-01

### Fixed

- [TD-2636] Bulk update was replacing instead of merging dynamic content

### Added

- [TD-2562] Endpoint `GET /api/data_structures/search/source_alias` to return
  the list of distinct structures metadata aliases

### Changed

- [TD-2643] Show metadata on structure relations
- [TD-2487] Exclude deleted structures from csv download
- [TD-2629] Update td-df-lib to omit template fields of type `image` on indexing
- [TD-2492] Update td-df-lib to include new numeric template types
- [TD-2261] Cache structures on load

### Removed

- [TD-2691] Removed unused comments functionality (routes
  `/api/data_structures/:id/comments` and `/api/comments`)

## [3.22.0] 2020-05-18

### Changed

- [TD-2321] Include `metadata` in data structure version response
- [TD-2589] Include `df_content.*`, `description` and `path.text` in search
  fields. Note that a complete reindex is required for the `path.text` field to
  be indexed. This will be performed automatically when the service starts
  unless the key `TdDd.DataStructures.Migrations:TD-2589` exists in Redis.
- [TD-2373] Removed dependency on Neo4j:
  - Neo4j is no longer used. The graph model is now persisted in PostgreSQL.
  - Lineage metadata is now uploaded using `PUT /api/units/:unit_name` passing
    `nodes` and `rels` files as form encoded data. Since the import process is
    performed as a background task, the API returns `202 Accepted`.
  - Each `unit_name` represents a replaceable unit of lineage metadata. New data
    files uploaded using the same unit name will overwrite the existing nodes
    and relations in that unit.
  - Latest status for a unit can be queried using `GET /api/units/:unit_name`.
  - Events relating to a unit can be queried using `GET /api/units/:unit_name/events`.
  - A unit can be logically deleted using `DELETE /api/units/:unit_name`.
  - A unit can be physically deleted using `DELETE /api/units/:unit_name?logical=false`.
  - [TD-2495] Changed structures loader migration key to cache all structures
    again including their metadata

### Removed

- [TD-2373] **BREAKING CHANGE** lineage data can no longer be uploaded to
  `/api/data_structures/metadata` or `/api/td_dl`

## [3.20.1] 2020-04-24

### Fixed

- [TD-2520] Root id retrieval from merkle graph

## [3.20.0] 2020-04-20

### Added

- [TD-2439] Include links in data structure relations response
- [TD-2531] Support `field_external_id` in `data_fields` metadata

### Changed

- [TD-2531] Include `external_id` in data structure hash calculation. Also,
  replace usage of Erlang's `:digraph` library with `Graph`. Note that this the
  hashes of all data structures will be recalculated the first time the service
  starts after this change is applied.

## [3.19.0] 2020-04-06

### Fixed

- [TD-2364] Loader issue when `external_id` and `parent_external_id` provided

### Added

- [TD-2364] Reindex structures linked to updated domains
- [TD-2318] Include node types in `/api/graphs/:id` response

### Changed

- [TD-2472] GraphData: Ignore duplicate relations when importing from Neo4j

## [3.18.0] 2020-03-23

### Added

- [TD-2326] Support for mutable metadata

### Changed

- [TD-2218] Revaluate structure children when its deletion is undone

## [3.17.0] 2020-03-09

### Added

- [TD-2336] System now has df_content
- [TD-2329] System search returns structure count info: count of structures by
  type and total structures count

## [3.16.0] 2020-02-25

### Changed

- [TD-2328] Support `domain_external_id` in structure metadata, removed `ou`
  from model

## [3.15.1] 2020-02-12

### Fixed

- [TD-2342] API failures when Neo4J is not present

## [3.15.0] 2020-02-10

### Added

- [TD-1595] Data lineage support
- [TD-2327] Data lineage metadata upload at `/api/data_structures/metadata` and
  `/api/td_dl/metadata`
- [TD-2292] Relation type in structures relations
- [TD-2293] Relation type in structures api

### Changed

- [TD-2269] Update elasticsearch mapping for dynamic field using new content
  model
- [TD-2284] Show systems to user with read permission in any structure, return
  structures count

## [3.14.0] 2020-01-27

### Changed

- [TD-2269] Update elasticsearch mappings for dynamic content

## [3.13.0] 2020-01-13

### Changed

- [TD-2272] 40 seconds timeout to query elasticsearch

## [3.12.0] 2019-12-19

### Added

- [TD-2210] Cache parent id in structures' cache

## [3.11.0] 2019-11-25

### Added

- [TD-2115] data_structure_lineage_id having external id of data lineage

### Changed

- [TD-2250] filter profiling whe user has not permission
  `view_data_structures_profile`

## [3.10.0] 2019-11-11

### Added

- [TD-2186] Return profile info in data structure view

## [3.9.0] 2019-10-28

### Added

- [TD-2144] Support ngram-search in structure name
- [TD-2159] Mapping for data field type

### Changed

- [TD-2200] Prevalence of data structure's attributes over metadata on versions
  index

### Changed

- [TD-2187] Add external_id to Structure cached info. Put in cache structures
  present in rule_implementations system_params

## [3.8.0] 2019-10-14

### Fixed

- [TD-2188] Synchronous upload does not work

### Changed

- [TD-2130] In bulk upload move parsing functions to GenServer"
- [TD-2176] Nullable field as boolean in metadata
- [TD-1721] Reindex automatically when a template changes
  - Breaking change: New environment variable ES_URL replaces existing
    ES_HOST/ES_PORT
- [TD-2124] Users without permission to link a data structure should not get the
  option to link in data catalog

## [3.7.0] 2019-09-30

### Added

- [TD-2010] As a Connector I want to delete all structures of a group
- [TD-2077] Support synchronous metadata upload for a specific data structure
- [TD-2089] Profiling support for structures
- [TD-2118] Metadata as mapping in data structures search
- [TD-2068] Use sortable normalizer for some fields in ES mappings
- [TD-1871] Structures CSV download

## [3.6.0] 2019-09-16

### Added

- [TD-1650] Automatic versioning of changed data structures
- [TD-2046] Bulk update endpoint for Data Catalog extra info
- [TD-2090] Search results and filters now use `:link_data_structure` permission
  instead of `:view_data_structure` depending on `referer` header

### Changed

- Metadata upload format (see config/metadata.exs for detail):
  - Structures CSV required fields:
    - `external_id` (globally unique)
    - `name`
    - `system` (or `POST` to `/systems/:system_external_id/metadata`)
    - `group`
    - `type`
  - Fields CSV required fields:
    - `external_id` (of structure)
    - `field_name`
    - `type`
  - Relations CSV required fields:
    - `parent_external_id`
    - `child_external_id`

## [3.5.5] 2019-09-09

### Changed

- Startup task to rename external_id of SQL server structures

## [3.5.2] 2019-09-04

### Fixed

- [TD-2087] DataStructure response excluded immediate parent from ancestry

## [3.5.1] 2019-09-03

### Fixed

- [TD-2080] DataStructureLoader was failing due to changes in [TD-2072]
- [TD-2081] Event stream consumer did not respect host and port config options

## [3.5.0] 2019-09-02

### Changed

- [TD-2061] Data structure external id is now required and unique
- [TD-2072] Refactor model to move mutable/versionable fields from DataStructure
  to DataStructureVersion

### Fixed

- [TD-2047] Check status filter when retrieving search filters

## [3.3.0] 2019-08-05

### Added

- [TD-1560] Enriched description field in template content

### Changed

- [TD-2027] Improve indexing performance
- [TD-1985] Type of template field user with an aggregation size of 50
- [TD-2009] Get external id by data structure system and external id, fixed
  ancestry in structure view

### Fixed

- [TD-1991] Performance issues due to blocking Redis connections
- [TD-2028] Eliminate duplicated data structure versions
- [TD-2003] Avoid loading a structure with a relation with itself in bulk load

### Removed

- [TD-1534] Remove data fields from model

## [3.2.0] 2019-07-24

### Fixed

- [TD-1996] Change `external_id` to text in data_structures
- [TD-1854] Data field metadata is not updated during metadata upload

### Added

- [TD-1845] Soft deletion of data structures no longer present in CSV input for
  system/group
- [TD-1970] New endpoint for
  `api/systems/:system_external_id/structures/:structure_external_id`

### Changed

- [TD-1532] Improve support for linking with business concepts (fields are no
  longer used)
- [TD-2002] Update td-cache and delete permissions list from config
- [TD-1927] Allow structure `class` property to be specified in metadata CSV

## [3.1.0] 2019-07-08

### Changed

- [TD-1618] Cache improvements. Use td-cache instead of td-perms.
- [TD-1866] Exclude logic deleted data structures in catalog navigation, catalog
  table and filters

## [3.0.1] 2019-07-05

### Fixed

- [TD-1967] Task to remove duplicate data structure versions, filter duplicates
  in CSV input

## [3.0.0] 2019-06-25

### Fixed

- [TD-1860] Fields were not associated to corresponding version when loading new
  version of existing structure
- [TD-1864] Indexes structures with `field` class
- [TD-1851] Verify permissions while getting the root structures of a system

### Changed

- [TD-1793] Checks if field structure has `df_content` and enriches
  data_structure :show
- [TD-1891] Bulk load types translation from data fields to data structures
- [TD-1533] Ignores search term when it is no on Aggregation

## [2.21.0] 2019-06-10

### Fixed

- [TD-1825] Structures of fields with metadata type are not setting its type
  correctly - metadata type key is not correct

### Added

- [TD-1824] Bump td-perms version to fix relations key
- [TD-1702] Support new permission `view_data_structures_profile`

### Changed

- [TD-1847] Filter class field on system_datastructure to improve performance

### Removed

- [TD-1832] Removed `business_concept_id` from data fields

## [2.20.1] 2019-05-28

### Added

- [TD-1819] Include `external_id` and `class` in data structure and data
  structure version show responses

## [2.20.0] 2019-05-27

### Added

- [TD-1703] Include system and ancestry in data structure and data structure
  version show responses

### Fixed

- [TD-1747] Structures upload is not creating relation between structures and
  fields when including version number
- [TD-1758] Structures with `field` class are no indexed on create/upload
- [TD-1797] Structures of Fields of type Metric and Attribute must have that
  type instead of Field

## [2.19.0] 2019-05-14

### Fixed

- [TD-1774] Newline is missing in logger format

### Added

- [TD-1704] Index path of data structures and return in search results
- Metadata upload success response is now 202 Accepted instead of 204 No Content

## [2.18.0] 2019-04-30

### Fixed

- [TD-1697] Dynamic content indexing and mapping

## [2.17.0] 2019-04-17

### Added

- [TD-1597] allow deletion of data structures with relations
- [TD-1593] System as an independent entity
- [TD-1626] Load data fields as structures
- [TD-1634] Include data structure metadata field to selectively disable
  indexing ("indexable" == "false")
- Improve elasticsearch index mappings
- [TD-1554] added endpoint for getting root structures of a system

### Changed

- [TD-1627] Removes df_name from the structure and uses the structure type as
  definition of template
- [TD-1636] Use `alpine:3.9` as base image for docker runtime

## [2.16.0] 2019-04-01

### Added

- [TD-1571] Elixir's Logger config will check for `EX_LOGGER_FORMAT` variable to
  override format

### Changed

- [TD-1530] Changed csv upload to write extra fields on metadata

## [2.15.0] 2019-03-18

### Changed

- [TD-1543] Updated to Phoenix 1.4, Ecto 3.0, Cowboy 2.0
- [TD-1526] Include parents and siblings in show data_structure response

## [2.14.0] 2019-03-04

### Changed

- Increase metadata upload file limit from 20M to 100M

## [2.12.1] 2019-01-28

### Changed

- Update td-df-lib version

## [2.12.0] 2019-01-24

### Changed

- [TD-1320] Aggregations are returned on data structures search

## [2.11.1] 2019-01-17

### Changed

- New cache to access linked business concepts of a field
  (`TdPerms.RelationCache`)

## [2.11.0] 2019-01-16

### Fixed

- Bulk index data structures in batches of 100 to avoid reaching HTTP request
  size limit

## [2.10.8] 2019-01-08

### Fixed

- Added `type` field to structure index that was wrongly removed

## [2.10.7] 2018-12-20

### Added

- [TD-1306] Add new field `external_id` to link data_structures with parents,
  children and fields.

## [2.10.6] 2018-12-20

### Changed

- Reindex data structures in background
- Reindex data structures after metadata is loaded

### Fixed

- Metadata loader structure diff was not calculating correctly the fields to be
  removed

## [2.10.2] 2018-12-19

### Changed

- [TD-1198] add functionality for confidential data structure
  - added field confidential to data_structure
  - check for `manage_confidential_structures` on listing and updating data
    structures
  - added elasticsearch filter regarding confidential permissions

## [2.10.1] 2018-12-17

### Changed

- Increase elasticsearch client default `recv_timeout` to 20 seconds
- Increase filter aggregation size to 50
- Remove `name` filter

## [2.10.0] 2018-12-12

### Changed

- [TD-1313] Adds type to structure filters

## [2.9.4] 2018-12-06

### Changed

- [TD-1104] Improved support for data structure versions

## [2.9.3] 2018-12-04

### Added

- [TD-1104] API endpoint `/api/data_structures/{id}/versions/{version}` to read
  specific version of a data structure

## [2.9.2] 2018-12-04

### Changed

- [TD-1153] Client may now use `sort` parameter to order search results

## [2.9.1] 2018-12-04

### Added

- [TD-1104] Support explicit version in data_structures metadata upload

## [2.9.0] 2018-12-01

### Added

- [TD-1207] Parent/child relationships between data structure versions

## [2.8.6] 2018-11-22

### Added

- [TD-1186] Adds dynamic form fields to structure filters

## [2.8.5] 2018-11-22

### Changed

- Order search results by `name.raw`

## [2.8.4] 2018-11-22

### Changed

- Configure Ecto to use UTC datetime for timestamps

## [2.8.3] 2018-11-20

### Added

- New endpoint to upload metadata `POST /api/data_structures/metadata`

## [2.8.2] 2018-11-20

### Added

- Data structure view return `domain_id`

## [2.8.1] 2018-11-19

### Added

- [TD-1062] Support for Dynamic Forms in data structures

### Removed

- Remove LOPD field from data structures

## [2.8.0] 2018-11-15

### Added

- [TD-1104] Initial support for versioning of data structures

## [2.6.2] 2018-10-30

### Added

- Modify endpoint from `/api/search/reindex_all` to
  `/api/data_structures/search/reindex_all`
- Verify if the user is admin while calling `reindex_all`<|MERGE_RESOLUTION|>--- conflicted
+++ resolved
@@ -2,15 +2,13 @@
 
 ## [Unreleased]
 
-<<<<<<< HEAD
 ### Changed
 
 - [TD-5958] Keep graph URL across lineage changes
-=======
+
 ### Added
 
 - [TD-5582] Implementation clone copies original business concepts links
->>>>>>> c30860ed
 
 ## [5.15.0] 2023-10-02
 
