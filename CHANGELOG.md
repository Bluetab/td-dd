# Changelog

<<<<<<< HEAD
## [6.2.5] 2024-04-29

### Fixed

- [TD-6552] Update td-cache lib for returns all domains only for default role
=======
## [6.3.3] 2024-04-15

## Added

- [TD-6535] Add Store chunk size configuration

## Fixed

- [TD-5981] Grants download

## [6.3.2] 2024-05-03

### Added 

- [TD-6507] Add Elastic bulk page size for enviroment vars


## [6.3.0] 2024-03-20

### Added

- [TD-6434] Remove Grant actions if structure not grantable
- [TD-4110] Allow structure scoped permissions management
- [TD-6438] Add Remediation Plan fields for API V2.

### Fixed

- [TD-6434] Remove extra quotes in implementation source, population and validation
>>>>>>> 5d86bd23

## [6.2.4] 2024-04-15

## Added

- [TD-6535] Add Store chunk size configuration

## Fixed

- [TD-5981] Grants download


## [6.2.3] 2024-04-03

### Added 

- [TD-6507] Add Elastic bulk page size for enviroment vars

## [6.2.2] 2024-03-08

- [TD-6456] In bulk grant approves, when a grant revoke is approved, grant is reindexed

## [6.2.1] 2024-02-27

### Added

- [TD-6436] All Dataloaders use `DB_TIMEOUT_MILLIS` environment variable for timeout

## [6.2.0] 2024-02-26

### Added

- [TD-6243] Support for deleting Elasticsearch indexes

### Fixed

- [TD-6425] Ensure SSL if configured for release migration
- [TD-6398] Approval grant request from 'approval grant requests'

## [6.1.2] 2024-04-29

### Fixed

- [TD-6552] Update td-cache lib for returns all domains only for default role

## [6.1.1] 2024-04-03

### Fixed 

- [TD-6507] Add Elastic bulk page size for enviroment vars

## [6.1.0] 2023-02-08

### Changed

- [TD-6342] Use td-core Elasticsearch.Document Integer implementation
- [TD-6306] Allow Catalog View config listing for non-admin users

## [6.0.0] 2024-01-19

### Added

- [TD-6181] Refactor for elastic search
- [TD-6165] Catalog view filtered/virtual path navigation
- [TD-6272] Change timeout to use the environement variable

### Fixed

- [TD-6270] Reindex the deleted structures in bulk updates
- [TD-6130] Database lowercase when implementation raw is created

## [5.20.0] 2023-12-19

### Added

- [TD-5505] Grant removal request workflow

### Removed

- [TD-6217] Remove process that automatically deprecates implementations

### Fixed

- [TD-5505] Remove :manage_grant permission for grant removal request group

## [5.19.0] 2023-11-28

### Added

- [TD-6140] Support for AI suggestions on StructureNotes

### Fixed

- [TD-6176] Bulk upload deprecated implementations
- [TD-6145] Deprecate implementation on rule soft deletion
- [TD-6235] Fix regex new raw implementation sql

## [5.18.0] 2023-11-13

### Added

- [TD-5390] Validate inplementation key unique when update implementation
- [TD-4304] Added structures links aggregation in implementation search

### Changed

- [TD-6177] Update td-df-lib to fix format field
- [TD-5319] Increment system aggregation size in data structures search

## [5.17.2] 2023-11-07

### Fixed

- [TD-6173] Domain_ids grant_request filters and elastic config

## [5.17.1] 2023-11-03

### Fixed

- [TD-6159] Elasticsearch upgrade configuration

## [5.17.0] 2023-11-02

### Added

- [TD-6103] Allow empty option for domain type filter
- [TD-6059] Support for reporting reindex tasks on the cluster

### Changed

- [TD-6059] Updated elasticsearch library version

### Fixed

- [TD-6088] Improve implementations reindex

## [5.16.2] 2023-10-19

## [5.16.1] 2023-10-18

### Fixed

- [TD-5540] GrantRequest approval bulk audit events and permissions issue

## [5.16.0] 2023-10-18

### Added

- [TD-5582] Implementation clone copies original business concepts links
- [TD-6082] Support to upload implementations with result type in browser
  language
- [TD-5540] GrantRequest approval bulk with elasticsearch

### Changed

- [TD-5958] Keep graph URL across lineage changes

## [5.15.0] 2023-10-02

### Added

- [TD-5947] Support for DataViews
- [TD-5532] Sources latest event cache
- [TD-6042] Until filter for api/data_structure_notes/search

## [5.14.0] 2023-09-19

### Added

- [TD-5929] Support to upload csv of implementations, rule and strucutures
  in the browser language
  - Download editable metadata is downloaded in the browser language

### Fixed

- [TD-5999] List implementations without rules

## [5.13.1] 2023-09-14

### Fixed

- [TD-6051] Add searchable option for structures and rules

## [5.13.0] 2023-09-05

### Added

- [TD-5979] Retrieve only children/parents using default relation type

### Changed

- [TD-5974] structure_domain_ids filtered by type = validation

### Fixed

- [TD-5898] Fix behavior of removing implementation based on status

## [5.12.0] 2023-08-16

### Fixed

- [TD-6016] Restore missing data fields degree enrichment

## [5.13.0] 2023-09-05

### Added

- [TD-5979] Retrieve only children/parents using default relation type
- [TD-5935] Remediation GraphQL API, with pagination and filters.

### Changed

- [TD-5974] structure_domain_ids filtered by type = validation

### Fixed

- [TD-5898] Fix behavior of removing implementation based on status

## [5.12.0] 2023-08-16

### Added

- [TD-5715] Add posibility for inherit domains when load new structures
- [TD-5902] Ecto migration to remove index duplicity and reduce disk usage
- [TD-5936] Add Note resolver for dataStructureVersion v2 queries
- [TD-5938] Enable Edit as default/raw implementation for draft status implementations
- [TD-5937] Limit Catalog Metadata Views to data structures filters
- [TD-2778] The following:
  - Bulk and complete reindex: better logging.
  - Complete reindex: delete temporal index if there are any errors.
- [TD-5891] Download csv i18n support

## Changed

- [TD-5913] Update td-df-lib to fix depends validation

### Fixed

- [TD-5867] Permit special caracters (Unicode, semicolon, hash) in raw implementations fields (dataset, population and validations)

## [5.11.3] 2023-07-28

### Fixed

- [TD-5943] My grants query now retrieve only the user grants

## [5.11.2] 2023-07-27

### Fixed

- [TD-5946] Add the keyword type and the sorteable in the mapping for `execution_result_info.result`

## [5.11.1] 2023-07-27

### Fixed

- [TD-5952] Multiple filters and search text for elasticsearch in structures

## [5.11.0] 2023-07-24

### Added

- [TD-5829] Add implementations linked structures in ElasticSearch
- [TD-5907] Download Implementation CSV Execution Details for Non-Admin Users
- [TD-5831] Add query with multiple must for structure grant request
- [TD-5379] API Upload implementation result for specific execution

### Changed

- [TD-5844] CSV dynamic content domain fields:
  - Structure notes domain: as name for non-editable CSV and as external id for editable CSV
  - Implementation dynamic content domain: as name instead of external id.
- [TD-5809] Fix td_cluster configuration

### Fixed

- [TD-5878] Fix: change permision check to domain id when a concept is marked as confidential
- [TD-5837] Retrieve mutable metadata for children, data_fields and parents in v2

## [5.10.2] 2023-07-14

### Fixed

- [TD-4986] Readd index.mapping.total_fields.limit deleted in [TD-5808]
  (releases.exs to runtime.exs change)

## [5.10.1] 2023-07-11

### Fixed

- [TD-4986] Note aggregations

## [5.10.0] 2023-07-06

### Added

- [TD-4986] Configurable data catalog bucket views based on note and metadata
  fields
- [TD-5787] Add Elastic Search Boost option in templates
- [TD-5840] Fix color of result in implementations search
- [TD-5593] Add related concept in quality implementations list and implementation download
- [TD-5808] Configured TdCluster

## Changed

- [TD-5912] `.gitlab-ci.yml` adaptations for develop and main branches

### Fixed

- [TD-5886] Sort criteria composition for `list_data_structure_versions` to
  avoid undesired query due to a bad order applying the clauses

## [5.9.0] 2023-06-20

### Added

- [TD-5770] Add database TSL configuration
- [TD-4260] Rule content in implementation aggregations
- [TD-5577] Add retrive global filters for default user

## [5.8.0] 2023-06-05

### Added

- [TD-5752] Add force update control dates when update implementations by web or csv bulk update

### Fixed

- [TD-5810] Fix alias in data_fields v2

### Changed

- [TD-5796] Use domain implementations to check segmentation permissions
- [TD-3916] Update td-df-lib version
- [TD-5803]
  - Upgrade to Elixir 1.14
  - Support for setting Node name on releases
- [TD-5697] Use `HierarchyCache.get_node/1`

## [5.7.0] 2023-05-23

### Added

- [TD-5491] Add link to the structure and the technical name in the downloded files of structures metadata
- [TD-5504] [TD-5141]:
  - Domain Structures for implementations
  - Implementation domain to csv donwload

### Fixed

- [TD-5751] Enrich domains parents in V2
- [TD-5733] Enrich children's alias in V2

## [5.6.0] 2023-05-09

### Added

- [TD-4217] Add result details for admins in implementations csv download
- [TD-5602] Add migration to improve query perfance with 2 new indexes
- [TD-5661] Multiple structures grant requests
- [TD-3807] search filters returns types
- [TD-4591] Add validation in the visibility of the structures that are displayed in the data catalog

### Fixed

- [TD-5732] Fixed reindex all implementation versions when add/delete links
- [TD-5442] Fix hard delete implementation versions
- [TD-5680] Fix Children Data Structure Versions populate their classes correctly

### Changed

- [TD-5744] Increase systems search size to 200

## [5.5.1] 2023-04-18

### Fixed

- [TD-5641] foreign_key for implementation links

## [5.5.0] 2023-04-18

### Added

- [TD-5650] Tests for hierarchy bulk uploads
- [TD-5297] Added `DB_SSL` environment variable for Database SSL connection
- [TD-5641]
  - Move implementation structure links to implementation ref
  - Reindex implementation when add new links

### Fixed

- [TD-5670] Structure notes bulk_update when has invalid external_id and template not found
- [TD-5696] Rejected implementations cant be edited
- [TD-5698] Ruleless implementations reindex when upload results

## [5.4.0] 2023-03-28

### Added

- [TD-5481] Add filename for bulk update events for structure notes

### Changed

- [TD-4870] Implementations and Rule csv download and upload uses unified df_content parsing

### Fixed

- [TD-5685] Implementation df_content was being cleaned on cache enriching
- [TD-5644] Added omitted data in v2 dataStructureVersion endpoint

## [5.3.0] 2023-03-13

### Added

- [TD-4438] Included-in-parameters reference dataset validation
- [TD-5509]
  - Data structure link labels graphql query
  - Data structure link creation using source and target structure IDs
- [TD-3806] Add cached content for implementations, rules, remediations plan and structures notes

### Changed

- [TD-3879] All `raw keyword` indexing mappings uses empty string as null_value

### Fixed

- [TD-5575] Filter implementations with execution permission on execution groups creation
- [TD-5566] Remove template content from Remediation plan audit payload

## [5.2.1] 2023-03-08

### Fixed

- [TD-5645] Preserve previous implementation type on csv updates, use basic for creations

## [5.2.0] 2023-02-28

### Added

- [TD-5471] Bulk update of quality implementations via csv
- [TD-3541] Get data_structure_versions for `api/v2`
- [TD-5599] Improve grant reindex memory usage and API for Task stats
- [TD-5507] Grants API v2

## [5.1.0] 2023-02-13

### Added

- [TD-5479] External_ref in grants to avoid duplicates in grant table
- [TD-5560] LINEAGE_NODES_TIMEOUT releases environment variable for
  TdDd.Lineage.GraphData nodes GenServer call

## [5.0.0] 2023-01-30

### Fixed

- [TD-5472] Enrich template fields of type `domain` for Quality filters
- [TD-5407] Aggregate `must_not` param on Elasticsearch filter

### Changed

- [TD-5300] ReferenceDatasets user management
  - Added `domain_ids` fields
  - Users with `view_data_structure` permission on domain can show, index and
    download ReferenceDataset
  - ReferenceDataset without domain_ids is only visible to `admins`
- [TD-5478] Add `convert_raw` and `convert_default` action for basic
  implementations
- [TD-5493] Improve specific grant(s) reindex performance

### Added

- [TD-5473] `field_parent_id` for `StructureNote` events

## [4.59.0] 2023-01-16

### Changed

- [TD-5344] Embedded structures in rule implementations are now indexed with
  their original `name` regardless of whether they have an alias or not. `alias`
  is indexed as an independent property if present.
- [TD-5199] Soft delete for rule
- [TD-5433] ignore ReferenceData enrich in Implementation if it doesn't exist
- [TD-5432] Publish rule_result_created event using implementation_ref as
  resource_id instead of implementation_id.

### Added

- [TD-5382]
  - field `all_pending_roles` on `GrantRequest` that doesn't depend on the requesting user
  - `GrantRequestApprovalRules` checks on `all_pending_roles`

### Fixed

- [TD-5402] Reference data info is not showed in implementation details
- [TD-5455] Fixed Lineage selection is not displaying any domain in case that no
  lineage structure is in the data catalog
- [TD-5453] [TD-5219]:
  - Correct pagination for Rule results
  - Correct ordering by version and date in Rule results
  - Show latest results on implementations view

### Added

- [TD-4109] On `nodes` show, also handle `domain_id` filter

## [4.58.0] 2022-12-27

### Added

- [TD-5243] Use structures domain in data catalog for data lineage objects
  that have been linked
- [TD-5367] Enrich grant details with actions and user
- [TD-5322] Allow to have multiple grants for the same user in the same structure
- [TD-4300] Add `basic` type for implementations
- [TD-5369] Audit events for Remediation creation
- [TD-5348] Add update action to grant controller

### Changed

- [TD-2642] Improve search in rule names and implementation keys: boost these
  fields and treat underscores as whitespace

## [4.57.0] 2022-12-12

### Added

- [TD-5161] Get specific domains along with their children for `api/v2`

### Changed

- [TD-5365] Foreign key from `accesses` to `data_structures` now uses `id`
  (primary key) instead of `external_id`
- [TD-5391] Grant approval condition rules now use `values` instead of single
  `value`

## [4.56.1] 2022-11-29

### Fixed

- [TD-5374] Approve rule grant request for a structure with multiple domains

## [4.56.0] 2022-11-28

### Changed

- [TD-5342] Refactor bulk operations to use Elasticsearch scroll API
- [TD-5136] Download of structures include all structure domains with complete
  path
- [TD-5341] Created indices on foreign key constraints to improve performance
  when physically deleting data structures
- [TD-4179] Implementation indexing uses inserted_at of original ref
- [TD-4711] Improved user feedback for errors in implementation upload

### Added

- [TD-5289] Elasticsearch 7 compatibility
- [TD-5258] Approve grants request rules
- [TD-5286] Implementation results pagination

## [4.55.0] 2022-11-14

### Added

- [TD-5038] Links between structures
- [TD-5037] Added diff information for draft and pending_aproval structure notes
  in API response

### Fixed

- [TD-5279] Fixed some inconsistencies in implementation bulk upload

## [4.54.0] 2022-10-31

### Changed

- [TD-5284] Phoenix 1.6.x

### Fixed

- [TD-5267] Bulk update was not reindexing changed structure notes
- [TD-5265] `GET /api/user_search_filters/me` wasn't considering the `scope` of
  global filters
- [TD-4710] Domain type fields of templates it not working in bulk upload
  implementations
- [TD-5244] Admin user can't clone implementations

### Added

- [TD-3765] Support for empty_dataset in rule_results
- [TD-5171] Enriches domain's parents on DataStructureVersion show
- [TD-5245] Allow multiple fields for structure modifiers
- [TD-4517] Adds `df_label` to Rule filters aggregation

## [4.53.2] 2022-10-20

### Changed

- [TD-5234] `GET /api/data_structures/:id/versions/:version` now includes
  `implementation_count` in response instead of embedded `implementations`

### Fixed

- [TD-4999] Serialization issue for data structures with profile but without
  class field
- [TD-5273] Allow request functions for grant request creators

## [4.53.1] 2022-10-18

### Fixed

- [TD-5260] Avoid to create a draft with not changes for implementations

## [4.53.0] 2022-10-18

### Fixed

- [TD-5250] GraphQL `latestGrantRequest` no longer returns `forbidden` for users
  with `view_data_structure` permissions
- [TD-5140] Changed implementations ids by implementations refs and links
  migration
- [TD-4927] Fix upload implementations file with and without rule raise an error

### Added

- [TD-4177] Support for querying the executions of an implementation
- [TD-4558] Support for managing data quality functions using API
- [TD-5027] support for restoring deprecated `Implementations`
- [TD-5195] Support for global user filters
- [TD-3087] OR/AND in implementations validations

## [4.52.0] 2022-10-03

### Changed

- [TD-4871] Unify `Claims` structs, replace `canada` with `bodyguard` for
  authorizations
- [TD-5184] Removed dependency on td-hypermedia library

### Added

- [TD-4903] Include `sobelow` static code analysis in CI pipeline
- [TD-4214] Publish grant requests workflow events
- [TD-2430] Allow different join types on implementation dataset

### Fixed

- [TD-4587]
  - Download implementations with reference_data
  - Implementations download when dataset has a table joing itself
- [TD-5183] Auto deprecate rule implementations based on
  its referenced structures and datasets

## [4.51.0] 2022-09-19

### Added

- [TD-5076] Allow to clone implementations for non admin users
- [TD-5169] Improve list_data_structure_versions since query performance
- [TD-5170] Capture graph tests Logger.warn output
- [TD-5082] Filter protected metadata (field "\_protected")
- [TD-5133] Support for creating grant requests for third parties

### Changed

- [TD-5168] GraphQL `source` query no longer enriches dynamic domain fields
- [TD-4794] GraphQL `domains` query now supports additional actions

### Fixed

- [TD-4956] When downloading structures csv, fields with same name on templates were duplicated

### Removed

- [TD-4794] Removed `/api/unit_domains` (replaced by GraphQL `domains` query)

## [4.50.0] 2022-09-05

### Added

- [TD-5078] Add request modification for Grants

### Changed

- [TD-3371] Catalog CSV download can now return more than 10,000 structures
- [TD-4994] Performance improvements of lineage load process
- [TD-4757] Take into account data structure `updated_at` in data structure
  version since-claused listing
- [TD-5091] Dynamic `domain` fields are now integer ids instead of embedded
  documents

### Fixed

- [TD-4348] Return errors if load_graph fails, so that an event is created.
- [TD-5075] Fixed implementation can't be moved to another rule

## [4.49.0] 2022-08-16

### Added

- [TD-5113] Add data_structures_hierarchy ds_id index
- [TD-4945] Allow to publish from creation and published implementations
- [TD-5070]
  - Added must_not filters for rule implementations
  - Filter draf implementation for users without permissions

## [4.48.1] 2022-08-02

### Fixed

- [TD-5106] An implementation's domain id couldn't be changed

## [4.48.0] 2022-07-26

### Added

- [TD-4987]
  - `api/rule_results/search` now include ruleless implementation results
  - Add pagination for updated_at
- [TD-5053] Add implementation_ref on `api/implementations/search`
- [TD-4441] Send grant_approval event when grant approval is created with rejection
- [TD-4922] Force cache to add implementations workflow status

### Fixed

- [TD-5011] `TemplateCache.list/0` was returning duplicate entries
- [TD-5042] Removal request for grant created through /api/bulk_grants with
  source_user_name and without user_id

### Changed

- [TD-5072] Remove deprecated `type_params` from `rules` table and corresponding
  mappings
- [TD-5001] Improved support for data structure alias:
  - Data structure alias is now persisted and returned in responses. The alias
    is obtained or removed when a structure note containing an `alias` field is
    published or deprecated, respectively
  - Metadata fields (e.g. `order`, `precision`, `nullable`) in data structure
    responses are now returned within the `metadata` property
- [TD-3614] Support for access token revocation
- [TD-4925] Create new draft when editing a published implementation only if it
  has changes
- [TD-4997] Change search executions API sources list filter from 'AND' to 'OR'
- [TD-4987] `/api/rule_results/search` now include ruleless implementation
  results and supports pagination
- [TD-4175] Data structure tags may now be inherited by descendents of the
  tagged data structure

## [4.47.1] 2022-07-18

### Added

- [TD-5053] Add implementation_ref on `api/implementations/search`

## [4.47.0] 2022-07-05

### Changed

- [TD-4412] Update td-cache for changes in templates preprocessing

### Added

- [TD-4920] Add results to implementation query api/v2
- [TD-4921] Add implementation workflow events
- [TD-4894] Multiple field validations
- [TD-4993] Add last_quality_event to implementation api/v2
- [TD-4176]
  - Added descrition in data structure tag
  - Changed description for comment in data structures tags link
- [TD-4661] Support for ReferenceDatasets on Implementations

### Fixed

- [TD-4959] Use implementation_ref instead of implementation_key for status changes
- [TD-4952] Missing code from [TD-4655]

## [4.46.1] 2022-06-23

### Fixed

- [TD-4962] Submit results only for published implementations

## [4.46.0] 2022-06-21

### Changed

- [TD-4739] Validate dynamic content for safety to prevent XSS attacks
- [TD-4923] Remove implementation_key dependency for version management

### Added

- [TD-4431] Support for requesting removal of grants
- [TD-4919] Allow query implementation versions using /api/v2

### Fixed

- [TD-4918] Implementations permissions
- [TD-4911] Implementations download was failing for ruleless implementations
- [TD-4950] Implementations move and clone actions for admin

## [4.45.0] 2022-06-06

### Added

- [TD-4540] Add approval workflow for quality implementations
- [TD-3633] Take into account ruleless implementations in event publishing
- [TD-4872] Support querying structures by `external_id` in GraphQL API
- [TD-3920] Alias support for structures
- [TD-4855] Support `Profile` searching with params (offset, limit, since)
- [TD-4843] Support filters grants by `system_external_id`

### Fixed

- [TD-4852] Ruleless implementation weren't being linked with data structures on
  creation
- [TD-4835] It was possible to execute non-executable implementations
- [TD-4878] Error loading structure metadata with synchronous API

## [4.44.0] 2022-05-23

### Added

- [TD-4045] Rule implementation `execute` action
- [TD-4457] Allow to have grants for non existing users in truedat
- [TD-4548] Upload/Download csv notes with multiple selection fields separted by `|`
- [TD-4660] Support for reference data
- [TD-4230] GraphQL `Templates` schema preprocesses templates

### Fixed

- [TD-4799] Performance issue filtering executions by source
- [TD-4848] Timeout on structures notes upload
- [TD-4849] Reindex grants in their bulk update API

## [4.43.2] 2022-05-12

### Fixed

- ImplementationsStructures migration was breaking with null structure_ids on dataset
- Typo in `implementations.ex`

## [4.43.1] 2022-05-11

### Added

- [TD-4089] Support for implementations without rules

## [4.43.0] 2022-05-09

### Added

- [TD-3186] Support for links between implementations and structures
- [TD-4538] Segments definitions in the implementations, and support for segment
  results

### Fixed

- [TD-4783]
  - Lineage Graph is not generated
  - Change chunk size for adding metadata in linage upload
- [TD-4586] Asynchronous CSV bulk update

### Changed

- [TD-4723] Support for domain-specific data structure tags

## [4.42.0] 2022-04-25

### Added

- [TD-4098] GraphQL query for data structures
- [TD-4683] GraphQL query for data structure relations
- [TD-2026] Add metadata to lineage graph

### Changed

- [TD-4536] Support rule implementation with multiple populations

### Fixed

- [TD-4721] User with permissions can list sources

### Added

- [TD-4695] Structure bulk update was not reindexing structures with updated
  notes
- [TD-3128] Profile `null_count`, `total_count` and `unique_count` fields were
  limited to PostgreSQL `integer` values (maximum 2,147,483,647). They have now
  been changed to `bigint` (maximum 9,223,372,036,854,775,807)

## [4.41.1] 2022-04-04

### Added

- [TD-4126] Support querying the jobs of a source
- [TD-4450] GraphQL mutations for sources

### Fixed

- [TD-4643] Raw implementation creation permission

## [4.41.0] 2022-03-28

### Fixed

- [TD-4535] Structures domains CSV upload bulk update

## [4.40.1] 2022-03-22

### Added

- [TD-3233] Rule result remediation plan
- [TD-4271] Support for linking implementations with business concepts
- [TD-4621] Include data structure version `name` in GraphQL schema
- [TD-4577] List of notes pending approval
- [TD-4447] Support for associating metadata filters with a structure type

### Fixed

- [TD-4580] Added migration to fix implementations without alias
- [TD-4623] Added multiple domains support for grant request approvals

### Changed

- [TD-4527] Exclude logically deleted sources from GraphQL response

### Removed

- [TD-4303] `GET /api/data_structure_types/lite` was removed, reverted
  corresponding changes from [TD-4344]

## [4.40.0] 2022-03-14

### Changed

- [TD-4500] Support data structure with multiple `domain_ids`
- [TD-4461] Avoid reindexing when a domain is modified
- [TD-4491] Refactored search and permissions
- [TD-4604] Include actions in `POST /api/rule_implementations/search` and `POST /api/data_structures/search` responses

## [4.39.0] 2022-03-07

### Added

- [TD-4378] Include the structure description in cache

### Changed

- [TD-4567] Refactor create implementations for non admin users
- [TD-4534] Avoid inheritance if has `with_inheritance: false` param when
  modifying a structure domain

## [4.38.1] 2022-02-23

### Fixed

- [TD-4567] Create implementations for non admin users

## [4.38.0] 2022-02-22

### Added

- [TD-4437] Control rule results upload using new `manage_rule_results`
  permission
- [TD-2511] support for updating specific field of `Source` config
- [TD-4463] Generate audit events for `rule_created` and
  `implementation_created`
- [TD-4425] Shift Implementations CSV last execution date field timezone

### Fixed

- [TD-4427] Fixed a performance issue when calling `/api/executions/search` by
  filtering by sources on the database, avoiding a potential time out

### Changed

- [TD-4553] Improve performance reading large CSV files during structure
  metadata bulk loading

## [4.37.1] 2022-02-10

- [TD-4456] Access audit API

## [4.37.0] 2022-02-07

### Added

- [TD-4277] Include `domain_id` in `rule implementations`
- [TD-4152] Include aditional information on implementations download
- [TD-4102] Support pagination of structure notes
- [TD-2929] UserSearchFilter now has `scope` and is used in Rules and
  RuleImplementations

### Fixed

- [TD-4424] Fixed a performance issue fetching filter values, due to a scripted
  aggregation (`linked_concept_count`), which was preventing elasticsearch from
  using its request cache. Also ensure that `size=0` is used when fetching
  aggregations from elasticsearch (the `hits` are not consumed).

- [TD-4501] Allow regular users to list lineage events based on :view_lineage
  permission

## [4.36.0] 2022-01-24

### Added

- [TD-4125] GraphQL support for data sources
- [TD-4100] Allow partial loads for notes in case that there are errors on the
  file
- [TD-4312]
  - Autogenerated template identifier field
  - Prevent identifier change if a new structure note version is created
  - Mapping to search by identifier
- [TD-4100] Allow partial loads for notes in case that there are errors on the
  file
- [TD-4293] Added quality implementations audit events
- [TD-3467] Add gt date condition for `rule results`
- [TD-4389] Add inserted_at in implementations views

## [4.35.1] 2022-01-10

### Fixed

- [TD-4390] Index implementation aliases

## [4.35.0] 2022-01-10

### Added

- [TD-4312] Autogenerated template identifier field
- [TD-4390] Add support for alias on implementations
- [TD-4379] Avoid indexing grants for class field structures

## [4.34.1] 2021-12-16

### Added

- [TD-4387] Limit graph_data maximum length

## [4.34.0] 2021-12-15

### Added

- [TD-4272] Avoid result calculation if it is already present
- [TD-4361] Add `value_modifier` to implementation document
- [TD-4345] Add `implementation_key` to notification payload
- [TD-4270] Move `goal` and `threshold` fields from `Rule` to
  `RuleImplementation`
- [TD-4301] Bulk upload quality `implementations` with csv
- [TD-4276] Materialize structure hierarchy in order to improve query
  performance
- [TD-4314] Bulk upload quality `rules` with csv

### Fixed

- [TD-4273] Error downloading implementations

## [4.33.0] 2021-11-30

### Added

- [TD-4262] Lineage graph polling
- [TD-4344] Add a new endpoint API for lite `structure_types` request without
  `metadata_fields`
- [TD-4358] Format path in editable download CSV

### Changed

- [TD-4299] Change CSV reader to `NimbleCSV` for performance improvement
- [TD-3606] Add descriptive fields to editable CSV download file
- [TD-4306] Add `df_content` to execution groups
- [TD-4341]
- Created function to get DataStructureType without metadata join queries
- Uses this function in DataStructure csv download
- [TD-4351] Remove metadata_fields from structure_types when reindex structures

## [4.32.2] 2021-11-17

- [TD-4216] Fix scroll implementations

## [4.32.0] 2021-11-15

### Added

- [TD-4216] Add scroll to implementations search
- [TD-4253] Include modifier in `/api/rule_implementations/search`
- [TD-4278] `Grants` bulk load

### Changed

- [TD-4174] `RuleResults` references `RuleImplementation` by its `id` instead of
  the `implementation_key`

## [4.31.2] 2021-11-09

### Added

- [TD-4099] Add source events subscriptions

### Changed

- [TD-4280] Increased default timeout on `StructureEnricher.refresh/0` to 60
  seconds

## [4.31.1] 2021-11-04

### Added

- [TD-3733] Structure names indexed in implementations
- [TD-3606] Download editable structures CSV

### Fixed

- [TD-4283] Move `max_payload_length` configuration to `releases.exs`

## [4.31.0] 2021-11-02

### Fixed

- [TD-4211] Subscriptions on data structures include structure note events

### Added

- [TD-4128] Structures bulk update auto_publish notes parameter
- [TD-4204] Add approvals to grant request view
- [TD-4213]
  - Allows GrantRequest from status `processed` to `failed`
  - Created `reason` field on GrantRequestStatus
- [TD-4124] Dependent domain field in td_df_lib
- [TD-4257] Wrapped `Plug.Parsers` to be configured in runtime

## [4.30.0] 2021-10-18

### Added

- [TD-3131] Added details to the rule results to show the `Query` information
- [TD-3874] Allow rule creation/update specifying domain for shared concepts

### Fixed

- [TD-3874] Fix manage_quality_rule permission check when searching rules
- [TD-4140] Bulk Update uses previous values of template when available

## [4.29.2] 2021-10-07

### Fixed

- [TD-4044] Permissions for admin creating a GrantRequestApproval

## [4.29.1] 2021-10-06

### Fixed

- [TD-4186] Error on grants reindex

## [4.29.0] 2021-10-05

### Fixed

- [TD-4018] Fix path of profile execution
- [TD-4166] GrantRequest index must filter pending_roles for approve action

### Added

- [TD-4108] Download grants CSV
  - `POST /api/grants/csv`
- [TD-4076] Support for grant request approval
- [TD-4113] Jobs change status is included in Audit Events
- [TD-3953] Cursor in grants search
- [TD-4114] Update job status after metadata load process
- [TD-4077] Grant request processing workflow support
- [TD-4111] GrantRequest params for getting own grant requests

### Changed

- [TD-4079] Give grant permission only if we have `gr` templates

## [4.28.0] 2021-09-20

### Added

- [TD-3950] Index and search grants
  - `POST /api/grants/search` searches grants
  - `POST /api/grant_filters/search` searches grant filters
  - `POST /api/grants/search/mine` searches "my grants" (granted to me)
  - `POST /api/grant_filters/search/mine` searches "my grants" filters
- [TD-4075] API routes for managing grant approvers:
  - `GET /api/grant_approvers`
  - `GET /api/grant_approvers/:id`
  - `POST /api/grant_approvers`
  - `DELETE /api/grant_approvers/:id`
- [TD-3971] Template mandatory dependent field
- [TD-4107] Adds `system_id` filter to structure_notes/search endpoint
- [TD-4037] change the limit on the taxonomy in aggregations
- [TD-3970] Adds `modifier` and `value_modifier` embbeds to `ConditionRow`

### Changed

- [TD-4065] Allow Implementation keys with spaces, points, etc.

### Fixed

- [TD-4048] `PUT /api/rules/:id` timeout if a rule has many implementations
- [TD-3780] Missing `domain_ids` in Audit events
- [TD-4037] change the limit on the taxonomy in aggregations

## [4.27.0] 2021-09-07

### Changed

- [TD-3824] Data quality rule implementations can now be modified, regardless of
  whether they have associated results or not

## [4.27.0] 2021-09-07

### Added

- [TD-3951] Include additional information for grant events
- [TD-3484] GraphQL API on `/api/v2`
- [TD-3972] Nested population in validations
- [TD-3910] Notifications included for structures notes status changes
- [TD-3546] `with_profiling` filter in data structure version
- [TD-3983] renders request_grant permission on structure_version

### Changed

- [TD-3826] Data quality permissions now uses `domain_id` instead of
  `business_concept_id`
- [TD-3039] `GET /api/data_structures/:data_structure_id/versions/:id` now
  includes mutable metadata in the `metadata` field. The `metadata_versions`
  field is no longer included in the response. The `metadata_fields` field in
  the data structure type responses now include mutable metadata fields.
- [TD-3973] Update td-df-lib for default values in swith fields

## [4.26.0] 2021-08-16

### Added

- [TD-3549] Add new quality rule result type: "deviation"
- [TD-3982] Initial support for grant requests
- [TD-3948] Grants in data structure version visualization
- [TD-2635] Admin can manually delete structures and all its children
- [TD-3917] `PATCH /api/systems/:external_id/metadata` allows mutable metadata
  to be replaced or merged
- [TD-3767] Support for filtering lineage nodes by domain id

### Changed

- [TD-3957] Structure profiles are now validated and expanded
- [TD-3952] Data structure types now support multiple metadata views
- [TD-3859] `PUT /api/units/:name` is now asynchronous when replacing an
  existing unit (fixes timeout issue for large units)
- [TD-4010] Grant `start_date` and `end_date` are now `Date` instead of
  `DateTime`

### Fixed

- [TD-3959] Publish `rule_result_created` event when result is created
- [TD-3908] Timeout on node retrieval
- [TD-4010] Grants were being created with the incorrect `user_id`
- [TD-4013] Internal server error fetching structures with grant having
  `end_date` `nil`
- [TD-4016] `GET /api/data_structures/:id/latest`: grants were being returned
  with the incorrect `data_structure_version`

## [4.25.0] 2021-07-26

### Fixed

- [TD-3929] Reindex the children of the structure domain when modifying
- [TD-3975] Exclude `mutable_metadata` from elasticsearch analysis

### Added

- [TD-3878] Include `domain_id` in structure cache
- [TD-3453] Purge logically deleted structures
- [TD-3906] Notes audit now includes status changes
- [TD-3050] Show quality errors
- [TD-3945] Created Grant entity
- [TD-3947] Display user grant in data structure
- [TD-3551] Restore rule implementations

## [4.24.0] 2021-07-13

### Added

- [TD-3787] Allow CSV bulk load of structure notes with autopublish capability
  for non admin users. These updates must follow new structure notes' workflow.

### Changed

- [TD-3933] Maximum size of payload for metadata upload using multipart data can
  now be configured using the `MAX_PAYLOAD_LENGTH` environment variable

### Fixed

- [TD-3752] Show execution implementation filter with no result data
- [TD-3867] Exception calculating some lineage graphs (graph 1.2.0)

### Added

- [TD-3230] Taxonomy aggregations with enriched information

## [4.23.0] 2021-06-28

### Fixed

- [TD-3893] Children classifications
- [TD-3905] Fix bug with StructureNote aggregation
- [TD-3907] Fix metadata index failure

### Added

- [TD-3720] Update structure domain (with children)
- [TD-3522] Support for StructureNote management with workflow
- [TD-3552] Executable implementations

## [4.22.0] 2021-06-15

### Changed

- [TD-3735] Include extra information in tag related events
- [TD-3447] Filter concept rules but do not check permissions over resource

### Fixed

- [TD-3837] Perfomance issue iterating over Redis keys to obtain linked concept
  count. The actual link count is only used in a comparison with 0 (to filter
  structures with or without concept links), so instead of counting links for
  each structure, assume 1 if structure has any linked concepts and 0 otherwise.
- [TD-3718] Get the extra information when structures are downloaded
- [TD-3864] Issue serializing certain lineage graphs as JSON

### Added

- [TD-3736] Tags in data structure version document

## [4.21.0] 2021-05-31

### Added

- [TD-3446] Domain in rule

### Fixed

- [TD-3236] Show path in profile execution
- [TD-3794] Metadata load fails when classifying structures
- [TD-3502] Avoid uploading files that are not images

### Changed

- [TD-3753] Build using Elixir 1.12 and Erlang/OTP 24
- [TD-3642] On startup ensures rules and implementations elasticsearch indices
  are created

## [4.20.1] 2021-05-18

### Added

- [TD-3236] Upload json profile

## [4.20.0] 2021-05-17

### Added

- [TD-3398] Support classification of data structures
- [TD-3500] Support for signing configuration using a secret key
- [TD-3597] Link between structures and tags

### Changed

- Security patches from `alpine:3.13`
- Update dependencies
- [TD-3680] Improve data catalog bulk indexing performance
- Timestamps on `DataStructure`, `DataStructureVersion`, `DataStructureRelation`
  and `StructureMetadata` are now `utc_datetime_usec`

## [4.19.2] 2021-05-07

### Fixed

- [TD-3630] Issue querying executions when some implementations have no source

## [4.19.0] 2021-05-04

### Changed

- [TD-3526] Merged `td-dq` with `td-dd`. See `CHANGELOG-dq.md` for changes in
  `td-dq` previous to this merge
- [TD-3621] Increase maximum length for JSON request bodies. The value for JSON
  request bodies can now be configured using the `MAX_PAYLOAD_LENGTH`
  environment variable.
- [TD-3596] Support tagging of data structures

### Added

- [TD-3517] Profile executions and events
- [TD-3189] Add templates in the creation of implementations

## [4.18.0] 2021-04-19

### Added

- [TD-3497] Allow system metadata to be uploaded using a JSON request body

### Fixed

- [TD-3566] `data_structure_relation` `parent_id` and `child_id` must not be
  `nil`

### Changed

- [TD-3498] Merged `td-cx` with `td-dd`. See `CHANGELOG-cx.md` for changes in
  `td-cx` previous to this merge.

## [4.17.0] 2021-04-05

### Added

- [TD-3108] add `profile_structure` permission to structures with `data_fields`

### Changed

- [TD-3445] Postgres port configurable through `DB_PORT` environment variable

## [4.16.0] 2021-03-22

### Added

- [TD-2951] `profile_structure` permission

### Fixed

- [TD-3235] Fallback of uncontroller responses on metadata controller

### Removed

- [TD-3421] remove `/data_structures/search/source_alias` endpoint

## [4.15.0] 2021-03-08

### Changed

- [TD-3341] Build with `elixir:1.11.3-alpine`, runtime `alpine:3.13`
- [TD-3329] Elasticsearch index settings are now configurable using environment
  variables:
  - `ES_TIMEOUT`: Connection timeout in milliseconds (default `5000`)
  - `ES_RECV_TIMEOUT`: Response timeout in milliseconds (default `40000`)
  - `ES_SHARDS`: Number of shards (default `1`)
  - `ES_REPLICAS`: Number of replicas (default `1`)
  - `ES_REFRESH_INTERVAL`: Index refresh interval (default `30s`)
  - `ES_INDEXING_SLOWLOG_THRESHOLD_WARN`: Indexing slowlog warning threshold
    (default `10s`)
  - `ES_INDEXING_SLOWLOG_THRESHOLD_INFO`: Indexing slowlog info threshold
    (default `5s`)
  - `ES_INDEXING_SLOWLOG_THRESHOLD_DEBUG`: Indexing slowlog debug threshold
    (default `2s`)
  - `ES_INDEXING_SLOWLOG_THRESHOLD_TRACE`: Indexing slowlog trace threshold
    (default `500ms`)
  - `ES_INDEXING_SLOWLOG_LEVEL`: Indexing slowlog level (default `info`)
  - `ES_INDEXING_SLOWLOG_SOURCE`: Indexing slowlog source limit (default `1000`)
- [TD-3222] `structures` index alias can now be configured using the
  `ES_ALIAS_STRUCTURES` environment variable

## [4.14.0] 2021-02-22

### Added

- [TD-3268] Source in data structure

### Changed

- [TD-3245] Tested compatibility with PostgreSQL 9.6, 10.15, 11.10, 12.5 and
  13.1. CI pipeline changed to use `postgres:12.5-alpine`.

## [4.13.0] 2021-02-08

### Added

- [TD-3263] Use HTTP Basic authentication for Elasticsearch if environment
  variables `ES_USERNAME` and `ES_PASSWORD` are present

### Fixed

- [TD-3264] Data structure type migration task was preventing application from
  starting up under certain data-dependent conditions. The task has now been
  removed as it is no longer needed.

## [4.12.1] 2021-01-28

### Fixed

- [TD-3248] Referenced structure ids were not being obtained correctly from
  cache

## [4.12.0] 2021-01-25

### Fixed

- [TD-3203] Truncate `field_type` to 32766 bytes when indexing (maximum sortable
  field length in elasticsearch)

### Changed

- [TD-3163] Auth tokens now include `role` claim instead of `is_admin` flag
- [TD-3164] Service accounts can view systems, view data structures and load
  metadata
- [TD-3182] Allow to use redis with password

## [4.11.1] 2021-01-15

### Fixed

- [TD-3204] Performance regression fetching a data structure version
- [TD-3204] Ancestry was being returned in inverse order

## [4.11.0] 2021-01-11

### Changed

- [TD-3170] Build docker image which runs with non-root user
- [TD-2655] Support bulk updating of domain_id, improve performance of mutable
  metadata updates
- [TD-3103] Changes obtaining referenced structure ids in rule implementations
- [TD-2655] Support bulk updating of domain_id
- [TD-2331] Return the path of deleted structures
- Performance improvements of metadata load process

### Fixed

- [TD-3172] Return error changeset when a data structure type cannot be inserted
  or updated

## [4.10.0] 2020-12-14

### Added

- [TD-3065] Support filtering on `updated_at` (date range)
- [TD-2486] Template type `domain`

### Fixed

- [TD-3142] `/api/data_structure_types` was failing if template was missing

## [4.9.0] 2020-11-30

### Changed

- [TD-2258] Filter structures by `linked_concepts_count`
- [TD-2946] Replace unit on PUT request

### Added

- [TD-3089] Widget and type `copy` on df

### Changed

- [TD-3066] Keep track of deleted structures in redis

## [4.8.0] 2020-11-16

### Added

- [TD-3112] The `domain_id` of a data structure can now be modified via API
- [TD-3115] Log error responses received from elasticsearch during bulk
  reindexing

## [4.7.0] 2020-11-03

### Added

- [TD-3071] Ignore empty lines on bulk upload

## [4.6.0] 2020-10-19

### Added

- [TD-2485]:
  - Enrich template fields from cache
  - Mappings for system type of templates

### Changed

- [TD-3058] Database connection timeout now can be configured using the
  environment variable `DB_TIMEOUT_MILLIS`

## [4.5.0] 2020-10-05

### Added

- [TD-2942] CSV upload of structures extra info
- [TD-2958] Extra info mapping and aggregations

### Changed

- [TD-2988] Cache entries for data structures are now refreshed every hour

## [4.4.0] 2020-09-22

### Added

- [TD-2943]:
  - Data Structure Type: Metadata fields
  - Endpoint to query all possible metadata fields for a given query

### Fixed

- [TD-2979] Timeout issues loading metadata

## [4.3.0] 2020-09-07

### Added

- [TD-2928] Data Dictionary custom user search filters
- [TD-2587] Download CSV for a given graph

### Changed

- [TD-2285] Check permissions for nodes related to units
- [TD-2720] Bulk Update:
  - Update only structures having content
  - Validate only updated fields

### Fixed

- [TD-2310] Exclude confidential structures from children and siblings if user
  has no permission to manage confidential structures

## [4.2.0] 2020-08-17

### Added

- [TD-2280] As a business glossary I want to create a concept with the same name
  as an existing concept in another domain to allow multi-organization
  management
- [TD-2941] Enable scrolling on `/api/data_structures/search` endpoint:
  - Initiate scrolling by including `scroll` parameter in request body
  - Continue scrolling by sending a request body with `scroll_id` and `scroll`

## [4.1.0] 2020-07-20

### Added

- [TD-911] Allow to limit lineage/impact levels
- [TD-2322] Allow to search all data structures versions without 10_000 limit
  using ES scroll API
- [TD-2774] Startup task to create data structure types

### Fixed

- [TD-2826] `DataStructures.list_data_structures` can receive `domain_id` list

### Changed

- [TD-2280] Do not retrieve information by name

## [4.0.0] 2020-07-01

### Changed

- [TD-2637] Audit events are now published to Redis instead of via HTTP
- [TD-2322] Allow to query deleted structures and systems having deleted
  structures

### Added

- [TD-2322] Index structure parent and number of linked concepts

## [3.24.0] 2020-06-15

### Fixed

- [TD-2593] Retrive parents over `default` relation type to build path

## [3.23.0] 2020-06-01

### Fixed

- [TD-2636] Bulk update was replacing instead of merging dynamic content

### Added

- [TD-2562] Endpoint `GET /api/data_structures/search/source_alias` to return
  the list of distinct structures metadata aliases

### Changed

- [TD-2643] Show metadata on structure relations
- [TD-2487] Exclude deleted structures from csv download
- [TD-2629] Update td-df-lib to omit template fields of type `image` on indexing
- [TD-2492] Update td-df-lib to include new numeric template types
- [TD-2261] Cache structures on load

### Removed

- [TD-2691] Removed unused comments functionality (routes
  `/api/data_structures/:id/comments` and `/api/comments`)

## [3.22.0] 2020-05-18

### Changed

- [TD-2321] Include `metadata` in data structure version response
- [TD-2589] Include `df_content.*`, `description` and `path.text` in search
  fields. Note that a complete reindex is required for the `path.text` field to
  be indexed. This will be performed automatically when the service starts
  unless the key `TdDd.DataStructures.Migrations:TD-2589` exists in Redis.
- [TD-2373] Removed dependency on Neo4j:
  - Neo4j is no longer used. The graph model is now persisted in PostgreSQL.
  - Lineage metadata is now uploaded using `PUT /api/units/:unit_name` passing
    `nodes` and `rels` files as form encoded data. Since the import process is
    performed as a background task, the API returns `202 Accepted`.
  - Each `unit_name` represents a replaceable unit of lineage metadata. New data
    files uploaded using the same unit name will overwrite the existing nodes
    and relations in that unit.
  - Latest status for a unit can be queried using `GET /api/units/:unit_name`.
  - Events relating to a unit can be queried using `GET /api/units/:unit_name/events`.
  - A unit can be logically deleted using `DELETE /api/units/:unit_name`.
  - A unit can be physically deleted using `DELETE /api/units/:unit_name?logical=false`.
  - [TD-2495] Changed structures loader migration key to cache all structures
    again including their metadata

### Removed

- [TD-2373] **BREAKING CHANGE** lineage data can no longer be uploaded to
  `/api/data_structures/metadata` or `/api/td_dl`

## [3.20.1] 2020-04-24

### Fixed

- [TD-2520] Root id retrieval from merkle graph

## [3.20.0] 2020-04-20

### Added

- [TD-2439] Include links in data structure relations response
- [TD-2531] Support `field_external_id` in `data_fields` metadata

### Changed

- [TD-2531] Include `external_id` in data structure hash calculation. Also,
  replace usage of Erlang's `:digraph` library with `Graph`. Note that this the
  hashes of all data structures will be recalculated the first time the service
  starts after this change is applied.

## [3.19.0] 2020-04-06

### Fixed

- [TD-2364] Loader issue when `external_id` and `parent_external_id` provided

### Added

- [TD-2364] Reindex structures linked to updated domains
- [TD-2318] Include node types in `/api/graphs/:id` response

### Changed

- [TD-2472] GraphData: Ignore duplicate relations when importing from Neo4j

## [3.18.0] 2020-03-23

### Added

- [TD-2326] Support for mutable metadata

### Changed

- [TD-2218] Revaluate structure children when its deletion is undone

## [3.17.0] 2020-03-09

### Added

- [TD-2336] System now has df_content
- [TD-2329] System search returns structure count info: count of structures by
  type and total structures count

## [3.16.0] 2020-02-25

### Changed

- [TD-2328] Support `domain_external_id` in structure metadata, removed `ou`
  from model

## [3.15.1] 2020-02-12

### Fixed

- [TD-2342] API failures when Neo4J is not present

## [3.15.0] 2020-02-10

### Added

- [TD-1595] Data lineage support
- [TD-2327] Data lineage metadata upload at `/api/data_structures/metadata` and
  `/api/td_dl/metadata`
- [TD-2292] Relation type in structures relations
- [TD-2293] Relation type in structures api

### Changed

- [TD-2269] Update elasticsearch mapping for dynamic field using new content
  model
- [TD-2284] Show systems to user with read permission in any structure, return
  structures count

## [3.14.0] 2020-01-27

### Changed

- [TD-2269] Update elasticsearch mappings for dynamic content

## [3.13.0] 2020-01-13

### Changed

- [TD-2272] 40 seconds timeout to query elasticsearch

## [3.12.0] 2019-12-19

### Added

- [TD-2210] Cache parent id in structures' cache

## [3.11.0] 2019-11-25

### Added

- [TD-2115] data_structure_lineage_id having external id of data lineage

### Changed

- [TD-2250] filter profiling whe user has not permission
  `view_data_structures_profile`

## [3.10.0] 2019-11-11

### Added

- [TD-2186] Return profile info in data structure view

## [3.9.0] 2019-10-28

### Added

- [TD-2144] Support ngram-search in structure name
- [TD-2159] Mapping for data field type

### Changed

- [TD-2200] Prevalence of data structure's attributes over metadata on versions
  index

### Changed

- [TD-2187] Add external_id to Structure cached info. Put in cache structures
  present in rule_implementations system_params

## [3.8.0] 2019-10-14

### Fixed

- [TD-2188] Synchronous upload does not work

### Changed

- [TD-2130] In bulk upload move parsing functions to GenServer"
- [TD-2176] Nullable field as boolean in metadata
- [TD-1721] Reindex automatically when a template changes
  - Breaking change: New environment variable ES_URL replaces existing
    ES_HOST/ES_PORT
- [TD-2124] Users without permission to link a data structure should not get the
  option to link in data catalog

## [3.7.0] 2019-09-30

### Added

- [TD-2010] As a Connector I want to delete all structures of a group
- [TD-2077] Support synchronous metadata upload for a specific data structure
- [TD-2089] Profiling support for structures
- [TD-2118] Metadata as mapping in data structures search
- [TD-2068] Use sortable normalizer for some fields in ES mappings
- [TD-1871] Structures CSV download

## [3.6.0] 2019-09-16

### Added

- [TD-1650] Automatic versioning of changed data structures
- [TD-2046] Bulk update endpoint for Data Catalog extra info
- [TD-2090] Search results and filters now use `:link_data_structure` permission
  instead of `:view_data_structure` depending on `referer` header

### Changed

- Metadata upload format (see config/metadata.exs for detail):
  - Structures CSV required fields:
    - `external_id` (globally unique)
    - `name`
    - `system` (or `POST` to `/systems/:system_external_id/metadata`)
    - `group`
    - `type`
  - Fields CSV required fields:
    - `external_id` (of structure)
    - `field_name`
    - `type`
  - Relations CSV required fields:
    - `parent_external_id`
    - `child_external_id`

## [3.5.5] 2019-09-09

### Changed

- Startup task to rename external_id of SQL server structures

## [3.5.2] 2019-09-04

### Fixed

- [TD-2087] DataStructure response excluded immediate parent from ancestry

## [3.5.1] 2019-09-03

### Fixed

- [TD-2080] DataStructureLoader was failing due to changes in [TD-2072]
- [TD-2081] Event stream consumer did not respect host and port config options

## [3.5.0] 2019-09-02

### Changed

- [TD-2061] Data structure external id is now required and unique
- [TD-2072] Refactor model to move mutable/versionable fields from DataStructure
  to DataStructureVersion

### Fixed

- [TD-2047] Check status filter when retrieving search filters

## [3.3.0] 2019-08-05

### Added

- [TD-1560] Enriched description field in template content

### Changed

- [TD-2027] Improve indexing performance
- [TD-1985] Type of template field user with an aggregation size of 50
- [TD-2009] Get external id by data structure system and external id, fixed
  ancestry in structure view

### Fixed

- [TD-1991] Performance issues due to blocking Redis connections
- [TD-2028] Eliminate duplicated data structure versions
- [TD-2003] Avoid loading a structure with a relation with itself in bulk load

### Removed

- [TD-1534] Remove data fields from model

## [3.2.0] 2019-07-24

### Fixed

- [TD-1996] Change `external_id` to text in data_structures
- [TD-1854] Data field metadata is not updated during metadata upload

### Added

- [TD-1845] Soft deletion of data structures no longer present in CSV input for
  system/group
- [TD-1970] New endpoint for
  `api/systems/:system_external_id/structures/:structure_external_id`

### Changed

- [TD-1532] Improve support for linking with business concepts (fields are no
  longer used)
- [TD-2002] Update td-cache and delete permissions list from config
- [TD-1927] Allow structure `class` property to be specified in metadata CSV

## [3.1.0] 2019-07-08

### Changed

- [TD-1618] Cache improvements. Use td-cache instead of td-perms.
- [TD-1866] Exclude logic deleted data structures in catalog navigation, catalog
  table and filters

## [3.0.1] 2019-07-05

### Fixed

- [TD-1967] Task to remove duplicate data structure versions, filter duplicates
  in CSV input

## [3.0.0] 2019-06-25

### Fixed

- [TD-1860] Fields were not associated to corresponding version when loading new
  version of existing structure
- [TD-1864] Indexes structures with `field` class
- [TD-1851] Verify permissions while getting the root structures of a system

### Changed

- [TD-1793] Checks if field structure has `df_content` and enriches
  data_structure :show
- [TD-1891] Bulk load types translation from data fields to data structures
- [TD-1533] Ignores search term when it is no on Aggregation

## [2.21.0] 2019-06-10

### Fixed

- [TD-1825] Structures of fields with metadata type are not setting its type
  correctly - metadata type key is not correct

### Added

- [TD-1824] Bump td-perms version to fix relations key
- [TD-1702] Support new permission `view_data_structures_profile`

### Changed

- [TD-1847] Filter class field on system_datastructure to improve performance

### Removed

- [TD-1832] Removed `business_concept_id` from data fields

## [2.20.1] 2019-05-28

### Added

- [TD-1819] Include `external_id` and `class` in data structure and data
  structure version show responses

## [2.20.0] 2019-05-27

### Added

- [TD-1703] Include system and ancestry in data structure and data structure
  version show responses

### Fixed

- [TD-1747] Structures upload is not creating relation between structures and
  fields when including version number
- [TD-1758] Structures with `field` class are no indexed on create/upload
- [TD-1797] Structures of Fields of type Metric and Attribute must have that
  type instead of Field

## [2.19.0] 2019-05-14

### Fixed

- [TD-1774] Newline is missing in logger format

### Added

- [TD-1704] Index path of data structures and return in search results
- Metadata upload success response is now 202 Accepted instead of 204 No Content

## [2.18.0] 2019-04-30

### Fixed

- [TD-1697] Dynamic content indexing and mapping

## [2.17.0] 2019-04-17

### Added

- [TD-1597] allow deletion of data structures with relations
- [TD-1593] System as an independent entity
- [TD-1626] Load data fields as structures
- [TD-1634] Include data structure metadata field to selectively disable
  indexing ("indexable" == "false")
- Improve elasticsearch index mappings
- [TD-1554] added endpoint for getting root structures of a system

### Changed

- [TD-1627] Removes df_name from the structure and uses the structure type as
  definition of template
- [TD-1636] Use `alpine:3.9` as base image for docker runtime

## [2.16.0] 2019-04-01

### Added

- [TD-1571] Elixir's Logger config will check for `EX_LOGGER_FORMAT` variable to
  override format

### Changed

- [TD-1530] Changed csv upload to write extra fields on metadata

## [2.15.0] 2019-03-18

### Changed

- [TD-1543] Updated to Phoenix 1.4, Ecto 3.0, Cowboy 2.0
- [TD-1526] Include parents and siblings in show data_structure response

## [2.14.0] 2019-03-04

### Changed

- Increase metadata upload file limit from 20M to 100M

## [2.12.1] 2019-01-28

### Changed

- Update td-df-lib version

## [2.12.0] 2019-01-24

### Changed

- [TD-1320] Aggregations are returned on data structures search

## [2.11.1] 2019-01-17

### Changed

- New cache to access linked business concepts of a field
  (`TdPerms.RelationCache`)

## [2.11.0] 2019-01-16

### Fixed

- Bulk index data structures in batches of 100 to avoid reaching HTTP request
  size limit

## [2.10.8] 2019-01-08

### Fixed

- Added `type` field to structure index that was wrongly removed

## [2.10.7] 2018-12-20

### Added

- [TD-1306] Add new field `external_id` to link data_structures with parents,
  children and fields.

## [2.10.6] 2018-12-20

### Changed

- Reindex data structures in background
- Reindex data structures after metadata is loaded

### Fixed

- Metadata loader structure diff was not calculating correctly the fields to be
  removed

## [2.10.2] 2018-12-19

### Changed

- [TD-1198] add functionality for confidential data structure
  - added field confidential to data_structure
  - check for `manage_confidential_structures` on listing and updating data
    structures
  - added elasticsearch filter regarding confidential permissions

## [2.10.1] 2018-12-17

### Changed

- Increase elasticsearch client default `recv_timeout` to 20 seconds
- Increase filter aggregation size to 50
- Remove `name` filter

## [2.10.0] 2018-12-12

### Changed

- [TD-1313] Adds type to structure filters

## [2.9.4] 2018-12-06

### Changed

- [TD-1104] Improved support for data structure versions

## [2.9.3] 2018-12-04

### Added

- [TD-1104] API endpoint `/api/data_structures/{id}/versions/{version}` to read
  specific version of a data structure

## [2.9.2] 2018-12-04

### Changed

- [TD-1153] Client may now use `sort` parameter to order search results

## [2.9.1] 2018-12-04

### Added

- [TD-1104] Support explicit version in data_structures metadata upload

## [2.9.0] 2018-12-01

### Added

- [TD-1207] Parent/child relationships between data structure versions

## [2.8.6] 2018-11-22

### Added

- [TD-1186] Adds dynamic form fields to structure filters

## [2.8.5] 2018-11-22

### Changed

- Order search results by `name.raw`

## [2.8.4] 2018-11-22

### Changed

- Configure Ecto to use UTC datetime for timestamps

## [2.8.3] 2018-11-20

### Added

- New endpoint to upload metadata `POST /api/data_structures/metadata`

## [2.8.2] 2018-11-20

### Added

- Data structure view return `domain_id`

## [2.8.1] 2018-11-19

### Added

- [TD-1062] Support for Dynamic Forms in data structures

### Removed

- Remove LOPD field from data structures

## [2.8.0] 2018-11-15

### Added

- [TD-1104] Initial support for versioning of data structures

## [2.6.2] 2018-10-30

### Added

- Modify endpoint from `/api/search/reindex_all` to
  `/api/data_structures/search/reindex_all`
- Verify if the user is admin while calling `reindex_all`<|MERGE_RESOLUTION|>--- conflicted
+++ resolved
@@ -1,12 +1,5 @@
 # Changelog
 
-<<<<<<< HEAD
-## [6.2.5] 2024-04-29
-
-### Fixed
-
-- [TD-6552] Update td-cache lib for returns all domains only for default role
-=======
 ## [6.3.3] 2024-04-15
 
 ## Added
@@ -35,7 +28,12 @@
 ### Fixed
 
 - [TD-6434] Remove extra quotes in implementation source, population and validation
->>>>>>> 5d86bd23
+
+## [6.2.5] 2024-04-29
+
+### Fixed
+
+- [TD-6552] Update td-cache lib for returns all domains only for default role
 
 ## [6.2.4] 2024-04-15
 
@@ -46,7 +44,6 @@
 ## Fixed
 
 - [TD-5981] Grants download
-
 
 ## [6.2.3] 2024-04-03
 
