--- conflicted
+++ resolved
@@ -8,11 +8,8 @@
   that have been linked
 - [TD-5367] Enrich grant details with actions and user
 - [TD-5322] Allow to have multiple grants for the same user in the same structure
-<<<<<<< HEAD
+- [TD-4300] Add `basic` type for implementations
 - [TD-5369] Audit events for Remediation creation
-=======
-- [TD-4300] Add `basic` type for implementations
->>>>>>> eef0c59e
 
 ### Changed
 
