# Changelog

<<<<<<< HEAD
 ## [Unreleased]

 ### Added

- [TD-5495] Foreing keys columns should match original ID columns in all tables
=======
## [Unreleased]

### Added

- [TD-5947] Support for DataViews
>>>>>>> a93a6010

## [5.14.0] 2023-09-19

### Added

- [TD-5929] Support to upload csv of implementations, rule and strucutures
  in the browser language
  - Download editable metadata is downloaded in the browser language

### Fixed

- [TD-5999] List implementations without rules

## [5.13.1] 2023-09-14

### Fixed

- [TD-6051] Add searchable option for structures and rules

## [5.13.0] 2023-09-05

### Added

- [TD-5979] Retrieve only children/parents using default relation type

### Changed

- [TD-5974] structure_domain_ids filtered by type = validation

### Fixed

- [TD-5898] Fix behavior of removing implementation based on status

## [5.12.0] 2023-08-16

### Fixed

- [TD-6016] Restore missing data fields degree enrichment

## [5.13.0] 2023-09-05

### Added

- [TD-5979] Retrieve only children/parents using default relation type
- [TD-5935] Remediation GraphQL API, with pagination and filters.

### Changed

- [TD-5974] structure_domain_ids filtered by type = validation

### Fixed

- [TD-5898] Fix behavior of removing implementation based on status

## [5.12.0] 2023-08-16

### Added

- [TD-5715] Add posibility for inherit domains when load new structures
- [TD-5902] Ecto migration to remove index duplicity and reduce disk usage
- [TD-5936] Add Note resolver for dataStructureVersion v2 queries
- [TD-5938] Enable Edit as default/raw implementation for draft status implementations
- [TD-5937] Limit Catalog Metadata Views to data structures filters
- [TD-2778] The following:
  - Bulk and complete reindex: better logging.
  - Complete reindex: delete temporal index if there are any errors.
- [TD-5891] Download csv i18n support

## Changed

- [TD-5913] Update td-df-lib to fix depends validation

### Fixed

- [TD-5867] Permit special caracters (Unicode, semicolon, hash) in raw implementations fields (dataset, population and validations)

## [5.11.3] 2023-07-28

### Fixed

- [TD-5943] My grants query now retrieve only the user grants

## [5.11.2] 2023-07-27

### Fixed

- [TD-5946] Add the keyword type and the sorteable in the mapping for `execution_result_info.result`

## [5.11.1] 2023-07-27

### Fixed

- [TD-5952] Multiple filters and search text for elasticsearch in structures

## [5.11.0] 2023-07-24

### Added

- [TD-5829] Add implementations linked structures in ElasticSearch
- [TD-5907] Download Implementation CSV Execution Details for Non-Admin Users
- [TD-5831] Add query with multiple must for structure grant request
- [TD-5379] API Upload implementation result for specific execution

### Changed

- [TD-5844] CSV dynamic content domain fields:
  - Structure notes domain: as name for non-editable CSV and as external id for editable CSV
  - Implementation dynamic content domain: as name instead of external id.
- [TD-5809] Fix td_cluster configuration

### Fixed

- [TD-5878] Fix: change permision check to domain id when a concept is marked as confidential
- [TD-5837] Retrieve mutable metadata for children, data_fields and parents in v2

## [5.10.2] 2023-07-14

### Fixed

- [TD-4986] Readd index.mapping.total_fields.limit deleted in [TD-5808]
  (releases.exs to runtime.exs change)

## [5.10.1] 2023-07-11

### Fixed

- [TD-4986] Note aggregations

## [5.10.0] 2023-07-06

### Added

- [TD-4986] Configurable data catalog bucket views based on note and metadata
  fields
- [TD-5787] Add Elastic Search Boost option in templates
- [TD-5840] Fix color of result in implementations search
- [TD-5593] Add related concept in quality implementations list and implementation download
- [TD-5808] Configured TdCluster

## Changed

- [TD-5912] `.gitlab-ci.yml` adaptations for develop and main branches

### Fixed

- [TD-5886] Sort criteria composition for `list_data_structure_versions` to
  avoid undesired query due to a bad order applying the clauses

## [5.9.0] 2023-06-20

### Added

- [TD-5770] Add database TSL configuration
- [TD-4260] Rule content in implementation aggregations
- [TD-5577] Add retrive global filters for default user

## [5.8.0] 2023-06-05

### Added

- [TD-5752] Add force update control dates when update implementations by web or csv bulk update

### Fixed

- [TD-5810] Fix alias in data_fields v2

### Changed

- [TD-5796] Use domain implementations to check segmentation permissions
- [TD-3916] Update td-df-lib version
- [TD-5803]
  - Upgrade to Elixir 1.14
  - Support for setting Node name on releases
- [TD-5697] Use `HierarchyCache.get_node/1`

## [5.7.0] 2023-05-23

### Added

- [TD-5491] Add link to the structure and the technical name in the downloded files of structures metadata
- [TD-5504] [TD-5141]:
  - Domain Structures for implementations
  - Implementation domain to csv donwload

### Fixed

- [TD-5751] Enrich domains parents in V2
- [TD-5733] Enrich children's alias in V2

## [5.6.0] 2023-05-09

### Added

- [TD-4217] Add result details for admins in implementations csv download
- [TD-5602] Add migration to improve query perfance with 2 new indexes
- [TD-5661] Multiple structures grant requests
- [TD-3807] search filters returns types
- [TD-4591] Add validation in the visibility of the structures that are displayed in the data catalog

### Fixed

- [TD-5732] Fixed reindex all implementation versions when add/delete links
- [TD-5442] Fix hard delete implementation versions
- [TD-5680] Fix Children Data Structure Versions populate their classes correctly

### Changed

- [TD-5744] Increase systems search size to 200

## [5.5.1] 2023-04-18

### Fixed

- [TD-5641] foreign_key for implementation links

## [5.5.0] 2023-04-18

### Added

- [TD-5650] Tests for hierarchy bulk uploads
- [TD-5297] Added `DB_SSL` environment variable for Database SSL connection
- [TD-5641]
  - Move implementation structure links to implementation ref
  - Reindex implementation when add new links

### Fixed

- [TD-5670] Structure notes bulk_update when has invalid external_id and template not found
- [TD-5696] Rejected implementations cant be edited
- [TD-5698] Ruleless implementations reindex when upload results

## [5.4.0] 2023-03-28

### Added

- [TD-5481] Add filename for bulk update events for structure notes

### Changed

- [TD-4870] Implementations and Rule csv download and upload uses unified df_content parsing

### Fixed

- [TD-5685] Implementation df_content was being cleaned on cache enriching
- [TD-5644] Added omitted data in v2 dataStructureVersion endpoint

## [5.3.0] 2023-03-13

### Added

- [TD-4438] Included-in-parameters reference dataset validation
- [TD-5509]
  - Data structure link labels graphql query
  - Data structure link creation using source and target structure IDs
- [TD-3806] Add cached content for implementations, rules, remediations plan and structures notes

### Changed

- [TD-3879] All `raw keyword` indexing mappings uses empty string as null_value

### Fixed

- [TD-5575] Filter implementations with execution permission on execution groups creation
- [TD-5566] Remove template content from Remediation plan audit payload

## [5.2.1] 2023-03-08

### Fixed

- [TD-5645] Preserve previous implementation type on csv updates, use basic for creations

## [5.2.0] 2023-02-28

### Added

- [TD-5471] Bulk update of quality implementations via csv
- [TD-3541] Get data_structure_versions for `api/v2`
- [TD-5599] Improve grant reindex memory usage and API for Task stats
- [TD-5507] Grants API v2

## [5.1.0] 2023-02-13

### Added

- [TD-5479] External_ref in grants to avoid duplicates in grant table
- [TD-5560] LINEAGE_NODES_TIMEOUT releases environment variable for
  TdDd.Lineage.GraphData nodes GenServer call

## [5.0.0] 2023-01-30

### Fixed

- [TD-5472] Enrich template fields of type `domain` for Quality filters
- [TD-5407] Aggregate `must_not` param on Elasticsearch filter

### Changed

- [TD-5300] ReferenceDatasets user management
  - Added `domain_ids` fields
  - Users with `view_data_structure` permission on domain can show, index and
    download ReferenceDataset
  - ReferenceDataset without domain_ids is only visible to `admins`
- [TD-5478] Add `convert_raw` and `convert_default` action for basic
  implementations
- [TD-5493] Improve specific grant(s) reindex performance

### Added

- [TD-5473] `field_parent_id` for `StructureNote` events

## [4.59.0] 2023-01-16

### Changed

- [TD-5344] Embedded structures in rule implementations are now indexed with
  their original `name` regardless of whether they have an alias or not. `alias`
  is indexed as an independent property if present.
- [TD-5199] Soft delete for rule
- [TD-5433] ignore ReferenceData enrich in Implementation if it doesn't exist
- [TD-5432] Publish rule_result_created event using implementation_ref as
  resource_id instead of implementation_id.

### Added

- [TD-5382]
  - field `all_pending_roles` on `GrantRequest` that doesn't depend on the requesting user
  - `GrantRequestApprovalRules` checks on `all_pending_roles`

### Fixed

- [TD-5402] Reference data info is not showed in implementation details
- [TD-5455] Fixed Lineage selection is not displaying any domain in case that no
  lineage structure is in the data catalog
- [TD-5453] [TD-5219]:
  - Correct pagination for Rule results
  - Correct ordering by version and date in Rule results
  - Show latest results on implementations view

### Added

- [TD-4109] On `nodes` show, also handle `domain_id` filter

## [4.58.0] 2022-12-27

### Added

- [TD-5243] Use structures domain in data catalog for data lineage objects
  that have been linked
- [TD-5367] Enrich grant details with actions and user
- [TD-5322] Allow to have multiple grants for the same user in the same structure
- [TD-4300] Add `basic` type for implementations
- [TD-5369] Audit events for Remediation creation
- [TD-5348] Add update action to grant controller

### Changed

- [TD-2642] Improve search in rule names and implementation keys: boost these
  fields and treat underscores as whitespace

## [4.57.0] 2022-12-12

### Added

- [TD-5161] Get specific domains along with their children for `api/v2`

### Changed

- [TD-5365] Foreign key from `accesses` to `data_structures` now uses `id`
  (primary key) instead of `external_id`
- [TD-5391] Grant approval condition rules now use `values` instead of single
  `value`

## [4.56.1] 2022-11-29

### Fixed

- [TD-5374] Approve rule grant request for a structure with multiple domains

## [4.56.0] 2022-11-28

### Changed

- [TD-5342] Refactor bulk operations to use Elasticsearch scroll API
- [TD-5136] Download of structures include all structure domains with complete
  path
- [TD-5341] Created indices on foreign key constraints to improve performance
  when physically deleting data structures
- [TD-4179] Implementation indexing uses inserted_at of original ref
- [TD-4711] Improved user feedback for errors in implementation upload

### Added

- [TD-5289] Elasticsearch 7 compatibility
- [TD-5258] Approve grants request rules
- [TD-5286] Implementation results pagination

## [4.55.0] 2022-11-14

### Added

- [TD-5038] Links between structures
- [TD-5037] Added diff information for draft and pending_aproval structure notes
  in API response

### Fixed

- [TD-5279] Fixed some inconsistencies in implementation bulk upload

## [4.54.0] 2022-10-31

### Changed

- [TD-5284] Phoenix 1.6.x

### Fixed

- [TD-5267] Bulk update was not reindexing changed structure notes
- [TD-5265] `GET /api/user_search_filters/me` wasn't considering the `scope` of
  global filters
- [TD-4710] Domain type fields of templates it not working in bulk upload
  implementations
- [TD-5244] Admin user can't clone implementations

### Added

- [TD-3765] Support for empty_dataset in rule_results
- [TD-5171] Enriches domain's parents on DataStructureVersion show
- [TD-5245] Allow multiple fields for structure modifiers
- [TD-4517] Adds `df_label` to Rule filters aggregation

## [4.53.2] 2022-10-20

### Changed

- [TD-5234] `GET /api/data_structures/:id/versions/:version` now includes
  `implementation_count` in response instead of embedded `implementations`

### Fixed

- [TD-4999] Serialization issue for data structures with profile but without
  class field
- [TD-5273] Allow request functions for grant request creators

## [4.53.1] 2022-10-18

### Fixed

- [TD-5260] Avoid to create a draft with not changes for implementations

## [4.53.0] 2022-10-18

### Fixed

- [TD-5250] GraphQL `latestGrantRequest` no longer returns `forbidden` for users
  with `view_data_structure` permissions
- [TD-5140] Changed implementations ids by implementations refs and links
  migration
- [TD-4927] Fix upload implementations file with and without rule raise an error

### Added

- [TD-4177] Support for querying the executions of an implementation
- [TD-4558] Support for managing data quality functions using API
- [TD-5027] support for restoring deprecated `Implementations`
- [TD-5195] Support for global user filters
- [TD-3087] OR/AND in implementations validations

## [4.52.0] 2022-10-03

### Changed

- [TD-4871] Unify `Claims` structs, replace `canada` with `bodyguard` for
  authorizations
- [TD-5184] Removed dependency on td-hypermedia library

### Added

- [TD-4903] Include `sobelow` static code analysis in CI pipeline
- [TD-4214] Publish grant requests workflow events
- [TD-2430] Allow different join types on implementation dataset

### Fixed

- [TD-4587]
  - Download implementations with reference_data
  - Implementations download when dataset has a table joing itself
- [TD-5183] Auto deprecate rule implementations based on
  its referenced structures and datasets

## [4.51.0] 2022-09-19

### Added

- [TD-5076] Allow to clone implementations for non admin users
- [TD-5169] Improve list_data_structure_versions since query performance
- [TD-5170] Capture graph tests Logger.warn output
- [TD-5082] Filter protected metadata (field "\_protected")
- [TD-5133] Support for creating grant requests for third parties

### Changed

- [TD-5168] GraphQL `source` query no longer enriches dynamic domain fields
- [TD-4794] GraphQL `domains` query now supports additional actions

### Fixed

- [TD-4956] When downloading structures csv, fields with same name on templates were duplicated

### Removed

- [TD-4794] Removed `/api/unit_domains` (replaced by GraphQL `domains` query)

## [4.50.0] 2022-09-05

### Added

- [TD-5078] Add request modification for Grants

### Changed

- [TD-3371] Catalog CSV download can now return more than 10,000 structures
- [TD-4994] Performance improvements of lineage load process
- [TD-4757] Take into account data structure `updated_at` in data structure
  version since-claused listing
- [TD-5091] Dynamic `domain` fields are now integer ids instead of embedded
  documents

### Fixed

- [TD-4348] Return errors if load_graph fails, so that an event is created.
- [TD-5075] Fixed implementation can't be moved to another rule

## [4.49.0] 2022-08-16

### Added

- [TD-5113] Add data_structures_hierarchy ds_id index
- [TD-4945] Allow to publish from creation and published implementations
- [TD-5070]
  - Added must_not filters for rule implementations
  - Filter draf implementation for users without permissions

## [4.48.1] 2022-08-02

### Fixed

- [TD-5106] An implementation's domain id couldn't be changed

## [4.48.0] 2022-07-26

### Added

- [TD-4987]
  - `api/rule_results/search` now include ruleless implementation results
  - Add pagination for updated_at
- [TD-5053] Add implementation_ref on `api/implementations/search`
- [TD-4441] Send grant_approval event when grant approval is created with rejection
- [TD-4922] Force cache to add implementations workflow status

### Fixed

- [TD-5011] `TemplateCache.list/0` was returning duplicate entries
- [TD-5042] Removal request for grant created through /api/bulk_grants with
  source_user_name and without user_id

### Changed

- [TD-5072] Remove deprecated `type_params` from `rules` table and corresponding
  mappings
- [TD-5001] Improved support for data structure alias:
  - Data structure alias is now persisted and returned in responses. The alias
    is obtained or removed when a structure note containing an `alias` field is
    published or deprecated, respectively
  - Metadata fields (e.g. `order`, `precision`, `nullable`) in data structure
    responses are now returned within the `metadata` property
- [TD-3614] Support for access token revocation
- [TD-4925] Create new draft when editing a published implementation only if it
  has changes
- [TD-4997] Change search executions API sources list filter from 'AND' to 'OR'
- [TD-4987] `/api/rule_results/search` now include ruleless implementation
  results and supports pagination
- [TD-4175] Data structure tags may now be inherited by descendents of the
  tagged data structure

## [4.47.1] 2022-07-18

### Added

- [TD-5053] Add implementation_ref on `api/implementations/search`

## [4.47.0] 2022-07-05

### Changed

- [TD-4412] Update td-cache for changes in templates preprocessing

### Added

- [TD-4920] Add results to implementation query api/v2
- [TD-4921] Add implementation workflow events
- [TD-4894] Multiple field validations
- [TD-4993] Add last_quality_event to implementation api/v2
- [TD-4176]
  - Added descrition in data structure tag
  - Changed description for comment in data structures tags link
- [TD-4661] Support for ReferenceDatasets on Implementations

### Fixed

- [TD-4959] Use implementation_ref instead of implementation_key for status changes
- [TD-4952] Missing code from [TD-4655]

## [4.46.1] 2022-06-23

### Fixed

- [TD-4962] Submit results only for published implementations

## [4.46.0] 2022-06-21

### Changed

- [TD-4739] Validate dynamic content for safety to prevent XSS attacks
- [TD-4923] Remove implementation_key dependency for version management

### Added

- [TD-4431] Support for requesting removal of grants
- [TD-4919] Allow query implementation versions using /api/v2

### Fixed

- [TD-4918] Implementations permissions
- [TD-4911] Implementations download was failing for ruleless implementations
- [TD-4950] Implementations move and clone actions for admin

## [4.45.0] 2022-06-06

### Added

- [TD-4540] Add approval workflow for quality implementations
- [TD-3633] Take into account ruleless implementations in event publishing
- [TD-4872] Support querying structures by `external_id` in GraphQL API
- [TD-3920] Alias support for structures
- [TD-4855] Support `Profile` searching with params (offset, limit, since)
- [TD-4843] Support filters grants by `system_external_id`

### Fixed

- [TD-4852] Ruleless implementation weren't being linked with data structures on
  creation
- [TD-4835] It was possible to execute non-executable implementations
- [TD-4878] Error loading structure metadata with synchronous API

## [4.44.0] 2022-05-23

### Added

- [TD-4045] Rule implementation `execute` action
- [TD-4457] Allow to have grants for non existing users in truedat
- [TD-4548] Upload/Download csv notes with multiple selection fields separted by `|`
- [TD-4660] Support for reference data
- [TD-4230] GraphQL `Templates` schema preprocesses templates

### Fixed

- [TD-4799] Performance issue filtering executions by source
- [TD-4848] Timeout on structures notes upload
- [TD-4849] Reindex grants in their bulk update API

## [4.43.2] 2022-05-12

### Fixed

- ImplementationsStructures migration was breaking with null structure_ids on dataset
- Typo in `implementations.ex`

## [4.43.1] 2022-05-11

### Added

- [TD-4089] Support for implementations without rules

## [4.43.0] 2022-05-09

### Added

- [TD-3186] Support for links between implementations and structures
- [TD-4538] Segments definitions in the implementations, and support for segment
  results

### Fixed

- [TD-4783]
  - Lineage Graph is not generated
  - Change chunk size for adding metadata in linage upload
- [TD-4586] Asynchronous CSV bulk update

### Changed

- [TD-4723] Support for domain-specific data structure tags

## [4.42.0] 2022-04-25

### Added

- [TD-4098] GraphQL query for data structures
- [TD-4683] GraphQL query for data structure relations
- [TD-2026] Add metadata to lineage graph

### Changed

- [TD-4536] Support rule implementation with multiple populations

### Fixed

- [TD-4721] User with permissions can list sources

### Added

- [TD-4695] Structure bulk update was not reindexing structures with updated
  notes
- [TD-3128] Profile `null_count`, `total_count` and `unique_count` fields were
  limited to PostgreSQL `integer` values (maximum 2,147,483,647). They have now
  been changed to `bigint` (maximum 9,223,372,036,854,775,807)

## [4.41.1] 2022-04-04

### Added

- [TD-4126] Support querying the jobs of a source
- [TD-4450] GraphQL mutations for sources

### Fixed

- [TD-4643] Raw implementation creation permission

## [4.41.0] 2022-03-28

### Fixed

- [TD-4535] Structures domains CSV upload bulk update

## [4.40.1] 2022-03-22

### Added

- [TD-3233] Rule result remediation plan
- [TD-4271] Support for linking implementations with business concepts
- [TD-4621] Include data structure version `name` in GraphQL schema
- [TD-4577] List of notes pending approval
- [TD-4447] Support for associating metadata filters with a structure type

### Fixed

- [TD-4580] Added migration to fix implementations without alias
- [TD-4623] Added multiple domains support for grant request approvals

### Changed

- [TD-4527] Exclude logically deleted sources from GraphQL response

### Removed

- [TD-4303] `GET /api/data_structure_types/lite` was removed, reverted
  corresponding changes from [TD-4344]

## [4.40.0] 2022-03-14

### Changed

- [TD-4500] Support data structure with multiple `domain_ids`
- [TD-4461] Avoid reindexing when a domain is modified
- [TD-4491] Refactored search and permissions
- [TD-4604] Include actions in `POST /api/rule_implementations/search` and `POST /api/data_structures/search` responses

## [4.39.0] 2022-03-07

### Added

- [TD-4378] Include the structure description in cache

### Changed

- [TD-4567] Refactor create implementations for non admin users
- [TD-4534] Avoid inheritance if has `with_inheritance: false` param when
  modifying a structure domain

## [4.38.1] 2022-02-23

### Fixed

- [TD-4567] Create implementations for non admin users

## [4.38.0] 2022-02-22

### Added

- [TD-4437] Control rule results upload using new `manage_rule_results`
  permission
- [TD-2511] support for updating specific field of `Source` config
- [TD-4463] Generate audit events for `rule_created` and
  `implementation_created`
- [TD-4425] Shift Implementations CSV last execution date field timezone

### Fixed

- [TD-4427] Fixed a performance issue when calling `/api/executions/search` by
  filtering by sources on the database, avoiding a potential time out

### Changed

- [TD-4553] Improve performance reading large CSV files during structure
  metadata bulk loading

## [4.37.1] 2022-02-10

- [TD-4456] Access audit API

## [4.37.0] 2022-02-07

### Added

- [TD-4277] Include `domain_id` in `rule implementations`
- [TD-4152] Include aditional information on implementations download
- [TD-4102] Support pagination of structure notes
- [TD-2929] UserSearchFilter now has `scope` and is used in Rules and
  RuleImplementations

### Fixed

- [TD-4424] Fixed a performance issue fetching filter values, due to a scripted
  aggregation (`linked_concept_count`), which was preventing elasticsearch from
  using its request cache. Also ensure that `size=0` is used when fetching
  aggregations from elasticsearch (the `hits` are not consumed).

- [TD-4501] Allow regular users to list lineage events based on :view_lineage
  permission

## [4.36.0] 2022-01-24

### Added

- [TD-4125] GraphQL support for data sources
- [TD-4100] Allow partial loads for notes in case that there are errors on the
  file
- [TD-4312]
  - Autogenerated template identifier field
  - Prevent identifier change if a new structure note version is created
  - Mapping to search by identifier
- [TD-4100] Allow partial loads for notes in case that there are errors on the
  file
- [TD-4293] Added quality implementations audit events
- [TD-3467] Add gt date condition for `rule results`
- [TD-4389] Add inserted_at in implementations views

## [4.35.1] 2022-01-10

### Fixed

- [TD-4390] Index implementation aliases

## [4.35.0] 2022-01-10

### Added

- [TD-4312] Autogenerated template identifier field
- [TD-4390] Add support for alias on implementations
- [TD-4379] Avoid indexing grants for class field structures

## [4.34.1] 2021-12-16

### Added

- [TD-4387] Limit graph_data maximum length

## [4.34.0] 2021-12-15

### Added

- [TD-4272] Avoid result calculation if it is already present
- [TD-4361] Add `value_modifier` to implementation document
- [TD-4345] Add `implementation_key` to notification payload
- [TD-4270] Move `goal` and `threshold` fields from `Rule` to
  `RuleImplementation`
- [TD-4301] Bulk upload quality `implementations` with csv
- [TD-4276] Materialize structure hierarchy in order to improve query
  performance
- [TD-4314] Bulk upload quality `rules` with csv

### Fixed

- [TD-4273] Error downloading implementations

## [4.33.0] 2021-11-30

### Added

- [TD-4262] Lineage graph polling
- [TD-4344] Add a new endpoint API for lite `structure_types` request without
  `metadata_fields`
- [TD-4358] Format path in editable download CSV

### Changed

- [TD-4299] Change CSV reader to `NimbleCSV` for performance improvement
- [TD-3606] Add descriptive fields to editable CSV download file
- [TD-4306] Add `df_content` to execution groups
- [TD-4341]
- Created function to get DataStructureType without metadata join queries
- Uses this function in DataStructure csv download
- [TD-4351] Remove metadata_fields from structure_types when reindex structures

## [4.32.2] 2021-11-17

- [TD-4216] Fix scroll implementations

## [4.32.0] 2021-11-15

### Added

- [TD-4216] Add scroll to implementations search
- [TD-4253] Include modifier in `/api/rule_implementations/search`
- [TD-4278] `Grants` bulk load

### Changed

- [TD-4174] `RuleResults` references `RuleImplementation` by its `id` instead of
  the `implementation_key`

## [4.31.2] 2021-11-09

### Added

- [TD-4099] Add source events subscriptions

### Changed

- [TD-4280] Increased default timeout on `StructureEnricher.refresh/0` to 60
  seconds

## [4.31.1] 2021-11-04

### Added

- [TD-3733] Structure names indexed in implementations
- [TD-3606] Download editable structures CSV

### Fixed

- [TD-4283] Move `max_payload_length` configuration to `releases.exs`

## [4.31.0] 2021-11-02

### Fixed

- [TD-4211] Subscriptions on data structures include structure note events

### Added

- [TD-4128] Structures bulk update auto_publish notes parameter
- [TD-4204] Add approvals to grant request view
- [TD-4213]
  - Allows GrantRequest from status `processed` to `failed`
  - Created `reason` field on GrantRequestStatus
- [TD-4124] Dependent domain field in td_df_lib
- [TD-4257] Wrapped `Plug.Parsers` to be configured in runtime

## [4.30.0] 2021-10-18

### Added

- [TD-3131] Added details to the rule results to show the `Query` information
- [TD-3874] Allow rule creation/update specifying domain for shared concepts

### Fixed

- [TD-3874] Fix manage_quality_rule permission check when searching rules
- [TD-4140] Bulk Update uses previous values of template when available

## [4.29.2] 2021-10-07

### Fixed

- [TD-4044] Permissions for admin creating a GrantRequestApproval

## [4.29.1] 2021-10-06

### Fixed

- [TD-4186] Error on grants reindex

## [4.29.0] 2021-10-05

### Fixed

- [TD-4018] Fix path of profile execution
- [TD-4166] GrantRequest index must filter pending_roles for approve action

### Added

- [TD-4108] Download grants CSV
  - `POST /api/grants/csv`
- [TD-4076] Support for grant request approval
- [TD-4113] Jobs change status is included in Audit Events
- [TD-3953] Cursor in grants search
- [TD-4114] Update job status after metadata load process
- [TD-4077] Grant request processing workflow support
- [TD-4111] GrantRequest params for getting own grant requests

### Changed

- [TD-4079] Give grant permission only if we have `gr` templates

## [4.28.0] 2021-09-20

### Added

- [TD-3950] Index and search grants
  - `POST /api/grants/search` searches grants
  - `POST /api/grant_filters/search` searches grant filters
  - `POST /api/grants/search/mine` searches "my grants" (granted to me)
  - `POST /api/grant_filters/search/mine` searches "my grants" filters
- [TD-4075] API routes for managing grant approvers:
  - `GET /api/grant_approvers`
  - `GET /api/grant_approvers/:id`
  - `POST /api/grant_approvers`
  - `DELETE /api/grant_approvers/:id`
- [TD-3971] Template mandatory dependent field
- [TD-4107] Adds `system_id` filter to structure_notes/search endpoint
- [TD-4037] change the limit on the taxonomy in aggregations
- [TD-3970] Adds `modifier` and `value_modifier` embbeds to `ConditionRow`

### Changed

- [TD-4065] Allow Implementation keys with spaces, points, etc.

### Fixed

- [TD-4048] `PUT /api/rules/:id` timeout if a rule has many implementations
- [TD-3780] Missing `domain_ids` in Audit events
- [TD-4037] change the limit on the taxonomy in aggregations

## [4.27.0] 2021-09-07

### Changed

- [TD-3824] Data quality rule implementations can now be modified, regardless of
  whether they have associated results or not

## [4.27.0] 2021-09-07

### Added

- [TD-3951] Include additional information for grant events
- [TD-3484] GraphQL API on `/api/v2`
- [TD-3972] Nested population in validations
- [TD-3910] Notifications included for structures notes status changes
- [TD-3546] `with_profiling` filter in data structure version
- [TD-3983] renders request_grant permission on structure_version

### Changed

- [TD-3826] Data quality permissions now uses `domain_id` instead of
  `business_concept_id`
- [TD-3039] `GET /api/data_structures/:data_structure_id/versions/:id` now
  includes mutable metadata in the `metadata` field. The `metadata_versions`
  field is no longer included in the response. The `metadata_fields` field in
  the data structure type responses now include mutable metadata fields.
- [TD-3973] Update td-df-lib for default values in swith fields

## [4.26.0] 2021-08-16

### Added

- [TD-3549] Add new quality rule result type: "deviation"
- [TD-3982] Initial support for grant requests
- [TD-3948] Grants in data structure version visualization
- [TD-2635] Admin can manually delete structures and all its children
- [TD-3917] `PATCH /api/systems/:external_id/metadata` allows mutable metadata
  to be replaced or merged
- [TD-3767] Support for filtering lineage nodes by domain id

### Changed

- [TD-3957] Structure profiles are now validated and expanded
- [TD-3952] Data structure types now support multiple metadata views
- [TD-3859] `PUT /api/units/:name` is now asynchronous when replacing an
  existing unit (fixes timeout issue for large units)
- [TD-4010] Grant `start_date` and `end_date` are now `Date` instead of
  `DateTime`

### Fixed

- [TD-3959] Publish `rule_result_created` event when result is created
- [TD-3908] Timeout on node retrieval
- [TD-4010] Grants were being created with the incorrect `user_id`
- [TD-4013] Internal server error fetching structures with grant having
  `end_date` `nil`
- [TD-4016] `GET /api/data_structures/:id/latest`: grants were being returned
  with the incorrect `data_structure_version`

## [4.25.0] 2021-07-26

### Fixed

- [TD-3929] Reindex the children of the structure domain when modifying
- [TD-3975] Exclude `mutable_metadata` from elasticsearch analysis

### Added

- [TD-3878] Include `domain_id` in structure cache
- [TD-3453] Purge logically deleted structures
- [TD-3906] Notes audit now includes status changes
- [TD-3050] Show quality errors
- [TD-3945] Created Grant entity
- [TD-3947] Display user grant in data structure
- [TD-3551] Restore rule implementations

## [4.24.0] 2021-07-13

### Added

- [TD-3787] Allow CSV bulk load of structure notes with autopublish capability
  for non admin users. These updates must follow new structure notes' workflow.

### Changed

- [TD-3933] Maximum size of payload for metadata upload using multipart data can
  now be configured using the `MAX_PAYLOAD_LENGTH` environment variable

### Fixed

- [TD-3752] Show execution implementation filter with no result data
- [TD-3867] Exception calculating some lineage graphs (graph 1.2.0)

### Added

- [TD-3230] Taxonomy aggregations with enriched information

## [4.23.0] 2021-06-28

### Fixed

- [TD-3893] Children classifications
- [TD-3905] Fix bug with StructureNote aggregation
- [TD-3907] Fix metadata index failure

### Added

- [TD-3720] Update structure domain (with children)
- [TD-3522] Support for StructureNote management with workflow
- [TD-3552] Executable implementations

## [4.22.0] 2021-06-15

### Changed

- [TD-3735] Include extra information in tag related events
- [TD-3447] Filter concept rules but do not check permissions over resource

### Fixed

- [TD-3837] Perfomance issue iterating over Redis keys to obtain linked concept
  count. The actual link count is only used in a comparison with 0 (to filter
  structures with or without concept links), so instead of counting links for
  each structure, assume 1 if structure has any linked concepts and 0 otherwise.
- [TD-3718] Get the extra information when structures are downloaded
- [TD-3864] Issue serializing certain lineage graphs as JSON

### Added

- [TD-3736] Tags in data structure version document

## [4.21.0] 2021-05-31

### Added

- [TD-3446] Domain in rule

### Fixed

- [TD-3236] Show path in profile execution
- [TD-3794] Metadata load fails when classifying structures
- [TD-3502] Avoid uploading files that are not images

### Changed

- [TD-3753] Build using Elixir 1.12 and Erlang/OTP 24
- [TD-3642] On startup ensures rules and implementations elasticsearch indices
  are created

## [4.20.1] 2021-05-18

### Added

- [TD-3236] Upload json profile

## [4.20.0] 2021-05-17

### Added

- [TD-3398] Support classification of data structures
- [TD-3500] Support for signing configuration using a secret key
- [TD-3597] Link between structures and tags

### Changed

- Security patches from `alpine:3.13`
- Update dependencies
- [TD-3680] Improve data catalog bulk indexing performance
- Timestamps on `DataStructure`, `DataStructureVersion`, `DataStructureRelation`
  and `StructureMetadata` are now `utc_datetime_usec`

## [4.19.2] 2021-05-07

### Fixed

- [TD-3630] Issue querying executions when some implementations have no source

## [4.19.0] 2021-05-04

### Changed

- [TD-3526] Merged `td-dq` with `td-dd`. See `CHANGELOG-dq.md` for changes in
  `td-dq` previous to this merge
- [TD-3621] Increase maximum length for JSON request bodies. The value for JSON
  request bodies can now be configured using the `MAX_PAYLOAD_LENGTH`
  environment variable.
- [TD-3596] Support tagging of data structures

### Added

- [TD-3517] Profile executions and events
- [TD-3189] Add templates in the creation of implementations

## [4.18.0] 2021-04-19

### Added

- [TD-3497] Allow system metadata to be uploaded using a JSON request body

### Fixed

- [TD-3566] `data_structure_relation` `parent_id` and `child_id` must not be
  `nil`

### Changed

- [TD-3498] Merged `td-cx` with `td-dd`. See `CHANGELOG-cx.md` for changes in
  `td-cx` previous to this merge.

## [4.17.0] 2021-04-05

### Added

- [TD-3108] add `profile_structure` permission to structures with `data_fields`

### Changed

- [TD-3445] Postgres port configurable through `DB_PORT` environment variable

## [4.16.0] 2021-03-22

### Added

- [TD-2951] `profile_structure` permission

### Fixed

- [TD-3235] Fallback of uncontroller responses on metadata controller

### Removed

- [TD-3421] remove `/data_structures/search/source_alias` endpoint

## [4.15.0] 2021-03-08

### Changed

- [TD-3341] Build with `elixir:1.11.3-alpine`, runtime `alpine:3.13`
- [TD-3329] Elasticsearch index settings are now configurable using environment
  variables:
  - `ES_TIMEOUT`: Connection timeout in milliseconds (default `5000`)
  - `ES_RECV_TIMEOUT`: Response timeout in milliseconds (default `40000`)
  - `ES_SHARDS`: Number of shards (default `1`)
  - `ES_REPLICAS`: Number of replicas (default `1`)
  - `ES_REFRESH_INTERVAL`: Index refresh interval (default `30s`)
  - `ES_INDEXING_SLOWLOG_THRESHOLD_WARN`: Indexing slowlog warning threshold
    (default `10s`)
  - `ES_INDEXING_SLOWLOG_THRESHOLD_INFO`: Indexing slowlog info threshold
    (default `5s`)
  - `ES_INDEXING_SLOWLOG_THRESHOLD_DEBUG`: Indexing slowlog debug threshold
    (default `2s`)
  - `ES_INDEXING_SLOWLOG_THRESHOLD_TRACE`: Indexing slowlog trace threshold
    (default `500ms`)
  - `ES_INDEXING_SLOWLOG_LEVEL`: Indexing slowlog level (default `info`)
  - `ES_INDEXING_SLOWLOG_SOURCE`: Indexing slowlog source limit (default `1000`)
- [TD-3222] `structures` index alias can now be configured using the
  `ES_ALIAS_STRUCTURES` environment variable

## [4.14.0] 2021-02-22

### Added

- [TD-3268] Source in data structure

### Changed

- [TD-3245] Tested compatibility with PostgreSQL 9.6, 10.15, 11.10, 12.5 and
  13.1. CI pipeline changed to use `postgres:12.5-alpine`.

## [4.13.0] 2021-02-08

### Added

- [TD-3263] Use HTTP Basic authentication for Elasticsearch if environment
  variables `ES_USERNAME` and `ES_PASSWORD` are present

### Fixed

- [TD-3264] Data structure type migration task was preventing application from
  starting up under certain data-dependent conditions. The task has now been
  removed as it is no longer needed.

## [4.12.1] 2021-01-28

### Fixed

- [TD-3248] Referenced structure ids were not being obtained correctly from
  cache

## [4.12.0] 2021-01-25

### Fixed

- [TD-3203] Truncate `field_type` to 32766 bytes when indexing (maximum sortable
  field length in elasticsearch)

### Changed

- [TD-3163] Auth tokens now include `role` claim instead of `is_admin` flag
- [TD-3164] Service accounts can view systems, view data structures and load
  metadata
- [TD-3182] Allow to use redis with password

## [4.11.1] 2021-01-15

### Fixed

- [TD-3204] Performance regression fetching a data structure version
- [TD-3204] Ancestry was being returned in inverse order

## [4.11.0] 2021-01-11

### Changed

- [TD-3170] Build docker image which runs with non-root user
- [TD-2655] Support bulk updating of domain_id, improve performance of mutable
  metadata updates
- [TD-3103] Changes obtaining referenced structure ids in rule implementations
- [TD-2655] Support bulk updating of domain_id
- [TD-2331] Return the path of deleted structures
- Performance improvements of metadata load process

### Fixed

- [TD-3172] Return error changeset when a data structure type cannot be inserted
  or updated

## [4.10.0] 2020-12-14

### Added

- [TD-3065] Support filtering on `updated_at` (date range)
- [TD-2486] Template type `domain`

### Fixed

- [TD-3142] `/api/data_structure_types` was failing if template was missing

## [4.9.0] 2020-11-30

### Changed

- [TD-2258] Filter structures by `linked_concepts_count`
- [TD-2946] Replace unit on PUT request

### Added

- [TD-3089] Widget and type `copy` on df

### Changed

- [TD-3066] Keep track of deleted structures in redis

## [4.8.0] 2020-11-16

### Added

- [TD-3112] The `domain_id` of a data structure can now be modified via API
- [TD-3115] Log error responses received from elasticsearch during bulk
  reindexing

## [4.7.0] 2020-11-03

### Added

- [TD-3071] Ignore empty lines on bulk upload

## [4.6.0] 2020-10-19

### Added

- [TD-2485]:
  - Enrich template fields from cache
  - Mappings for system type of templates

### Changed

- [TD-3058] Database connection timeout now can be configured using the
  environment variable `DB_TIMEOUT_MILLIS`

## [4.5.0] 2020-10-05

### Added

- [TD-2942] CSV upload of structures extra info
- [TD-2958] Extra info mapping and aggregations

### Changed

- [TD-2988] Cache entries for data structures are now refreshed every hour

## [4.4.0] 2020-09-22

### Added

- [TD-2943]:
  - Data Structure Type: Metadata fields
  - Endpoint to query all possible metadata fields for a given query

### Fixed

- [TD-2979] Timeout issues loading metadata

## [4.3.0] 2020-09-07

### Added

- [TD-2928] Data Dictionary custom user search filters
- [TD-2587] Download CSV for a given graph

### Changed

- [TD-2285] Check permissions for nodes related to units
- [TD-2720] Bulk Update:
  - Update only structures having content
  - Validate only updated fields

### Fixed

- [TD-2310] Exclude confidential structures from children and siblings if user
  has no permission to manage confidential structures

## [4.2.0] 2020-08-17

### Added

- [TD-2280] As a business glossary I want to create a concept with the same name
  as an existing concept in another domain to allow multi-organization
  management
- [TD-2941] Enable scrolling on `/api/data_structures/search` endpoint:
  - Initiate scrolling by including `scroll` parameter in request body
  - Continue scrolling by sending a request body with `scroll_id` and `scroll`

## [4.1.0] 2020-07-20

### Added

- [TD-911] Allow to limit lineage/impact levels
- [TD-2322] Allow to search all data structures versions without 10_000 limit
  using ES scroll API
- [TD-2774] Startup task to create data structure types

### Fixed

- [TD-2826] `DataStructures.list_data_structures` can receive `domain_id` list

### Changed

- [TD-2280] Do not retrieve information by name

## [4.0.0] 2020-07-01

### Changed

- [TD-2637] Audit events are now published to Redis instead of via HTTP
- [TD-2322] Allow to query deleted structures and systems having deleted
  structures

### Added

- [TD-2322] Index structure parent and number of linked concepts

## [3.24.0] 2020-06-15

### Fixed

- [TD-2593] Retrive parents over `default` relation type to build path

## [3.23.0] 2020-06-01

### Fixed

- [TD-2636] Bulk update was replacing instead of merging dynamic content

### Added

- [TD-2562] Endpoint `GET /api/data_structures/search/source_alias` to return
  the list of distinct structures metadata aliases

### Changed

- [TD-2643] Show metadata on structure relations
- [TD-2487] Exclude deleted structures from csv download
- [TD-2629] Update td-df-lib to omit template fields of type `image` on indexing
- [TD-2492] Update td-df-lib to include new numeric template types
- [TD-2261] Cache structures on load

### Removed

- [TD-2691] Removed unused comments functionality (routes
  `/api/data_structures/:id/comments` and `/api/comments`)

## [3.22.0] 2020-05-18

### Changed

- [TD-2321] Include `metadata` in data structure version response
- [TD-2589] Include `df_content.*`, `description` and `path.text` in search
  fields. Note that a complete reindex is required for the `path.text` field to
  be indexed. This will be performed automatically when the service starts
  unless the key `TdDd.DataStructures.Migrations:TD-2589` exists in Redis.
- [TD-2373] Removed dependency on Neo4j:
  - Neo4j is no longer used. The graph model is now persisted in PostgreSQL.
  - Lineage metadata is now uploaded using `PUT /api/units/:unit_name` passing
    `nodes` and `rels` files as form encoded data. Since the import process is
    performed as a background task, the API returns `202 Accepted`.
  - Each `unit_name` represents a replaceable unit of lineage metadata. New data
    files uploaded using the same unit name will overwrite the existing nodes
    and relations in that unit.
  - Latest status for a unit can be queried using `GET /api/units/:unit_name`.
  - Events relating to a unit can be queried using `GET /api/units/:unit_name/events`.
  - A unit can be logically deleted using `DELETE /api/units/:unit_name`.
  - A unit can be physically deleted using `DELETE /api/units/:unit_name?logical=false`.
  - [TD-2495] Changed structures loader migration key to cache all structures
    again including their metadata

### Removed

- [TD-2373] **BREAKING CHANGE** lineage data can no longer be uploaded to
  `/api/data_structures/metadata` or `/api/td_dl`

## [3.20.1] 2020-04-24

### Fixed

- [TD-2520] Root id retrieval from merkle graph

## [3.20.0] 2020-04-20

### Added

- [TD-2439] Include links in data structure relations response
- [TD-2531] Support `field_external_id` in `data_fields` metadata

### Changed

- [TD-2531] Include `external_id` in data structure hash calculation. Also,
  replace usage of Erlang's `:digraph` library with `Graph`. Note that this the
  hashes of all data structures will be recalculated the first time the service
  starts after this change is applied.

## [3.19.0] 2020-04-06

### Fixed

- [TD-2364] Loader issue when `external_id` and `parent_external_id` provided

### Added

- [TD-2364] Reindex structures linked to updated domains
- [TD-2318] Include node types in `/api/graphs/:id` response

### Changed

- [TD-2472] GraphData: Ignore duplicate relations when importing from Neo4j

## [3.18.0] 2020-03-23

### Added

- [TD-2326] Support for mutable metadata

### Changed

- [TD-2218] Revaluate structure children when its deletion is undone

## [3.17.0] 2020-03-09

### Added

- [TD-2336] System now has df_content
- [TD-2329] System search returns structure count info: count of structures by
  type and total structures count

## [3.16.0] 2020-02-25

### Changed

- [TD-2328] Support `domain_external_id` in structure metadata, removed `ou`
  from model

## [3.15.1] 2020-02-12

### Fixed

- [TD-2342] API failures when Neo4J is not present

## [3.15.0] 2020-02-10

### Added

- [TD-1595] Data lineage support
- [TD-2327] Data lineage metadata upload at `/api/data_structures/metadata` and
  `/api/td_dl/metadata`
- [TD-2292] Relation type in structures relations
- [TD-2293] Relation type in structures api

### Changed

- [TD-2269] Update elasticsearch mapping for dynamic field using new content
  model
- [TD-2284] Show systems to user with read permission in any structure, return
  structures count

## [3.14.0] 2020-01-27

### Changed

- [TD-2269] Update elasticsearch mappings for dynamic content

## [3.13.0] 2020-01-13

### Changed

- [TD-2272] 40 seconds timeout to query elasticsearch

## [3.12.0] 2019-12-19

### Added

- [TD-2210] Cache parent id in structures' cache

## [3.11.0] 2019-11-25

### Added

- [TD-2115] data_structure_lineage_id having external id of data lineage

### Changed

- [TD-2250] filter profiling whe user has not permission
  `view_data_structures_profile`

## [3.10.0] 2019-11-11

### Added

- [TD-2186] Return profile info in data structure view

## [3.9.0] 2019-10-28

### Added

- [TD-2144] Support ngram-search in structure name
- [TD-2159] Mapping for data field type

### Changed

- [TD-2200] Prevalence of data structure's attributes over metadata on versions
  index

### Changed

- [TD-2187] Add external_id to Structure cached info. Put in cache structures
  present in rule_implementations system_params

## [3.8.0] 2019-10-14

### Fixed

- [TD-2188] Synchronous upload does not work

### Changed

- [TD-2130] In bulk upload move parsing functions to GenServer"
- [TD-2176] Nullable field as boolean in metadata
- [TD-1721] Reindex automatically when a template changes
  - Breaking change: New environment variable ES_URL replaces existing
    ES_HOST/ES_PORT
- [TD-2124] Users without permission to link a data structure should not get the
  option to link in data catalog

## [3.7.0] 2019-09-30

### Added

- [TD-2010] As a Connector I want to delete all structures of a group
- [TD-2077] Support synchronous metadata upload for a specific data structure
- [TD-2089] Profiling support for structures
- [TD-2118] Metadata as mapping in data structures search
- [TD-2068] Use sortable normalizer for some fields in ES mappings
- [TD-1871] Structures CSV download

## [3.6.0] 2019-09-16

### Added

- [TD-1650] Automatic versioning of changed data structures
- [TD-2046] Bulk update endpoint for Data Catalog extra info
- [TD-2090] Search results and filters now use `:link_data_structure` permission
  instead of `:view_data_structure` depending on `referer` header

### Changed

- Metadata upload format (see config/metadata.exs for detail):
  - Structures CSV required fields:
    - `external_id` (globally unique)
    - `name`
    - `system` (or `POST` to `/systems/:system_external_id/metadata`)
    - `group`
    - `type`
  - Fields CSV required fields:
    - `external_id` (of structure)
    - `field_name`
    - `type`
  - Relations CSV required fields:
    - `parent_external_id`
    - `child_external_id`

## [3.5.5] 2019-09-09

### Changed

- Startup task to rename external_id of SQL server structures

## [3.5.2] 2019-09-04

### Fixed

- [TD-2087] DataStructure response excluded immediate parent from ancestry

## [3.5.1] 2019-09-03

### Fixed

- [TD-2080] DataStructureLoader was failing due to changes in [TD-2072]
- [TD-2081] Event stream consumer did not respect host and port config options

## [3.5.0] 2019-09-02

### Changed

- [TD-2061] Data structure external id is now required and unique
- [TD-2072] Refactor model to move mutable/versionable fields from DataStructure
  to DataStructureVersion

### Fixed

- [TD-2047] Check status filter when retrieving search filters

## [3.3.0] 2019-08-05

### Added

- [TD-1560] Enriched description field in template content

### Changed

- [TD-2027] Improve indexing performance
- [TD-1985] Type of template field user with an aggregation size of 50
- [TD-2009] Get external id by data structure system and external id, fixed
  ancestry in structure view

### Fixed

- [TD-1991] Performance issues due to blocking Redis connections
- [TD-2028] Eliminate duplicated data structure versions
- [TD-2003] Avoid loading a structure with a relation with itself in bulk load

### Removed

- [TD-1534] Remove data fields from model

## [3.2.0] 2019-07-24

### Fixed

- [TD-1996] Change `external_id` to text in data_structures
- [TD-1854] Data field metadata is not updated during metadata upload

### Added

- [TD-1845] Soft deletion of data structures no longer present in CSV input for
  system/group
- [TD-1970] New endpoint for
  `api/systems/:system_external_id/structures/:structure_external_id`

### Changed

- [TD-1532] Improve support for linking with business concepts (fields are no
  longer used)
- [TD-2002] Update td-cache and delete permissions list from config
- [TD-1927] Allow structure `class` property to be specified in metadata CSV

## [3.1.0] 2019-07-08

### Changed

- [TD-1618] Cache improvements. Use td-cache instead of td-perms.
- [TD-1866] Exclude logic deleted data structures in catalog navigation, catalog
  table and filters

## [3.0.1] 2019-07-05

### Fixed

- [TD-1967] Task to remove duplicate data structure versions, filter duplicates
  in CSV input

## [3.0.0] 2019-06-25

### Fixed

- [TD-1860] Fields were not associated to corresponding version when loading new
  version of existing structure
- [TD-1864] Indexes structures with `field` class
- [TD-1851] Verify permissions while getting the root structures of a system

### Changed

- [TD-1793] Checks if field structure has `df_content` and enriches
  data_structure :show
- [TD-1891] Bulk load types translation from data fields to data structures
- [TD-1533] Ignores search term when it is no on Aggregation

## [2.21.0] 2019-06-10

### Fixed

- [TD-1825] Structures of fields with metadata type are not setting its type
  correctly - metadata type key is not correct

### Added

- [TD-1824] Bump td-perms version to fix relations key
- [TD-1702] Support new permission `view_data_structures_profile`

### Changed

- [TD-1847] Filter class field on system_datastructure to improve performance

### Removed

- [TD-1832] Removed `business_concept_id` from data fields

## [2.20.1] 2019-05-28

### Added

- [TD-1819] Include `external_id` and `class` in data structure and data
  structure version show responses

## [2.20.0] 2019-05-27

### Added

- [TD-1703] Include system and ancestry in data structure and data structure
  version show responses

### Fixed

- [TD-1747] Structures upload is not creating relation between structures and
  fields when including version number
- [TD-1758] Structures with `field` class are no indexed on create/upload
- [TD-1797] Structures of Fields of type Metric and Attribute must have that
  type instead of Field

## [2.19.0] 2019-05-14

### Fixed

- [TD-1774] Newline is missing in logger format

### Added

- [TD-1704] Index path of data structures and return in search results
- Metadata upload success response is now 202 Accepted instead of 204 No Content

## [2.18.0] 2019-04-30

### Fixed

- [TD-1697] Dynamic content indexing and mapping

## [2.17.0] 2019-04-17

### Added

- [TD-1597] allow deletion of data structures with relations
- [TD-1593] System as an independent entity
- [TD-1626] Load data fields as structures
- [TD-1634] Include data structure metadata field to selectively disable
  indexing ("indexable" == "false")
- Improve elasticsearch index mappings
- [TD-1554] added endpoint for getting root structures of a system

### Changed

- [TD-1627] Removes df_name from the structure and uses the structure type as
  definition of template
- [TD-1636] Use `alpine:3.9` as base image for docker runtime

## [2.16.0] 2019-04-01

### Added

- [TD-1571] Elixir's Logger config will check for `EX_LOGGER_FORMAT` variable to
  override format

### Changed

- [TD-1530] Changed csv upload to write extra fields on metadata

## [2.15.0] 2019-03-18

### Changed

- [TD-1543] Updated to Phoenix 1.4, Ecto 3.0, Cowboy 2.0
- [TD-1526] Include parents and siblings in show data_structure response

## [2.14.0] 2019-03-04

### Changed

- Increase metadata upload file limit from 20M to 100M

## [2.12.1] 2019-01-28

### Changed

- Update td-df-lib version

## [2.12.0] 2019-01-24

### Changed

- [TD-1320] Aggregations are returned on data structures search

## [2.11.1] 2019-01-17

### Changed

- New cache to access linked business concepts of a field
  (`TdPerms.RelationCache`)

## [2.11.0] 2019-01-16

### Fixed

- Bulk index data structures in batches of 100 to avoid reaching HTTP request
  size limit

## [2.10.8] 2019-01-08

### Fixed

- Added `type` field to structure index that was wrongly removed

## [2.10.7] 2018-12-20

### Added

- [TD-1306] Add new field `external_id` to link data_structures with parents,
  children and fields.

## [2.10.6] 2018-12-20

### Changed

- Reindex data structures in background
- Reindex data structures after metadata is loaded

### Fixed

- Metadata loader structure diff was not calculating correctly the fields to be
  removed

## [2.10.2] 2018-12-19

### Changed

- [TD-1198] add functionality for confidential data structure
  - added field confidential to data_structure
  - check for `manage_confidential_structures` on listing and updating data
    structures
  - added elasticsearch filter regarding confidential permissions

## [2.10.1] 2018-12-17

### Changed

- Increase elasticsearch client default `recv_timeout` to 20 seconds
- Increase filter aggregation size to 50
- Remove `name` filter

## [2.10.0] 2018-12-12

### Changed

- [TD-1313] Adds type to structure filters

## [2.9.4] 2018-12-06

### Changed

- [TD-1104] Improved support for data structure versions

## [2.9.3] 2018-12-04

### Added

- [TD-1104] API endpoint `/api/data_structures/{id}/versions/{version}` to read
  specific version of a data structure

## [2.9.2] 2018-12-04

### Changed

- [TD-1153] Client may now use `sort` parameter to order search results

## [2.9.1] 2018-12-04

### Added

- [TD-1104] Support explicit version in data_structures metadata upload

## [2.9.0] 2018-12-01

### Added

- [TD-1207] Parent/child relationships between data structure versions

## [2.8.6] 2018-11-22

### Added

- [TD-1186] Adds dynamic form fields to structure filters

## [2.8.5] 2018-11-22

### Changed

- Order search results by `name.raw`

## [2.8.4] 2018-11-22

### Changed

- Configure Ecto to use UTC datetime for timestamps

## [2.8.3] 2018-11-20

### Added

- New endpoint to upload metadata `POST /api/data_structures/metadata`

## [2.8.2] 2018-11-20

### Added

- Data structure view return `domain_id`

## [2.8.1] 2018-11-19

### Added

- [TD-1062] Support for Dynamic Forms in data structures

### Removed

- Remove LOPD field from data structures

## [2.8.0] 2018-11-15

### Added

- [TD-1104] Initial support for versioning of data structures

## [2.6.2] 2018-10-30

### Added

- Modify endpoint from `/api/search/reindex_all` to
  `/api/data_structures/search/reindex_all`
- Verify if the user is admin while calling `reindex_all`<|MERGE_RESOLUTION|>--- conflicted
+++ resolved
@@ -1,18 +1,11 @@
 # Changelog
 
-<<<<<<< HEAD
- ## [Unreleased]
-
- ### Added
-
+## [Unreleased]
+
+### Added
+
+- [TD-5947] Support for DataViews
 - [TD-5495] Foreing keys columns should match original ID columns in all tables
-=======
-## [Unreleased]
-
-### Added
-
-- [TD-5947] Support for DataViews
->>>>>>> a93a6010
 
 ## [5.14.0] 2023-09-19
 
