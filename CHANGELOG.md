--- conflicted
+++ resolved
@@ -2,15 +2,13 @@
 
 ## [Unreleased]
 
-<<<<<<< HEAD
 ### Added
 
 - [TD-1881] Rule Implementations soft deletion: Update for soft delete implementations and query them
-=======
+
 ### Changed
 
 - [TD-2187] Retrieve/Store rule implementations structures using Structure Cache. Delete redundant structure info stored in rule_implementations. Load in Structure Cache structures being used by existing Rule Implementations
->>>>>>> 5ea7e3e3
 
 ## [3.8.0] 2019-10-14
 
