# Changelog

<<<<<<< HEAD
## [Unreleased]

### Added

- [TD-5171] enriches domain's parents on DataStructureVersion show
=======
## [4.53.2] 2022-10-20

### Changed

- [TD-5234] `GET /api/data_structures/:id/versions/:version` now includes
  `implementation_count` in response instead of embedded `implementations`

### Fixed

- [TD-4999] Serialization issue for data structures with profile but without
  class field
- [TD-5273] Allow request functions for grant request creators
>>>>>>> d7e461f7

## [4.53.1] 2022-10-18

### Fixed

- [TD-5260] Avoid to create a draft with not changes for implementations

## [4.53.0] 2022-10-18

### Fixed

- [TD-5250] GraphQL `latestGrantRequest` no longer returns `forbidden` for users
  with `view_data_structure` permissions
- [TD-5140] Changed implementations ids by implementations refs and links
  migration
- [TD-4927] Fix upload implementations file with and without rule raise an error

### Added

- [TD-4177] Support for querying the executions of an implementation
- [TD-4558] Support for managing data quality functions using API
- [TD-5027] support for restoring deprecated `Implementations`
- [TD-5195] Support for global user filters
- [TD-3087] OR/AND in implementations validations

## [4.52.0] 2022-10-03

### Changed

- [TD-4871] Unify `Claims` structs, replace `canada` with `bodyguard` for
  authorizations
- [TD-5184] Removed dependency on td-hypermedia library

### Added

- [TD-4903] Include `sobelow` static code analysis in CI pipeline
- [TD-4214] Publish grant requests workflow events
- [TD-2430] Allow different join types on implementation dataset

### Fixed

- [TD-4587]
  - Download implementations with reference_data
  - Implementations download when dataset has a table joing itself
- [TD-5183] Auto deprecate rule implementations based on
  its referenced structures and datasets

## [4.51.0] 2022-09-19

### Added

- [TD-5076] Allow to clone implementations for non admin users
- [TD-5169] Improve list_data_structure_versions since query performance
- [TD-5170] Capture graph tests Logger.warn output
- [TD-5082] Filter protected metadata (field "_protected")
- [TD-5133] Support for creating grant requests for third parties

### Changed

- [TD-5168] GraphQL `source` query no longer enriches dynamic domain fields
- [TD-4794] GraphQL `domains` query now supports additional actions

### Fixed

- [TD-4956] When downloading structures csv, fields with same name on templates were duplicated

### Removed

- [TD-4794] Removed `/api/unit_domains` (replaced by GraphQL `domains` query)

## [4.50.0] 2022-09-05

### Added

- [TD-5078] Add request modification for Grants

### Changed

- [TD-3371] Catalog CSV download can now return more than 10,000 structures
- [TD-4994] Performance improvements of lineage load process
- [TD-4757] Take into account data structure `updated_at` in data structure
  version since-claused listing
- [TD-5091] Dynamic `domain` fields are now integer ids instead of embedded
  documents

### Fixed

- [TD-4348] Return errors if load_graph fails, so that an event is created.
- [TD-5075] Fixed implementation can't be moved to another rule

## [4.49.0] 2022-08-16

### Added

- [TD-5113] Add data_structures_hierarchy ds_id index
- [TD-4945] Allow to publish from creation and published implementations
- [TD-5070]
  - Added must_not filters for rule implementations
  - Filter draf implementation for users without permissions

## [4.48.1] 2022-08-02

### Fixed

- [TD-5106] An implementation's domain id couldn't be changed

## [4.48.0] 2022-07-26

### Added

- [TD-4987]
  - `api/rule_results/search` now include ruleless implementation results
  - Add pagination for updated_at
- [TD-5053] Add implementation_ref on `api/implementations/search`
- [TD-4441] Send grant_approval event when grant approval is created with rejection
- [TD-4922] Force cache to add implementations workflow status

### Fixed

- [TD-5011] `TemplateCache.list/0` was returning duplicate entries
- [TD-5042] Removal request for grant created through /api/bulk_grants with
  source_user_name and without user_id

### Changed

- [TD-5072] Remove deprecated `type_params` from `rules` table and corresponding
  mappings
- [TD-5001] Improved support for data structure alias:
  - Data structure alias is now persisted and returned in responses. The alias
    is obtained or removed when a structure note containing an `alias` field is
    published or deprecated, respectively
  - Metadata fields (e.g. `order`, `precision`, `nullable`) in data structure
    responses are now returned within the `metadata` property
- [TD-3614] Support for access token revocation
- [TD-4925] Create new draft when editing a published implementation only if it
  has changes
- [TD-4997] Change search executions API sources list filter from 'AND' to 'OR'
- [TD-4987] `/api/rule_results/search` now include ruleless implementation
  results and supports pagination
- [TD-4175] Data structure tags may now be inherited by descendents of the
  tagged data structure

## [4.47.1] 2022-07-18

### Added

- [TD-5053] Add implementation_ref on `api/implementations/search`

## [4.47.0] 2022-07-05

### Changed

- [TD-4412] Update td-cache for changes in templates preprocessing

### Added

- [TD-4920] Add results to implementation query api/v2
- [TD-4921] Add implementation workflow events
- [TD-4894] Multiple field validations
- [TD-4993] Add last_quality_event to implementation api/v2
- [TD-4176]
  - Added descrition in data structure tag
  - Changed description for comment in data structures tags link
- [TD-4661] Support for ReferenceDatasets on Implementations

### Fixed

- [TD-4959] Use implementation_ref instead of implementation_key for status changes
- [TD-4952] Missing code from [TD-4655]

## [4.46.1] 2022-06-23

### Fixed

- [TD-4962] Submit results only for published implementations

## [4.46.0] 2022-06-21

### Changed

- [TD-4739] Validate dynamic content for safety to prevent XSS attacks
- [TD-4923] Remove implementation_key dependency for version management

### Added

- [TD-4431] Support for requesting removal of grants
- [TD-4919] Allow query implementation versions using /api/v2

### Fixed

- [TD-4918] Implementations permissions
- [TD-4911] Implementations download was failing for ruleless implementations
- [TD-4950] Implementations move and clone actions for admin

## [4.45.0] 2022-06-06

### Added

- [TD-4540] Add approval workflow for quality implementations
- [TD-3633] Take into account ruleless implementations in event publishing
- [TD-4872] Support querying structures by `external_id` in GraphQL API
- [TD-3920] Alias support for structures
- [TD-4855] Support `Profile` searching with params (offset, limit, since)
- [TD-4843] Support filters grants by `system_external_id`

### Fixed

- [TD-4852] Ruleless implementation weren't being linked with data structures on
  creation
- [TD-4835] It was possible to execute non-executable implementations
- [TD-4878] Error loading structure metadata with synchronous API

## [4.44.0] 2022-05-23

### Added

- [TD-4045] Rule implementation `execute` action
- [TD-4457] Allow to have grants for non existing users in truedat
- [TD-4548] Upload/Download csv notes with multiple selection fields separted by `|`
- [TD-4660] Support for reference data
- [TD-4230] GraphQL `Templates` schema preprocesses templates

### Fixed

- [TD-4799] Performance issue filtering executions by source
- [TD-4848] Timeout on structures notes upload
- [TD-4849] Reindex grants in their bulk update API

## [4.43.2] 2022-05-12

### Fixed

- ImplementationsStructures migration was breaking with null structure_ids on dataset
- Typo in `implementations.ex`

## [4.43.1] 2022-05-11

### Added

- [TD-4089] Support for implementations without rules

## [4.43.0] 2022-05-09

### Added

- [TD-3186] Support for links between implementations and structures
- [TD-4538] Segments definitions in the implementations, and support for segment
  results

### Fixed

- [TD-4783]
  - Lineage Graph is not generated
  - Change chunk size for adding metadata in linage upload
- [TD-4586] Asynchronous CSV bulk update

### Changed

- [TD-4723] Support for domain-specific data structure tags

## [4.42.0] 2022-04-25

### Added

- [TD-4098] GraphQL query for data structures
- [TD-4683] GraphQL query for data structure relations
- [TD-2026] Add metadata to lineage graph

### Changed

- [TD-4536] Support rule implementation with multiple populations

### Fixed

- [TD-4721] User with permissions can list sources

### Added

- [TD-4695] Structure bulk update was not reindexing structures with updated
  notes
- [TD-3128] Profile `null_count`, `total_count` and `unique_count` fields were
  limited to PostgreSQL `integer` values (maximum 2,147,483,647). They have now
  been changed to `bigint` (maximum 9,223,372,036,854,775,807)

## [4.41.1] 2022-04-04

### Added

- [TD-4126] Support querying the jobs of a source
- [TD-4450] GraphQL mutations for sources

### Fixed

- [TD-4643] Raw implementation creation permission

## [4.41.0] 2022-03-28

### Fixed

- [TD-4535] Structures domains CSV upload bulk update

## [4.40.1] 2022-03-22

### Added

- [TD-3233] Rule result remediation plan
- [TD-4271] Support for linking implementations with business concepts
- [TD-4621] Include data structure version `name` in GraphQL schema
- [TD-4577] List of notes pending approval
- [TD-4447] Support for associating metadata filters with a structure type

### Fixed

- [TD-4580] Added migration to fix implementations without alias
- [TD-4623] Added multiple domains support for grant request approvals

### Changed

- [TD-4527] Exclude logically deleted sources from GraphQL response

### Removed

- [TD-4303] `GET /api/data_structure_types/lite` was removed, reverted
  corresponding changes from [TD-4344]

## [4.40.0] 2022-03-14

### Changed

- [TD-4500] Support data structure with multiple `domain_ids`
- [TD-4461] Avoid reindexing when a domain is modified
- [TD-4491] Refactored search and permissions
- [TD-4604] Include actions in `POST /api/rule_implementations/search` and `POST /api/data_structures/search` responses

## [4.39.0] 2022-03-07

### Added

- [TD-4378] Include the structure description in cache

### Changed

- [TD-4567] Refactor create implementations for non admin users
- [TD-4534] Avoid inheritance if has `with_inheritance: false` param when
  modifying a structure domain

## [4.38.1] 2022-02-23

### Fixed

- [TD-4567] Create implementations for non admin users

## [4.38.0] 2022-02-22

### Added

- [TD-4437] Control rule results upload using new `manage_rule_results`
  permission
- [TD-2511] support for updating specific field of `Source` config
- [TD-4463] Generate audit events for `rule_created` and
  `implementation_created`
- [TD-4425] Shift Implementations CSV last execution date field timezone

### Fixed

- [TD-4427] Fixed a performance issue when calling `/api/executions/search` by
  filtering by sources on the database, avoiding a potential time out

### Changed

- [TD-4553] Improve performance reading large CSV files during structure
  metadata bulk loading

## [4.37.1] 2022-02-10

- [TD-4456] Access audit API

## [4.37.0] 2022-02-07

### Added

- [TD-4277] Include `domain_id` in `rule implementations`
- [TD-4152] Include aditional information on implementations download
- [TD-4102] Support pagination of structure notes
- [TD-2929] UserSearchFilter now has `scope` and is used in Rules and
  RuleImplementations

### Fixed

- [TD-4424] Fixed a performance issue fetching filter values, due to a scripted
  aggregation (`linked_concept_count`), which was preventing elasticsearch from
  using its request cache. Also ensure that `size=0` is used when fetching
  aggregations from elasticsearch (the `hits` are not consumed).

- [TD-4501] Allow regular users to list lineage events based on :view_lineage
  permission

## [4.36.0] 2022-01-24

### Added

- [TD-4125] GraphQL support for data sources
- [TD-4100] Allow partial loads for notes in case that there are errors on the
  file
- [TD-4312]
  - Autogenerated template identifier field
  - Prevent identifier change if a new structure note version is created
  - Mapping to search by identifier
- [TD-4100] Allow partial loads for notes in case that there are errors on the
  file
- [TD-4293] Added quality implementations audit events
- [TD-3467] Add gt date condition for `rule results`
- [TD-4389] Add inserted_at in implementations views

## [4.35.1] 2022-01-10

### Fixed

- [TD-4390] Index implementation aliases

## [4.35.0] 2022-01-10

### Added

- [TD-4312] Autogenerated template identifier field
- [TD-4390] Add support for alias on implementations
- [TD-4379] Avoid indexing grants for class field structures

## [4.34.1] 2021-12-16

### Added

- [TD-4387] Limit graph_data maximum length

## [4.34.0] 2021-12-15

### Added

- [TD-4272] Avoid result calculation if it is already present
- [TD-4361] Add `value_modifier` to implementation document
- [TD-4345] Add `implementation_key` to notification payload
- [TD-4270] Move `goal` and `threshold` fields from `Rule` to
  `RuleImplementation`
- [TD-4301] Bulk upload quality `implementations` with csv
- [TD-4276] Materialize structure hierarchy in order to improve query
  performance
- [TD-4314] Bulk upload quality `rules` with csv

### Fixed

- [TD-4273] Error downloading implementations

## [4.33.0] 2021-11-30

### Added

- [TD-4262] Lineage graph polling
- [TD-4344] Add a new endpoint API for lite `structure_types` request without
  `metadata_fields`
- [TD-4358] Format path in editable download CSV

### Changed

- [TD-4299] Change CSV reader to `NimbleCSV` for performance improvement
- [TD-3606] Add descriptive fields to editable CSV download file
- [TD-4306] Add `df_content` to execution groups
- [TD-4341]
- Created function to get DataStructureType without metadata join queries
- Uses this function in DataStructure csv download
- [TD-4351] Remove metadata_fields from structure_types when reindex structures

## [4.32.2] 2021-11-17

- [TD-4216] Fix scroll implementations

## [4.32.0] 2021-11-15

### Added

- [TD-4216] Add scroll to implementations search
- [TD-4253] Include modifier in `/api/rule_implementations/search`
- [TD-4278] `Grants` bulk load

### Changed

- [TD-4174] `RuleResults` references `RuleImplementation` by its `id` instead of
  the `implementation_key`

## [4.31.2] 2021-11-09

### Added

- [TD-4099] Add source events subscriptions

### Changed

- [TD-4280] Increased default timeout on `StructureEnricher.refresh/0` to 60
  seconds

## [4.31.1] 2021-11-04

### Added

- [TD-3733] Structure names indexed in implementations
- [TD-3606] Download editable structures CSV

### Fixed

- [TD-4283] Move `max_payload_length` configuration to `releases.exs`

## [4.31.0] 2021-11-02

### Fixed

- [TD-4211] Subscriptions on data structures include structure note events

### Added

- [TD-4128] Structures bulk update auto_publish notes parameter
- [TD-4204] Add approvals to grant request view
- [TD-4213]
  - Allows GrantRequest from status `processed` to `failed`
  - Created `reason` field on GrantRequestStatus
- [TD-4124] Dependent domain field in td_df_lib
- [TD-4257] Wrapped `Plug.Parsers` to be configured in runtime

## [4.30.0] 2021-10-18

### Added

- [TD-3131] Added details to the rule results to show the `Query` information
- [TD-3874] Allow rule creation/update specifying domain for shared concepts

### Fixed

- [TD-3874] Fix manage_quality_rule permission check when searching rules
- [TD-4140] Bulk Update uses previous values of template when available

## [4.29.2] 2021-10-07

### Fixed

- [TD-4044] Permissions for admin creating a GrantRequestApproval

## [4.29.1] 2021-10-06

### Fixed

- [TD-4186] Error on grants reindex

## [4.29.0] 2021-10-05

### Fixed

- [TD-4018] Fix path of profile execution
- [TD-4166] GrantRequest index must filter pending_roles for approve action

### Added

- [TD-4108] Download grants CSV
  - `POST /api/grants/csv`
- [TD-4076] Support for grant request approval
- [TD-4113] Jobs change status is included in Audit Events
- [TD-3953] Cursor in grants search
- [TD-4114] Update job status after metadata load process
- [TD-4077] Grant request processing workflow support
- [TD-4111] GrantRequest params for getting own grant requests

### Changed

- [TD-4079] Give grant permission only if we have `gr` templates

## [4.28.0] 2021-09-20

### Added

- [TD-3950] Index and search grants
  - `POST /api/grants/search` searches grants
  - `POST /api/grant_filters/search` searches grant filters
  - `POST /api/grants/search/mine` searches "my grants" (granted to me)
  - `POST /api/grant_filters/search/mine` searches "my grants" filters
- [TD-4075] API routes for managing grant approvers:
  - `GET /api/grant_approvers`
  - `GET /api/grant_approvers/:id`
  - `POST /api/grant_approvers`
  - `DELETE /api/grant_approvers/:id`
- [TD-3971] Template mandatory dependent field
- [TD-4107] Adds `system_id` filter to structure_notes/search endpoint
- [TD-4037] change the limit on the taxonomy in aggregations
- [TD-3970] Adds `modifier` and `value_modifier` embbeds to `ConditionRow`

### Changed

- [TD-4065] Allow Implementation keys with spaces, points, etc.

### Fixed

- [TD-4048] `PUT /api/rules/:id` timeout if a rule has many implementations
- [TD-3780] Missing `domain_ids` in Audit events
- [TD-4037] change the limit on the taxonomy in aggregations

## [4.27.0] 2021-09-07

### Changed

- [TD-3824] Data quality rule implementations can now be modified, regardless of
  whether they have associated results or not

## [4.27.0] 2021-09-07

### Added

- [TD-3951] Include additional information for grant events
- [TD-3484] GraphQL API on `/api/v2`
- [TD-3972] Nested population in validations
- [TD-3910] Notifications included for structures notes status changes
- [TD-3546] `with_profiling` filter in data structure version
- [TD-3983] renders request_grant permission on structure_version

### Changed

- [TD-3826] Data quality permissions now uses `domain_id` instead of
  `business_concept_id`
- [TD-3039] `GET /api/data_structures/:data_structure_id/versions/:id` now
  includes mutable metadata in the `metadata` field. The `metadata_versions`
  field is no longer included in the response. The `metadata_fields` field in
  the data structure type responses now include mutable metadata fields.
- [TD-3973] Update td-df-lib for default values in swith fields

## [4.26.0] 2021-08-16

### Added

- [TD-3549] Add new quality rule result type: "deviation"
- [TD-3982] Initial support for grant requests
- [TD-3948] Grants in data structure version visualization
- [TD-2635] Admin can manually delete structures and all its children
- [TD-3917] `PATCH /api/systems/:external_id/metadata` allows mutable metadata
  to be replaced or merged
- [TD-3767] Support for filtering lineage nodes by domain id

### Changed

- [TD-3957] Structure profiles are now validated and expanded
- [TD-3952] Data structure types now support multiple metadata views
- [TD-3859] `PUT /api/units/:name` is now asynchronous when replacing an
  existing unit (fixes timeout issue for large units)
- [TD-4010] Grant `start_date` and `end_date` are now `Date` instead of
  `DateTime`

### Fixed

- [TD-3959] Publish `rule_result_created` event when result is created
- [TD-3908] Timeout on node retrieval
- [TD-4010] Grants were being created with the incorrect `user_id`
- [TD-4013] Internal server error fetching structures with grant having
  `end_date` `nil`
- [TD-4016] `GET /api/data_structures/:id/latest`: grants were being returned
  with the incorrect `data_structure_version`

## [4.25.0] 2021-07-26

### Fixed

- [TD-3929] Reindex the children of the structure domain when modifying
- [TD-3975] Exclude `mutable_metadata` from elasticsearch analysis

### Added

- [TD-3878] Include `domain_id` in structure cache
- [TD-3453] Purge logically deleted structures
- [TD-3906] Notes audit now includes status changes
- [TD-3050] Show quality errors
- [TD-3945] Created Grant entity
- [TD-3947] Display user grant in data structure
- [TD-3551] Restore rule implementations

## [4.24.0] 2021-07-13

### Added

- [TD-3787] Allow CSV bulk load of structure notes with autopublish capability
  for non admin users. These updates must follow new structure notes' workflow.

### Changed

- [TD-3933] Maximum size of payload for metadata upload using multipart data can
  now be configured using the `MAX_PAYLOAD_LENGTH` environment variable

### Fixed

- [TD-3752] Show execution implementation filter with no result data
- [TD-3867] Exception calculating some lineage graphs (graph 1.2.0)

### Added

- [TD-3230] Taxonomy aggregations with enriched information

## [4.23.0] 2021-06-28

### Fixed

- [TD-3893] Children classifications
- [TD-3905] Fix bug with StructureNote aggregation
- [TD-3907] Fix metadata index failure

### Added

- [TD-3720] Update structure domain (with children)
- [TD-3522] Support for StructureNote management with workflow
- [TD-3552] Executable implementations

## [4.22.0] 2021-06-15

### Changed

- [TD-3735] Include extra information in tag related events
- [TD-3447] Filter concept rules but do not check permissions over resource

### Fixed

- [TD-3837] Perfomance issue iterating over Redis keys to obtain linked concept
  count. The actual link count is only used in a comparison with 0 (to filter
  structures with or without concept links), so instead of counting links for
  each structure, assume 1 if structure has any linked concepts and 0 otherwise.
- [TD-3718] Get the extra information when structures are downloaded
- [TD-3864] Issue serializing certain lineage graphs as JSON

### Added

- [TD-3736] Tags in data structure version document

## [4.21.0] 2021-05-31

### Added

- [TD-3446] Domain in rule

### Fixed

- [TD-3236] Show path in profile execution
- [TD-3794] Metadata load fails when classifying structures
- [TD-3502] Avoid uploading files that are not images

### Changed

- [TD-3753] Build using Elixir 1.12 and Erlang/OTP 24
- [TD-3642] On startup ensures rules and implementations elasticsearch indices
  are created

## [4.20.1] 2021-05-18

### Added

- [TD-3236] Upload json profile

## [4.20.0] 2021-05-17

### Added

- [TD-3398] Support classification of data structures
- [TD-3500] Support for signing configuration using a secret key
- [TD-3597] Link between structures and tags

### Changed

- Security patches from `alpine:3.13`
- Update dependencies
- [TD-3680] Improve data catalog bulk indexing performance
- Timestamps on `DataStructure`, `DataStructureVersion`, `DataStructureRelation`
  and `StructureMetadata` are now `utc_datetime_usec`

## [4.19.2] 2021-05-07

### Fixed

- [TD-3630] Issue querying executions when some implementations have no source

## [4.19.0] 2021-05-04

### Changed

- [TD-3526] Merged `td-dq` with `td-dd`. See `CHANGELOG-dq.md` for changes in
  `td-dq` previous to this merge
- [TD-3621] Increase maximum length for JSON request bodies. The value for JSON
  request bodies can now be configured using the `MAX_PAYLOAD_LENGTH`
  environment variable.
- [TD-3596] Support tagging of data structures

### Added

- [TD-3517] Profile executions and events
- [TD-3189] Add templates in the creation of implementations

## [4.18.0] 2021-04-19

### Added

- [TD-3497] Allow system metadata to be uploaded using a JSON request body

### Fixed

- [TD-3566] `data_structure_relation` `parent_id` and `child_id` must not be
  `nil`

### Changed

- [TD-3498] Merged `td-cx` with `td-dd`. See `CHANGELOG-cx.md` for changes in
  `td-cx` previous to this merge.

## [4.17.0] 2021-04-05

### Added

- [TD-3108] add `profile_structure` permission to structures with `data_fields`

### Changed

- [TD-3445] Postgres port configurable through `DB_PORT` environment variable

## [4.16.0] 2021-03-22

### Added

- [TD-2951] `profile_structure` permission

### Fixed

- [TD-3235] Fallback of uncontroller responses on metadata controller

### Removed

- [TD-3421] remove `/data_structures/search/source_alias` endpoint

## [4.15.0] 2021-03-08

### Changed

- [TD-3341] Build with `elixir:1.11.3-alpine`, runtime `alpine:3.13`
- [TD-3329] Elasticsearch index settings are now configurable using environment
  variables:
  - `ES_TIMEOUT`: Connection timeout in milliseconds (default `5000`)
  - `ES_RECV_TIMEOUT`: Response timeout in milliseconds (default `40000`)
  - `ES_SHARDS`: Number of shards (default `1`)
  - `ES_REPLICAS`: Number of replicas (default `1`)
  - `ES_REFRESH_INTERVAL`: Index refresh interval (default `30s`)
  - `ES_INDEXING_SLOWLOG_THRESHOLD_WARN`: Indexing slowlog warning threshold
    (default `10s`)
  - `ES_INDEXING_SLOWLOG_THRESHOLD_INFO`: Indexing slowlog info threshold
    (default `5s`)
  - `ES_INDEXING_SLOWLOG_THRESHOLD_DEBUG`: Indexing slowlog debug threshold
    (default `2s`)
  - `ES_INDEXING_SLOWLOG_THRESHOLD_TRACE`: Indexing slowlog trace threshold
    (default `500ms`)
  - `ES_INDEXING_SLOWLOG_LEVEL`: Indexing slowlog level (default `info`)
  - `ES_INDEXING_SLOWLOG_SOURCE`: Indexing slowlog source limit (default `1000`)
- [TD-3222] `structures` index alias can now be configured using the
  `ES_ALIAS_STRUCTURES` environment variable

## [4.14.0] 2021-02-22

### Added

- [TD-3268] Source in data structure

### Changed

- [TD-3245] Tested compatibility with PostgreSQL 9.6, 10.15, 11.10, 12.5 and
  13.1. CI pipeline changed to use `postgres:12.5-alpine`.

## [4.13.0] 2021-02-08

### Added

- [TD-3263] Use HTTP Basic authentication for Elasticsearch if environment
  variables `ES_USERNAME` and `ES_PASSWORD` are present

### Fixed

- [TD-3264] Data structure type migration task was preventing application from
  starting up under certain data-dependent conditions. The task has now been
  removed as it is no longer needed.

## [4.12.1] 2021-01-28

### Fixed

- [TD-3248] Referenced structure ids were not being obtained correctly from
  cache

## [4.12.0] 2021-01-25

### Fixed

- [TD-3203] Truncate `field_type` to 32766 bytes when indexing (maximum sortable
  field length in elasticsearch)

### Changed

- [TD-3163] Auth tokens now include `role` claim instead of `is_admin` flag
- [TD-3164] Service accounts can view systems, view data structures and load
  metadata
- [TD-3182] Allow to use redis with password

## [4.11.1] 2021-01-15

### Fixed

- [TD-3204] Performance regression fetching a data structure version
- [TD-3204] Ancestry was being returned in inverse order

## [4.11.0] 2021-01-11

### Changed

- [TD-3170] Build docker image which runs with non-root user
- [TD-2655] Support bulk updating of domain_id, improve performance of mutable
  metadata updates
- [TD-3103] Changes obtaining referenced structure ids in rule implementations
- [TD-2655] Support bulk updating of domain_id
- [TD-2331] Return the path of deleted structures
- Performance improvements of metadata load process

### Fixed

- [TD-3172] Return error changeset when a data structure type cannot be inserted
  or updated

## [4.10.0] 2020-12-14

### Added

- [TD-3065] Support filtering on `updated_at` (date range)
- [TD-2486] Template type `domain`

### Fixed

- [TD-3142] `/api/data_structure_types` was failing if template was missing

## [4.9.0] 2020-11-30

### Changed

- [TD-2258] Filter structures by `linked_concepts_count`
- [TD-2946] Replace unit on PUT request

### Added

- [TD-3089] Widget and type `copy` on df

### Changed

- [TD-3066] Keep track of deleted structures in redis

## [4.8.0] 2020-11-16

### Added

- [TD-3112] The `domain_id` of a data structure can now be modified via API
- [TD-3115] Log error responses received from elasticsearch during bulk
  reindexing

## [4.7.0] 2020-11-03

### Added

- [TD-3071] Ignore empty lines on bulk upload

## [4.6.0] 2020-10-19

### Added

- [TD-2485]:
  - Enrich template fields from cache
  - Mappings for system type of templates

### Changed

- [TD-3058] Database connection timeout now can be configured using the
  environment variable `DB_TIMEOUT_MILLIS`

## [4.5.0] 2020-10-05

### Added

- [TD-2942] CSV upload of structures extra info
- [TD-2958] Extra info mapping and aggregations

### Changed

- [TD-2988] Cache entries for data structures are now refreshed every hour

## [4.4.0] 2020-09-22

### Added

- [TD-2943]:
  - Data Structure Type: Metadata fields
  - Endpoint to query all possible metadata fields for a given query

### Fixed

- [TD-2979] Timeout issues loading metadata

## [4.3.0] 2020-09-07

### Added

- [TD-2928] Data Dictionary custom user search filters
- [TD-2587] Download CSV for a given graph

### Changed

- [TD-2285] Check permissions for nodes related to units
- [TD-2720] Bulk Update:
  - Update only structures having content
  - Validate only updated fields

### Fixed

- [TD-2310] Exclude confidential structures from children and siblings if user
  has no permission to manage confidential structures

## [4.2.0] 2020-08-17

### Added

- [TD-2280] As a business glossary I want to create a concept with the same name
  as an existing concept in another domain to allow multi-organization
  management
- [TD-2941] Enable scrolling on `/api/data_structures/search` endpoint:
  - Initiate scrolling by including `scroll` parameter in request body
  - Continue scrolling by sending a request body with `scroll_id` and `scroll`

## [4.1.0] 2020-07-20

### Added

- [TD-911] Allow to limit lineage/impact levels
- [TD-2322] Allow to search all data structures versions without 10_000 limit
  using ES scroll API
- [TD-2774] Startup task to create data structure types

### Fixed

- [TD-2826] `DataStructures.list_data_structures` can receive `domain_id` list

### Changed

- [TD-2280] Do not retrieve information by name

## [4.0.0] 2020-07-01

### Changed

- [TD-2637] Audit events are now published to Redis instead of via HTTP
- [TD-2322] Allow to query deleted structures and systems having deleted
  structures

### Added

- [TD-2322] Index structure parent and number of linked concepts

## [3.24.0] 2020-06-15

### Fixed

- [TD-2593] Retrive parents over `default` relation type to build path

## [3.23.0] 2020-06-01

### Fixed

- [TD-2636] Bulk update was replacing instead of merging dynamic content

### Added

- [TD-2562] Endpoint `GET /api/data_structures/search/source_alias` to return
  the list of distinct structures metadata aliases

### Changed

- [TD-2643] Show metadata on structure relations
- [TD-2487] Exclude deleted structures from csv download
- [TD-2629] Update td-df-lib to omit template fields of type `image` on indexing
- [TD-2492] Update td-df-lib to include new numeric template types
- [TD-2261] Cache structures on load

### Removed

- [TD-2691] Removed unused comments functionality (routes
  `/api/data_structures/:id/comments` and `/api/comments`)

## [3.22.0] 2020-05-18

### Changed

- [TD-2321] Include `metadata` in data structure version response
- [TD-2589] Include `df_content.*`, `description` and `path.text` in search
  fields. Note that a complete reindex is required for the `path.text` field to
  be indexed. This will be performed automatically when the service starts
  unless the key `TdDd.DataStructures.Migrations:TD-2589` exists in Redis.
- [TD-2373] Removed dependency on Neo4j:
  - Neo4j is no longer used. The graph model is now persisted in PostgreSQL.
  - Lineage metadata is now uploaded using `PUT /api/units/:unit_name` passing
    `nodes` and `rels` files as form encoded data. Since the import process is
    performed as a background task, the API returns `202 Accepted`.
  - Each `unit_name` represents a replaceable unit of lineage metadata. New data
    files uploaded using the same unit name will overwrite the existing nodes
    and relations in that unit.
  - Latest status for a unit can be queried using `GET /api/units/:unit_name`.
  - Events relating to a unit can be queried using `GET /api/units/:unit_name/events`.
  - A unit can be logically deleted using `DELETE /api/units/:unit_name`.
  - A unit can be physically deleted using `DELETE /api/units/:unit_name?logical=false`.
  - [TD-2495] Changed structures loader migration key to cache all structures
    again including their metadata

### Removed

- [TD-2373] **BREAKING CHANGE** lineage data can no longer be uploaded to
  `/api/data_structures/metadata` or `/api/td_dl`

## [3.20.1] 2020-04-24

### Fixed

- [TD-2520] Root id retrieval from merkle graph

## [3.20.0] 2020-04-20

### Added

- [TD-2439] Include links in data structure relations response
- [TD-2531] Support `field_external_id` in `data_fields` metadata

### Changed

- [TD-2531] Include `external_id` in data structure hash calculation. Also,
  replace usage of Erlang's `:digraph` library with `Graph`. Note that this the
  hashes of all data structures will be recalculated the first time the service
  starts after this change is applied.

## [3.19.0] 2020-04-06

### Fixed

- [TD-2364] Loader issue when `external_id` and `parent_external_id` provided

### Added

- [TD-2364] Reindex structures linked to updated domains
- [TD-2318] Include node types in `/api/graphs/:id` response

### Changed

- [TD-2472] GraphData: Ignore duplicate relations when importing from Neo4j

## [3.18.0] 2020-03-23

### Added

- [TD-2326] Support for mutable metadata

### Changed

- [TD-2218] Revaluate structure children when its deletion is undone

## [3.17.0] 2020-03-09

### Added

- [TD-2336] System now has df_content
- [TD-2329] System search returns structure count info: count of structures by
  type and total structures count

## [3.16.0] 2020-02-25

### Changed

- [TD-2328] Support `domain_external_id` in structure metadata, removed `ou`
  from model

## [3.15.1] 2020-02-12

### Fixed

- [TD-2342] API failures when Neo4J is not present

## [3.15.0] 2020-02-10

### Added

- [TD-1595] Data lineage support
- [TD-2327] Data lineage metadata upload at `/api/data_structures/metadata` and
  `/api/td_dl/metadata`
- [TD-2292] Relation type in structures relations
- [TD-2293] Relation type in structures api

### Changed

- [TD-2269] Update elasticsearch mapping for dynamic field using new content
  model
- [TD-2284] Show systems to user with read permission in any structure, return
  structures count

## [3.14.0] 2020-01-27

### Changed

- [TD-2269] Update elasticsearch mappings for dynamic content

## [3.13.0] 2020-01-13

### Changed

- [TD-2272] 40 seconds timeout to query elasticsearch

## [3.12.0] 2019-12-19

### Added

- [TD-2210] Cache parent id in structures' cache

## [3.11.0] 2019-11-25

### Added

- [TD-2115] data_structure_lineage_id having external id of data lineage

### Changed

- [TD-2250] filter profiling whe user has not permission
  `view_data_structures_profile`

## [3.10.0] 2019-11-11

### Added

- [TD-2186] Return profile info in data structure view

## [3.9.0] 2019-10-28

### Added

- [TD-2144] Support ngram-search in structure name
- [TD-2159] Mapping for data field type

### Changed

- [TD-2200] Prevalence of data structure's attributes over metadata on versions
  index

### Changed

- [TD-2187] Add external_id to Structure cached info. Put in cache structures
  present in rule_implementations system_params

## [3.8.0] 2019-10-14

### Fixed

- [TD-2188] Synchronous upload does not work

### Changed

- [TD-2130] In bulk upload move parsing functions to GenServer"
- [TD-2176] Nullable field as boolean in metadata
- [TD-1721] Reindex automatically when a template changes
  - Breaking change: New environment variable ES_URL replaces existing
    ES_HOST/ES_PORT
- [TD-2124] Users without permission to link a data structure should not get the
  option to link in data catalog

## [3.7.0] 2019-09-30

### Added

- [TD-2010] As a Connector I want to delete all structures of a group
- [TD-2077] Support synchronous metadata upload for a specific data structure
- [TD-2089] Profiling support for structures
- [TD-2118] Metadata as mapping in data structures search
- [TD-2068] Use sortable normalizer for some fields in ES mappings
- [TD-1871] Structures CSV download

## [3.6.0] 2019-09-16

### Added

- [TD-1650] Automatic versioning of changed data structures
- [TD-2046] Bulk update endpoint for Data Catalog extra info
- [TD-2090] Search results and filters now use `:link_data_structure` permission
  instead of `:view_data_structure` depending on `referer` header

### Changed

- Metadata upload format (see config/metadata.exs for detail):
  - Structures CSV required fields:
    - `external_id` (globally unique)
    - `name`
    - `system` (or `POST` to `/systems/:system_external_id/metadata`)
    - `group`
    - `type`
  - Fields CSV required fields:
    - `external_id` (of structure)
    - `field_name`
    - `type`
  - Relations CSV required fields:
    - `parent_external_id`
    - `child_external_id`

## [3.5.5] 2019-09-09

### Changed

- Startup task to rename external_id of SQL server structures

## [3.5.2] 2019-09-04

### Fixed

- [TD-2087] DataStructure response excluded immediate parent from ancestry

## [3.5.1] 2019-09-03

### Fixed

- [TD-2080] DataStructureLoader was failing due to changes in [TD-2072]
- [TD-2081] Event stream consumer did not respect host and port config options

## [3.5.0] 2019-09-02

### Changed

- [TD-2061] Data structure external id is now required and unique
- [TD-2072] Refactor model to move mutable/versionable fields from DataStructure
  to DataStructureVersion

### Fixed

- [TD-2047] Check status filter when retrieving search filters

## [3.3.0] 2019-08-05

### Added

- [TD-1560] Enriched description field in template content

### Changed

- [TD-2027] Improve indexing performance
- [TD-1985] Type of template field user with an aggregation size of 50
- [TD-2009] Get external id by data structure system and external id, fixed
  ancestry in structure view

### Fixed

- [TD-1991] Performance issues due to blocking Redis connections
- [TD-2028] Eliminate duplicated data structure versions
- [TD-2003] Avoid loading a structure with a relation with itself in bulk load

### Removed

- [TD-1534] Remove data fields from model

## [3.2.0] 2019-07-24

### Fixed

- [TD-1996] Change `external_id` to text in data_structures
- [TD-1854] Data field metadata is not updated during metadata upload

### Added

- [TD-1845] Soft deletion of data structures no longer present in CSV input for
  system/group
- [TD-1970] New endpoint for
  `api/systems/:system_external_id/structures/:structure_external_id`

### Changed

- [TD-1532] Improve support for linking with business concepts (fields are no
  longer used)
- [TD-2002] Update td-cache and delete permissions list from config
- [TD-1927] Allow structure `class` property to be specified in metadata CSV

## [3.1.0] 2019-07-08

### Changed

- [TD-1618] Cache improvements. Use td-cache instead of td-perms.
- [TD-1866] Exclude logic deleted data structures in catalog navigation, catalog
  table and filters

## [3.0.1] 2019-07-05

### Fixed

- [TD-1967] Task to remove duplicate data structure versions, filter duplicates
  in CSV input

## [3.0.0] 2019-06-25

### Fixed

- [TD-1860] Fields were not associated to corresponding version when loading new
  version of existing structure
- [TD-1864] Indexes structures with `field` class
- [TD-1851] Verify permissions while getting the root structures of a system

### Changed

- [TD-1793] Checks if field structure has `df_content` and enriches
  data_structure :show
- [TD-1891] Bulk load types translation from data fields to data structures
- [TD-1533] Ignores search term when it is no on Aggregation

## [2.21.0] 2019-06-10

### Fixed

- [TD-1825] Structures of fields with metadata type are not setting its type
  correctly - metadata type key is not correct

### Added

- [TD-1824] Bump td-perms version to fix relations key
- [TD-1702] Support new permission `view_data_structures_profile`

### Changed

- [TD-1847] Filter class field on system_datastructure to improve performance

### Removed

- [TD-1832] Removed `business_concept_id` from data fields

## [2.20.1] 2019-05-28

### Added

- [TD-1819] Include `external_id` and `class` in data structure and data
  structure version show responses

## [2.20.0] 2019-05-27

### Added

- [TD-1703] Include system and ancestry in data structure and data structure
  version show responses

### Fixed

- [TD-1747] Structures upload is not creating relation between structures and
  fields when including version number
- [TD-1758] Structures with `field` class are no indexed on create/upload
- [TD-1797] Structures of Fields of type Metric and Attribute must have that
  type instead of Field

## [2.19.0] 2019-05-14

### Fixed

- [TD-1774] Newline is missing in logger format

### Added

- [TD-1704] Index path of data structures and return in search results
- Metadata upload success response is now 202 Accepted instead of 204 No Content

## [2.18.0] 2019-04-30

### Fixed

- [TD-1697] Dynamic content indexing and mapping

## [2.17.0] 2019-04-17

### Added

- [TD-1597] allow deletion of data structures with relations
- [TD-1593] System as an independent entity
- [TD-1626] Load data fields as structures
- [TD-1634] Include data structure metadata field to selectively disable
  indexing ("indexable" == "false")
- Improve elasticsearch index mappings
- [TD-1554] added endpoint for getting root structures of a system

### Changed

- [TD-1627] Removes df_name from the structure and uses the structure type as
  definition of template
- [TD-1636] Use `alpine:3.9` as base image for docker runtime

## [2.16.0] 2019-04-01

### Added

- [TD-1571] Elixir's Logger config will check for `EX_LOGGER_FORMAT` variable to
  override format

### Changed

- [TD-1530] Changed csv upload to write extra fields on metadata

## [2.15.0] 2019-03-18

### Changed

- [TD-1543] Updated to Phoenix 1.4, Ecto 3.0, Cowboy 2.0
- [TD-1526] Include parents and siblings in show data_structure response

## [2.14.0] 2019-03-04

### Changed

- Increase metadata upload file limit from 20M to 100M

## [2.12.1] 2019-01-28

### Changed

- Update td-df-lib version

## [2.12.0] 2019-01-24

### Changed

- [TD-1320] Aggregations are returned on data structures search

## [2.11.1] 2019-01-17

### Changed

- New cache to access linked business concepts of a field
  (`TdPerms.RelationCache`)

## [2.11.0] 2019-01-16

### Fixed

- Bulk index data structures in batches of 100 to avoid reaching HTTP request
  size limit

## [2.10.8] 2019-01-08

### Fixed

- Added `type` field to structure index that was wrongly removed

## [2.10.7] 2018-12-20

### Added

- [TD-1306] Add new field `external_id` to link data_structures with parents,
  children and fields.

## [2.10.6] 2018-12-20

### Changed

- Reindex data structures in background
- Reindex data structures after metadata is loaded

### Fixed

- Metadata loader structure diff was not calculating correctly the fields to be
  removed

## [2.10.2] 2018-12-19

### Changed

- [TD-1198] add functionality for confidential data structure
  - added field confidential to data_structure
  - check for `manage_confidential_structures` on listing and updating data
    structures
  - added elasticsearch filter regarding confidential permissions

## [2.10.1] 2018-12-17

### Changed

- Increase elasticsearch client default `recv_timeout` to 20 seconds
- Increase filter aggregation size to 50
- Remove `name` filter

## [2.10.0] 2018-12-12

### Changed

- [TD-1313] Adds type to structure filters

## [2.9.4] 2018-12-06

### Changed

- [TD-1104] Improved support for data structure versions

## [2.9.3] 2018-12-04

### Added

- [TD-1104] API endpoint `/api/data_structures/{id}/versions/{version}` to read
  specific version of a data structure

## [2.9.2] 2018-12-04

### Changed

- [TD-1153] Client may now use `sort` parameter to order search results

## [2.9.1] 2018-12-04

### Added

- [TD-1104] Support explicit version in data_structures metadata upload

## [2.9.0] 2018-12-01

### Added

- [TD-1207] Parent/child relationships between data structure versions

## [2.8.6] 2018-11-22

### Added

- [TD-1186] Adds dynamic form fields to structure filters

## [2.8.5] 2018-11-22

### Changed

- Order search results by `name.raw`

## [2.8.4] 2018-11-22

### Changed

- Configure Ecto to use UTC datetime for timestamps

## [2.8.3] 2018-11-20

### Added

- New endpoint to upload metadata `POST /api/data_structures/metadata`

## [2.8.2] 2018-11-20

### Added

- Data structure view return `domain_id`

## [2.8.1] 2018-11-19

### Added

- [TD-1062] Support for Dynamic Forms in data structures

### Removed

- Remove LOPD field from data structures

## [2.8.0] 2018-11-15

### Added

- [TD-1104] Initial support for versioning of data structures

## [2.6.2] 2018-10-30

### Added

- Modify endpoint from `/api/search/reindex_all` to
  `/api/data_structures/search/reindex_all`
- Verify if the user is admin while calling `reindex_all`<|MERGE_RESOLUTION|>--- conflicted
+++ resolved
@@ -1,12 +1,10 @@
 # Changelog
 
-<<<<<<< HEAD
 ## [Unreleased]
 
 ### Added
 
 - [TD-5171] enriches domain's parents on DataStructureVersion show
-=======
 ## [4.53.2] 2022-10-20
 
 ### Changed
@@ -19,7 +17,6 @@
 - [TD-4999] Serialization issue for data structures with profile but without
   class field
 - [TD-5273] Allow request functions for grant request creators
->>>>>>> d7e461f7
 
 ## [4.53.1] 2022-10-18
 
