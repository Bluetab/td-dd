# Changelog

<<<<<<< HEAD
## [Unreleased]

### Added

- [TD-3497] Allow system metadata to be uploaded using a JSON request body
=======
## Unreleased

### Changed

- [TD-3498] Merged `td-cx` with `td-dd`. See `CHANGELOG-cx.md` for changes in
  `td-cx` previous to this merge.

## [4.17.0] 2021-04-05

### Added

- [TD-3108] add `profile_structure` permission to structures with `data_fields`

### Changed

- [TD-3445] Postgres port configurable through `DB_PORT` environment variable
>>>>>>> 07657870

## [4.16.0] 2021-03-22

### Added

- [TD-2951] `profile_structure` permission

### Fixed

- [TD-3235] Fallback of uncontroller responses on metadata controller

### Removed

- [TD-3421] remove `/data_structures/search/source_alias` endpoint

## [4.15.0] 2021-03-08

### Changed

- [TD-3341] Build with `elixir:1.11.3-alpine`, runtime `alpine:3.13`
- [TD-3329] Elasticsearch index settings are now configurable using environment
  variables:
  - `ES_TIMEOUT`: Connection timeout in milliseconds (default `5000`)
  - `ES_RECV_TIMEOUT`: Response timeout in milliseconds (default `40000`)
  - `ES_SHARDS`: Number of shards (default `1`)
  - `ES_REPLICAS`: Number of replicas (default `1`)
  - `ES_REFRESH_INTERVAL`: Index refresh interval (default `30s`)
  - `ES_INDEXING_SLOWLOG_THRESHOLD_WARN`: Indexing slowlog warning threshold
    (default `10s`)
  - `ES_INDEXING_SLOWLOG_THRESHOLD_INFO`: Indexing slowlog info threshold
    (default `5s`)
  - `ES_INDEXING_SLOWLOG_THRESHOLD_DEBUG`: Indexing slowlog debug threshold
    (default `2s`)
  - `ES_INDEXING_SLOWLOG_THRESHOLD_TRACE`: Indexing slowlog trace threshold
    (default `500ms`)
  - `ES_INDEXING_SLOWLOG_LEVEL`: Indexing slowlog level (default `info`)
  - `ES_INDEXING_SLOWLOG_SOURCE`: Indexing slowlog source limit (default `1000`)
- [TD-3222] `structures` index alias can now be configured using the
  `ES_ALIAS_STRUCTURES` environment variable

## [4.14.0] 2021-02-22

### Added

- [TD-3268] Source in data structure

### Changed

- [TD-3245] Tested compatibility with PostgreSQL 9.6, 10.15, 11.10, 12.5 and
  13.1. CI pipeline changed to use `postgres:12.5-alpine`.

## [4.13.0] 2021-02-08

### Added

- [TD-3263] Use HTTP Basic authentication for Elasticsearch if environment
  variables `ES_USERNAME` and `ES_PASSWORD` are present

### Fixed

- [TD-3264] Data structure type migration task was preventing application from
  starting up under certain data-dependent conditions. The task has now been
  removed as it is no longer needed.

## [4.12.1] 2021-01-28

### Fixed

- [TD-3248] Referenced structure ids were not being obtained correctly from
  cache

## [4.12.0] 2021-01-25

### Fixed

- [TD-3203] Truncate `field_type` to 32766 bytes when indexing (maximum sortable
  field length in elasticsearch)

### Changed

- [TD-3163] Auth tokens now include `role` claim instead of `is_admin` flag
- [TD-3164] Service accounts can view systems, view data structures and load
  metadata
- [TD-3182] Allow to use redis with password

## [4.11.1] 2021-01-15

### Fixed

- [TD-3204] Performance regression fetching a data structure version
- [TD-3204] Ancestry was being returned in inverse order

## [4.11.0] 2021-01-11

### Changed

- [TD-3170] Build docker image which runs with non-root user
- [TD-2655] Support bulk updating of domain_id, improve performance of mutable
  metadata updates
- [TD-3103] Changes obtaining referenced structure ids in rule implementations
- [TD-2655] Support bulk updating of domain_id
- [TD-2331] Return the path of deleted structures
- Performance improvements of metadata load process

### Fixed

- [TD-3172] Return error changeset when a data structure type cannot be inserted
  or updated

## [4.10.0] 2020-12-14

### Added

- [TD-3065] Support filtering on `updated_at` (date range)
- [TD-2486] Template type `domain`

### Fixed

- [TD-3142] `/api/data_structure_types` was failing if template was missing

## [4.9.0] 2020-11-30

### Changed

- [TD-2258] Filter structures by `linked_concepts_count`
- [TD-2946] Replace unit on PUT request

### Added

- [TD-3089] Widget and type `copy` on df

### Changed

- [TD-3066] Keep track of deleted structures in redis

## [4.8.0] 2020-11-16

### Added

- [TD-3112] The `domain_id` of a data structure can now be modified via API
- [TD-3115] Log error responses received from elasticsearch during bulk
  reindexing

## [4.7.0] 2020-11-03

### Added

- [TD-3071] Ignore empty lines on bulk upload

## [4.6.0] 2020-10-19

### Added

- [TD-2485]:
  - Enrich template fields from cache
  - Mappings for system type of templates

### Changed

- [TD-3058] Database connection timeout now can be configured using the
  environment variable `DB_TIMEOUT_MILLIS`

## [4.5.0] 2020-10-05

### Added

- [TD-2942] CSV upload of structures extra info
- [TD-2958] Extra info mapping and aggregations

### Changed

- [TD-2988] Cache entries for data structures are now refreshed every hour

## [4.4.0] 2020-09-22

### Added

- [TD-2943]:
  - Data Structure Type: Metadata fields
  - Endpoint to query all possible metadata fields for a given query

### Fixed

- [TD-2979] Timeout issues loading metadata

## [4.3.0] 2020-09-07

### Added

- [TD-2928] Data Dictionary custom user search filters
- [TD-2587] Download CSV for a given graph

### Changed

- [TD-2285] Check permissions for nodes related to units
- [TD-2720] Bulk Update:
  - Update only structures having content
  - Validate only updated fields

### Fixed

- [TD-2310] Exclude confidential structures from children and siblings if user
  has no permission to manage confidential structures

## [4.2.0] 2020-08-17

### Added

- [TD-2280] As a business glossary I want to create a concept with the same name
  as an existing concept in another domain to allow multi-organization
  management
- [TD-2941] Enable scrolling on `/api/data_structures/search` endpoint:
  - Initiate scrolling by including `scroll` parameter in request body
  - Continue scrolling by sending a request body with `scroll_id` and `scroll`

## [4.1.0] 2020-07-20

### Added

- [TD-911] Allow to limit lineage/impact levels
- [TD-2322] Allow to search all data structures versions without 10_000 limit
  using ES scroll API
- [TD-2774] Startup task to create data structure types

### Fixed

- [TD-2826] `DataStructures.list_data_structures` can receive `domain_id` list

### Changed

- [TD-2280] Do not retrieve information by name

## [4.0.0] 2020-07-01

### Changed

- [TD-2637] Audit events are now published to Redis instead of via HTTP
- [TD-2322] Allow to query deleted structures and systems having deleted
  structures

### Added

- [TD-2322] Index structure parent and number of linked concepts

## [3.24.0] 2020-06-15

### Fixed

- [TD-2593] Retrive parents over `default` relation type to build path

## [3.23.0] 2020-06-01

### Fixed

- [TD-2636] Bulk update was replacing instead of merging dynamic content

### Added

- [TD-2562] Endpoint `GET /api/data_structures/search/source_alias` to return
  the list of distinct structures metadata aliases

### Changed

- [TD-2643] Show metadata on structure relations
- [TD-2487] Exclude deleted structures from csv download
- [TD-2629] Update td-df-lib to omit template fields of type `image` on indexing
- [TD-2492] Update td-df-lib to include new numeric template types
- [TD-2261] Cache structures on load

### Removed

- [TD-2691] Removed unused comments functionality (routes
  `/api/data_structures/:id/comments` and `/api/comments`)

## [3.22.0] 2020-05-18

### Changed

- [TD-2321] Include `metadata` in data structure version response
- [TD-2589] Include `df_content.*`, `description` and `path.text` in search
  fields. Note that a complete reindex is required for the `path.text` field to
  be indexed. This will be performed automatically when the service starts
  unless the key `TdDd.DataStructures.Migrations:TD-2589` exists in Redis.
- [TD-2373] Removed dependency on Neo4j:
  - Neo4j is no longer used. The graph model is now persisted in PostgreSQL.
  - Lineage metadata is now uploaded using `PUT /api/units/:unit_name` passing
    `nodes` and `rels` files as form encoded data. Since the import process is
    performed as a background task, the API returns `202 Accepted`.
  - Each `unit_name` represents a replaceable unit of lineage metadata. New data
    files uploaded using the same unit name will overwrite the existing nodes
    and relations in that unit.
  - Latest status for a unit can be queried using `GET /api/units/:unit_name`.
  - Events relating to a unit can be queried using `GET /api/units/:unit_name/events`.
  - A unit can be logically deleted using `DELETE /api/units/:unit_name`.
  - A unit can be physically deleted using `DELETE /api/units/:unit_name?logical=false`.
  - [TD-2495] Changed structures loader migration key to cache all structures
    again including their metadata

### Removed

- [TD-2373] **BREAKING CHANGE** lineage data can no longer be uploaded to
  `/api/data_structures/metadata` or `/api/td_dl`

## [3.20.1] 2020-04-24

### Fixed

- [TD-2520] Root id retrieval from merkle graph

## [3.20.0] 2020-04-20

### Added

- [TD-2439] Include links in data structure relations response
- [TD-2531] Support `field_external_id` in `data_fields` metadata

### Changed

- [TD-2531] Include `external_id` in data structure hash calculation. Also,
  replace usage of Erlang's `:digraph` library with `Graph`. Note that this the
  hashes of all data structures will be recalculated the first time the service
  starts after this change is applied.

## [3.19.0] 2020-04-06

### Fixed

- [TD-2364] Loader issue when `external_id` and `parent_external_id` provided

### Added

- [TD-2364] Reindex structures linked to updated domains
- [TD-2318] Include node types in `/api/graphs/:id` response

### Changed

- [TD-2472] GraphData: Ignore duplicate relations when importing from Neo4j

## [3.18.0] 2020-03-23

### Added

- [TD-2326] Support for mutable metadata

### Changed

- [TD-2218] Revaluate structure children when its deletion is undone

## [3.17.0] 2020-03-09

### Added

- [TD-2336] System now has df_content
- [TD-2329] System search returns structure count info: count of structures by
  type and total structures count

## [3.16.0] 2020-02-25

### Changed

- [TD-2328] Support `domain_external_id` in structure metadata, removed `ou`
  from model

## [3.15.1] 2020-02-12

### Fixed

- [TD-2342] API failures when Neo4J is not present

## [3.15.0] 2020-02-10

### Added

- [TD-1595] Data lineage support
- [TD-2327] Data lineage metadata upload at `/api/data_structures/metadata` and
  `/api/td_dl/metadata`
- [TD-2292] Relation type in structures relations
- [TD-2293] Relation type in structures api

### Changed

- [TD-2269] Update elasticsearch mapping for dynamic field using new content
  model
- [TD-2284] Show systems to user with read permission in any structure, return
  structures count

## [3.14.0] 2020-01-27

### Changed

- [TD-2269] Update elasticsearch mappings for dynamic content

## [3.13.0] 2020-01-13

### Changed

- [TD-2272] 40 seconds timeout to query elasticsearch

## [3.12.0] 2019-12-19

### Added

- [TD-2210] Cache parent id in structures' cache

## [3.11.0] 2019-11-25

### Added

- [TD-2115] data_structure_lineage_id having external id of data lineage

### Changed

- [TD-2250] filter profiling whe user has not permission
  `view_data_structures_profile`

## [3.10.0] 2019-11-11

### Added

- [TD-2186] Return profile info in data structure view

## [3.9.0] 2019-10-28

### Added

- [TD-2144] Support ngram-search in structure name
- [TD-2159] Mapping for data field type

### Changed

- [TD-2200] Prevalence of data structure's attributes over metadata on versions
  index

### Changed

- [TD-2187] Add external_id to Structure cached info. Put in cache structures
  present in rule_implementations system_params

## [3.8.0] 2019-10-14

### Fixed

- [TD-2188] Synchronous upload does not work

### Changed

- [TD-2130] In bulk upload move parsing functions to GenServer"
- [TD-2176] Nullable field as boolean in metadata
- [TD-1721] Reindex automatically when a template changes
  - Breaking change: New environment variable ES_URL replaces existing
    ES_HOST/ES_PORT
- [TD-2124] Users without permission to link a data structure should not get the
  option to link in data catalog

## [3.7.0] 2019-09-30

### Added

- [TD-2010] As a Connector I want to delete all structures of a group
- [TD-2077] Support synchronous metadata upload for a specific data structure
- [TD-2089] Profiling support for structures
- [TD-2118] Metadata as mapping in data structures search
- [TD-2068] Use sortable normalizer for some fields in ES mappings
- [TD-1871] Structures CSV download

## [3.6.0] 2019-09-16

### Added

- [TD-1650] Automatic versioning of changed data structures
- [TD-2046] Bulk update endpoint for Data Catalog extra info
- [TD-2090] Search results and filters now use `:link_data_structure` permission
  instead of `:view_data_structure` depending on `referer` header

### Changed

- Metadata upload format (see config/metadata.exs for detail):
  - Structures CSV required fields:
    - `external_id` (globally unique)
    - `name`
    - `system` (or `POST` to `/systems/:system_external_id/metadata`)
    - `group`
    - `type`
  - Fields CSV required fields:
    - `external_id` (of structure)
    - `field_name`
    - `type`
  - Relations CSV required fields:
    - `parent_external_id`
    - `child_external_id`

## [3.5.5] 2019-09-09

### Changed

- Startup task to rename external_id of SQL server structures

## [3.5.2] 2019-09-04

### Fixed

- [TD-2087] DataStructure response excluded immediate parent from ancestry

## [3.5.1] 2019-09-03

### Fixed

- [TD-2080] DataStructureLoader was failing due to changes in [TD-2072]
- [TD-2081] Event stream consumer did not respect host and port config options

## [3.5.0] 2019-09-02

### Changed

- [TD-2061] Data structure external id is now required and unique
- [TD-2072] Refactor model to move mutable/versionable fields from DataStructure
  to DataStructureVersion

### Fixed

- [TD-2047] Check status filter when retrieving search filters

## [3.3.0] 2019-08-05

### Added

- [TD-1560] Enriched description field in template content

### Changed

- [TD-2027] Improve indexing performance
- [TD-1985] Type of template field user with an aggregation size of 50
- [TD-2009] Get external id by data structure system and external id, fixed
  ancestry in structure view

### Fixed

- [TD-1991] Performance issues due to blocking Redis connections
- [TD-2028] Eliminate duplicated data structure versions
- [TD-2003] Avoid loading a structure with a relation with itself in bulk load

### Removed

- [TD-1534] Remove data fields from model

## [3.2.0] 2019-07-24

### Fixed

- [TD-1996] Change `external_id` to text in data_structures
- [TD-1854] Data field metadata is not updated during metadata upload

### Added

- [TD-1845] Soft deletion of data structures no longer present in CSV input for
  system/group
- [TD-1970] New endpoint for
  `api/systems/:system_external_id/structures/:structure_external_id`

### Changed

- [TD-1532] Improve support for linking with business concepts (fields are no
  longer used)
- [TD-2002] Update td-cache and delete permissions list from config
- [TD-1927] Allow structure `class` property to be specified in metadata CSV

## [3.1.0] 2019-07-08

### Changed

- [TD-1618] Cache improvements. Use td-cache instead of td-perms.
- [TD-1866] Exclude logic deleted data structures in catalog navigation, catalog
  table and filters

## [3.0.1] 2019-07-05

### Fixed

- [TD-1967] Task to remove duplicate data structure versions, filter duplicates
  in CSV input

## [3.0.0] 2019-06-25

### Fixed

- [TD-1860] Fields were not associated to corresponding version when loading new
  version of existing structure
- [TD-1864] Indexes structures with `field` class
- [TD-1851] Verify permissions while getting the root structures of a system

### Changed

- [TD-1793] Checks if field structure has `df_content` and enriches
  data_structure :show
- [TD-1891] Bulk load types translation from data fields to data structures
- [TD-1533] Ignores search term when it is no on Aggregation

## [2.21.0] 2019-06-10

### Fixed

- [TD-1825] Structures of fields with metadata type are not setting its type
  correctly - metadata type key is not correct

### Added

- [TD-1824] Bump td-perms version to fix relations key
- [TD-1702] Support new permission `view_data_structures_profile`

### Changed

- [TD-1847] Filter class field on system_datastructure to improve performance

### Removed

- [TD-1832] Removed `business_concept_id` from data fields

## [2.20.1] 2019-05-28

### Added

- [TD-1819] Include `external_id` and `class` in data structure and data
  structure version show responses

## [2.20.0] 2019-05-27

### Added

- [TD-1703] Include system and ancestry in data structure and data structure
  version show responses

### Fixed

- [TD-1747] Structures upload is not creating relation between structures and
  fields when including version number
- [TD-1758] Structures with `field` class are no indexed on create/upload
- [TD-1797] Structures of Fields of type Metric and Attribute must have that
  type instead of Field

## [2.19.0] 2019-05-14

### Fixed

- [TD-1774] Newline is missing in logger format

### Added

- [TD-1704] Index path of data structures and return in search results
- Metadata upload success response is now 202 Accepted instead of 204 No Content

## [2.18.0] 2019-04-30

### Fixed

- [TD-1697] Dynamic content indexing and mapping

## [2.17.0] 2019-04-17

### Added

- [TD-1597] allow deletion of data structures with relations
- [TD-1593] System as an independent entity
- [TD-1626] Load data fields as structures
- [TD-1634] Include data structure metadata field to selectively disable
  indexing ("indexable" == "false")
- Improve elasticsearch index mappings
- [TD-1554] added endpoint for getting root structures of a system

### Changed

- [TD-1627] Removes df_name from the structure and uses the structure type as
  definition of template
- [TD-1636] Use `alpine:3.9` as base image for docker runtime

## [2.16.0] 2019-04-01

### Added

- [TD-1571] Elixir's Logger config will check for `EX_LOGGER_FORMAT` variable to
  override format

### Changed

- [TD-1530] Changed csv upload to write extra fields on metadata

## [2.15.0] 2019-03-18

### Changed

- [TD-1543] Updated to Phoenix 1.4, Ecto 3.0, Cowboy 2.0
- [TD-1526] Include parents and siblings in show data_structure response

## [2.14.0] 2019-03-04

### Changed

- Increase metadata upload file limit from 20M to 100M

## [2.12.1] 2019-01-28

### Changed

- Update td-df-lib version

## [2.12.0] 2019-01-24

### Changed

- [TD-1320] Aggregations are returned on data structures search

## [2.11.1] 2019-01-17

### Changed

- New cache to access linked business concepts of a field
  (`TdPerms.RelationCache`)

## [2.11.0] 2019-01-16

### Fixed

- Bulk index data structures in batches of 100 to avoid reaching HTTP request
  size limit

## [2.10.8] 2019-01-08

### Fixed

- Added `type` field to structure index that was wrongly removed

## [2.10.7] 2018-12-20

### Added

- [TD-1306] Add new field `external_id` to link data_structures with parents,
  children and fields.

## [2.10.6] 2018-12-20

### Changed

- Reindex data structures in background
- Reindex data structures after metadata is loaded

### Fixed

- Metadata loader structure diff was not calculating correctly the fields to be
  removed

## [2.10.2] 2018-12-19

### Changed

- [TD-1198] add functionality for confidential data structure
  - added field confidential to data_structure
  - check for `manage_confidential_structures` on listing and updating data
    structures
  - added elasticsearch filter regarding confidential permissions

## [2.10.1] 2018-12-17

### Changed

- Increase elasticsearch client default `recv_timeout` to 20 seconds
- Increase filter aggregation size to 50
- Remove `name` filter

## [2.10.0] 2018-12-12

### Changed

- [TD-1313] Adds type to structure filters

## [2.9.4] 2018-12-06

### Changed

- [TD-1104] Improved support for data structure versions

## [2.9.3] 2018-12-04

### Added

- [TD-1104] API endpoint `/api/data_structures/{id}/versions/{version}` to read
  specific version of a data structure

## [2.9.2] 2018-12-04

### Changed

- [TD-1153] Client may now use `sort` parameter to order search results

## [2.9.1] 2018-12-04

### Added

- [TD-1104] Support explicit version in data_structures metadata upload

## [2.9.0] 2018-12-01

### Added

- [TD-1207] Parent/child relationships between data structure versions

## [2.8.6] 2018-11-22

### Added

- [TD-1186] Adds dynamic form fields to structure filters

## [2.8.5] 2018-11-22

### Changed

- Order search results by `name.raw`

## [2.8.4] 2018-11-22

### Changed

- Configure Ecto to use UTC datetime for timestamps

## [2.8.3] 2018-11-20

### Added

- New endpoint to upload metadata `POST /api/data_structures/metadata`

## [2.8.2] 2018-11-20

### Added

- Data structure view return `domain_id`

## [2.8.1] 2018-11-19

### Added

- [TD-1062] Support for Dynamic Forms in data structures

### Removed

- Remove LOPD field from data structures

## [2.8.0] 2018-11-15

### Added

- [TD-1104] Initial support for versioning of data structures

## [2.6.2] 2018-10-30

### Added

- Modify endpoint from `/api/search/reindex_all` to
  `/api/data_structures/search/reindex_all`
- Verify if the user is admin while calling `reindex_all`<|MERGE_RESOLUTION|>--- conflicted
+++ resolved
@@ -1,13 +1,10 @@
 # Changelog
 
-<<<<<<< HEAD
 ## [Unreleased]
 
 ### Added
 
 - [TD-3497] Allow system metadata to be uploaded using a JSON request body
-=======
-## Unreleased
 
 ### Changed
 
@@ -23,7 +20,7 @@
 ### Changed
 
 - [TD-3445] Postgres port configurable through `DB_PORT` environment variable
->>>>>>> 07657870
+  > > > > > > > master
 
 ## [4.16.0] 2021-03-22
 
