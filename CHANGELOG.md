# Changelog

<<<<<<< HEAD
## [6.1.1] 2024-04-03

### Fixed

- [TD-6507] Update td-core lib
=======
## [6.2.2] 2024-03-08

- [TD-6456] In bulk grant approves, when a grant revoke is approved, grant is reindexed

## [6.2.1] 2024-02-27

### Added

- [TD-6436] All Dataloaders use `DB_TIMEOUT_MILLIS` environment variable for timeout

## [6.2.0] 2024-02-26

### Added

- [TD-6243] Support for deleting Elasticsearch indexes

### Fixed

- [TD-6425] Ensure SSL if configured for release migration
- [TD-6398] Approval grant request from 'approval grant requests'
>>>>>>> 35e443e1

## [6.1.0] 2023-02-08

### Changed

- [TD-6342] Use td-core Elasticsearch.Document Integer implementation
- [TD-6306] Allow Catalog View config listing for non-admin users

## [6.0.0] 2024-01-19

### Added

- [TD-6181] Refactor for elastic search
- [TD-6165] Catalog view filtered/virtual path navigation
- [TD-6272] Change timeout to use the environement variable

### Fixed

- [TD-6270] Reindex the deleted structures in bulk updates
- [TD-6130] Database lowercase when implementation raw is created

## [5.20.0] 2023-12-19

### Added

- [TD-5505] Grant removal request workflow

### Removed

- [TD-6217] Remove process that automatically deprecates implementations

### Fixed

- [TD-5505] Remove :manage_grant permission for grant removal request group

## [5.19.0] 2023-11-28

### Added

- [TD-6140] Support for AI suggestions on StructureNotes

### Fixed

- [TD-6176] Bulk upload deprecated implementations
- [TD-6145] Deprecate implementation on rule soft deletion
- [TD-6235] Fix regex new raw implementation sql

## [5.18.0] 2023-11-13

### Added

- [TD-5390] Validate inplementation key unique when update implementation
- [TD-4304] Added structures links aggregation in implementation search

### Changed

- [TD-6177] Update td-df-lib to fix format field
- [TD-5319] Increment system aggregation size in data structures search

## [5.17.2] 2023-11-07

### Fixed

- [TD-6173] Domain_ids grant_request filters and elastic config

## [5.17.1] 2023-11-03

### Fixed

- [TD-6159] Elasticsearch upgrade configuration

## [5.17.0] 2023-11-02

### Added

- [TD-6103] Allow empty option for domain type filter
- [TD-6059] Support for reporting reindex tasks on the cluster

### Changed

- [TD-6059] Updated elasticsearch library version

### Fixed

- [TD-6088] Improve implementations reindex

## [5.16.2] 2023-10-19

## [5.16.1] 2023-10-18

### Fixed

- [TD-5540] GrantRequest approval bulk audit events and permissions issue

## [5.16.0] 2023-10-18

### Added

- [TD-5582] Implementation clone copies original business concepts links
- [TD-6082] Support to upload implementations with result type in browser
  language
- [TD-5540] GrantRequest approval bulk with elasticsearch

### Changed

- [TD-5958] Keep graph URL across lineage changes

## [5.15.0] 2023-10-02

### Added

- [TD-5947] Support for DataViews
- [TD-5532] Sources latest event cache
- [TD-6042] Until filter for api/data_structure_notes/search

## [5.14.0] 2023-09-19

### Added

- [TD-5929] Support to upload csv of implementations, rule and strucutures
  in the browser language
  - Download editable metadata is downloaded in the browser language

### Fixed

- [TD-5999] List implementations without rules

## [5.13.1] 2023-09-14

### Fixed

- [TD-6051] Add searchable option for structures and rules

## [5.13.0] 2023-09-05

### Added

- [TD-5979] Retrieve only children/parents using default relation type

### Changed

- [TD-5974] structure_domain_ids filtered by type = validation

### Fixed

- [TD-5898] Fix behavior of removing implementation based on status

## [5.12.0] 2023-08-16

### Fixed

- [TD-6016] Restore missing data fields degree enrichment

## [5.13.0] 2023-09-05

### Added

- [TD-5979] Retrieve only children/parents using default relation type
- [TD-5935] Remediation GraphQL API, with pagination and filters.

### Changed

- [TD-5974] structure_domain_ids filtered by type = validation

### Fixed

- [TD-5898] Fix behavior of removing implementation based on status

## [5.12.0] 2023-08-16

### Added

- [TD-5715] Add posibility for inherit domains when load new structures
- [TD-5902] Ecto migration to remove index duplicity and reduce disk usage
- [TD-5936] Add Note resolver for dataStructureVersion v2 queries
- [TD-5938] Enable Edit as default/raw implementation for draft status implementations
- [TD-5937] Limit Catalog Metadata Views to data structures filters
- [TD-2778] The following:
  - Bulk and complete reindex: better logging.
  - Complete reindex: delete temporal index if there are any errors.
- [TD-5891] Download csv i18n support

## Changed

- [TD-5913] Update td-df-lib to fix depends validation

### Fixed

- [TD-5867] Permit special caracters (Unicode, semicolon, hash) in raw implementations fields (dataset, population and validations)

## [5.11.3] 2023-07-28

### Fixed

- [TD-5943] My grants query now retrieve only the user grants

## [5.11.2] 2023-07-27

### Fixed

- [TD-5946] Add the keyword type and the sorteable in the mapping for `execution_result_info.result`

## [5.11.1] 2023-07-27

### Fixed

- [TD-5952] Multiple filters and search text for elasticsearch in structures

## [5.11.0] 2023-07-24

### Added

- [TD-5829] Add implementations linked structures in ElasticSearch
- [TD-5907] Download Implementation CSV Execution Details for Non-Admin Users
- [TD-5831] Add query with multiple must for structure grant request
- [TD-5379] API Upload implementation result for specific execution

### Changed

- [TD-5844] CSV dynamic content domain fields:
  - Structure notes domain: as name for non-editable CSV and as external id for editable CSV
  - Implementation dynamic content domain: as name instead of external id.
- [TD-5809] Fix td_cluster configuration

### Fixed

- [TD-5878] Fix: change permision check to domain id when a concept is marked as confidential
- [TD-5837] Retrieve mutable metadata for children, data_fields and parents in v2

## [5.10.2] 2023-07-14

### Fixed

- [TD-4986] Readd index.mapping.total_fields.limit deleted in [TD-5808]
  (releases.exs to runtime.exs change)

## [5.10.1] 2023-07-11

### Fixed

- [TD-4986] Note aggregations

## [5.10.0] 2023-07-06

### Added

- [TD-4986] Configurable data catalog bucket views based on note and metadata
  fields
- [TD-5787] Add Elastic Search Boost option in templates
- [TD-5840] Fix color of result in implementations search
- [TD-5593] Add related concept in quality implementations list and implementation download
- [TD-5808] Configured TdCluster

## Changed

- [TD-5912] `.gitlab-ci.yml` adaptations for develop and main branches

### Fixed

- [TD-5886] Sort criteria composition for `list_data_structure_versions` to
  avoid undesired query due to a bad order applying the clauses

## [5.9.0] 2023-06-20

### Added

- [TD-5770] Add database TSL configuration
- [TD-4260] Rule content in implementation aggregations
- [TD-5577] Add retrive global filters for default user

## [5.8.0] 2023-06-05

### Added

- [TD-5752] Add force update control dates when update implementations by web or csv bulk update

### Fixed

- [TD-5810] Fix alias in data_fields v2

### Changed

- [TD-5796] Use domain implementations to check segmentation permissions
- [TD-3916] Update td-df-lib version
- [TD-5803]
  - Upgrade to Elixir 1.14
  - Support for setting Node name on releases
- [TD-5697] Use `HierarchyCache.get_node/1`

## [5.7.0] 2023-05-23

### Added

- [TD-5491] Add link to the structure and the technical name in the downloded files of structures metadata
- [TD-5504] [TD-5141]:
  - Domain Structures for implementations
  - Implementation domain to csv donwload

### Fixed

- [TD-5751] Enrich domains parents in V2
- [TD-5733] Enrich children's alias in V2

## [5.6.0] 2023-05-09

### Added

- [TD-4217] Add result details for admins in implementations csv download
- [TD-5602] Add migration to improve query perfance with 2 new indexes
- [TD-5661] Multiple structures grant requests
- [TD-3807] search filters returns types
- [TD-4591] Add validation in the visibility of the structures that are displayed in the data catalog

### Fixed

- [TD-5732] Fixed reindex all implementation versions when add/delete links
- [TD-5442] Fix hard delete implementation versions
- [TD-5680] Fix Children Data Structure Versions populate their classes correctly

### Changed

- [TD-5744] Increase systems search size to 200

## [5.5.1] 2023-04-18

### Fixed

- [TD-5641] foreign_key for implementation links

## [5.5.0] 2023-04-18

### Added

- [TD-5650] Tests for hierarchy bulk uploads
- [TD-5297] Added `DB_SSL` environment variable for Database SSL connection
- [TD-5641]
  - Move implementation structure links to implementation ref
  - Reindex implementation when add new links

### Fixed

- [TD-5670] Structure notes bulk_update when has invalid external_id and template not found
- [TD-5696] Rejected implementations cant be edited
- [TD-5698] Ruleless implementations reindex when upload results

## [5.4.0] 2023-03-28

### Added

- [TD-5481] Add filename for bulk update events for structure notes

### Changed

- [TD-4870] Implementations and Rule csv download and upload uses unified df_content parsing

### Fixed

- [TD-5685] Implementation df_content was being cleaned on cache enriching
- [TD-5644] Added omitted data in v2 dataStructureVersion endpoint

## [5.3.0] 2023-03-13

### Added

- [TD-4438] Included-in-parameters reference dataset validation
- [TD-5509]
  - Data structure link labels graphql query
  - Data structure link creation using source and target structure IDs
- [TD-3806] Add cached content for implementations, rules, remediations plan and structures notes

### Changed

- [TD-3879] All `raw keyword` indexing mappings uses empty string as null_value

### Fixed

- [TD-5575] Filter implementations with execution permission on execution groups creation
- [TD-5566] Remove template content from Remediation plan audit payload

## [5.2.1] 2023-03-08

### Fixed

- [TD-5645] Preserve previous implementation type on csv updates, use basic for creations

## [5.2.0] 2023-02-28

### Added

- [TD-5471] Bulk update of quality implementations via csv
- [TD-3541] Get data_structure_versions for `api/v2`
- [TD-5599] Improve grant reindex memory usage and API for Task stats
- [TD-5507] Grants API v2

## [5.1.0] 2023-02-13

### Added

- [TD-5479] External_ref in grants to avoid duplicates in grant table
- [TD-5560] LINEAGE_NODES_TIMEOUT releases environment variable for
  TdDd.Lineage.GraphData nodes GenServer call

## [5.0.0] 2023-01-30

### Fixed

- [TD-5472] Enrich template fields of type `domain` for Quality filters
- [TD-5407] Aggregate `must_not` param on Elasticsearch filter

### Changed

- [TD-5300] ReferenceDatasets user management
  - Added `domain_ids` fields
  - Users with `view_data_structure` permission on domain can show, index and
    download ReferenceDataset
  - ReferenceDataset without domain_ids is only visible to `admins`
- [TD-5478] Add `convert_raw` and `convert_default` action for basic
  implementations
- [TD-5493] Improve specific grant(s) reindex performance

### Added

- [TD-5473] `field_parent_id` for `StructureNote` events

## [4.59.0] 2023-01-16

### Changed

- [TD-5344] Embedded structures in rule implementations are now indexed with
  their original `name` regardless of whether they have an alias or not. `alias`
  is indexed as an independent property if present.
- [TD-5199] Soft delete for rule
- [TD-5433] ignore ReferenceData enrich in Implementation if it doesn't exist
- [TD-5432] Publish rule_result_created event using implementation_ref as
  resource_id instead of implementation_id.

### Added

- [TD-5382]
  - field `all_pending_roles` on `GrantRequest` that doesn't depend on the requesting user
  - `GrantRequestApprovalRules` checks on `all_pending_roles`

### Fixed

- [TD-5402] Reference data info is not showed in implementation details
- [TD-5455] Fixed Lineage selection is not displaying any domain in case that no
  lineage structure is in the data catalog
- [TD-5453] [TD-5219]:
  - Correct pagination for Rule results
  - Correct ordering by version and date in Rule results
  - Show latest results on implementations view

### Added

- [TD-4109] On `nodes` show, also handle `domain_id` filter

## [4.58.0] 2022-12-27

### Added

- [TD-5243] Use structures domain in data catalog for data lineage objects
  that have been linked
- [TD-5367] Enrich grant details with actions and user
- [TD-5322] Allow to have multiple grants for the same user in the same structure
- [TD-4300] Add `basic` type for implementations
- [TD-5369] Audit events for Remediation creation
- [TD-5348] Add update action to grant controller

### Changed

- [TD-2642] Improve search in rule names and implementation keys: boost these
  fields and treat underscores as whitespace

## [4.57.0] 2022-12-12

### Added

- [TD-5161] Get specific domains along with their children for `api/v2`

### Changed

- [TD-5365] Foreign key from `accesses` to `data_structures` now uses `id`
  (primary key) instead of `external_id`
- [TD-5391] Grant approval condition rules now use `values` instead of single
  `value`

## [4.56.1] 2022-11-29

### Fixed

- [TD-5374] Approve rule grant request for a structure with multiple domains

## [4.56.0] 2022-11-28

### Changed

- [TD-5342] Refactor bulk operations to use Elasticsearch scroll API
- [TD-5136] Download of structures include all structure domains with complete
  path
- [TD-5341] Created indices on foreign key constraints to improve performance
  when physically deleting data structures
- [TD-4179] Implementation indexing uses inserted_at of original ref
- [TD-4711] Improved user feedback for errors in implementation upload

### Added

- [TD-5289] Elasticsearch 7 compatibility
- [TD-5258] Approve grants request rules
- [TD-5286] Implementation results pagination

## [4.55.0] 2022-11-14

### Added

- [TD-5038] Links between structures
- [TD-5037] Added diff information for draft and pending_aproval structure notes
  in API response

### Fixed

- [TD-5279] Fixed some inconsistencies in implementation bulk upload

## [4.54.0] 2022-10-31

### Changed

- [TD-5284] Phoenix 1.6.x

### Fixed

- [TD-5267] Bulk update was not reindexing changed structure notes
- [TD-5265] `GET /api/user_search_filters/me` wasn't considering the `scope` of
  global filters
- [TD-4710] Domain type fields of templates it not working in bulk upload
  implementations
- [TD-5244] Admin user can't clone implementations

### Added

- [TD-3765] Support for empty_dataset in rule_results
- [TD-5171] Enriches domain's parents on DataStructureVersion show
- [TD-5245] Allow multiple fields for structure modifiers
- [TD-4517] Adds `df_label` to Rule filters aggregation

## [4.53.2] 2022-10-20

### Changed

- [TD-5234] `GET /api/data_structures/:id/versions/:version` now includes
  `implementation_count` in response instead of embedded `implementations`

### Fixed

- [TD-4999] Serialization issue for data structures with profile but without
  class field
- [TD-5273] Allow request functions for grant request creators

## [4.53.1] 2022-10-18

### Fixed

- [TD-5260] Avoid to create a draft with not changes for implementations

## [4.53.0] 2022-10-18

### Fixed

- [TD-5250] GraphQL `latestGrantRequest` no longer returns `forbidden` for users
  with `view_data_structure` permissions
- [TD-5140] Changed implementations ids by implementations refs and links
  migration
- [TD-4927] Fix upload implementations file with and without rule raise an error

### Added

- [TD-4177] Support for querying the executions of an implementation
- [TD-4558] Support for managing data quality functions using API
- [TD-5027] support for restoring deprecated `Implementations`
- [TD-5195] Support for global user filters
- [TD-3087] OR/AND in implementations validations

## [4.52.0] 2022-10-03

### Changed

- [TD-4871] Unify `Claims` structs, replace `canada` with `bodyguard` for
  authorizations
- [TD-5184] Removed dependency on td-hypermedia library

### Added

- [TD-4903] Include `sobelow` static code analysis in CI pipeline
- [TD-4214] Publish grant requests workflow events
- [TD-2430] Allow different join types on implementation dataset

### Fixed

- [TD-4587]
  - Download implementations with reference_data
  - Implementations download when dataset has a table joing itself
- [TD-5183] Auto deprecate rule implementations based on
  its referenced structures and datasets

## [4.51.0] 2022-09-19

### Added

- [TD-5076] Allow to clone implementations for non admin users
- [TD-5169] Improve list_data_structure_versions since query performance
- [TD-5170] Capture graph tests Logger.warn output
- [TD-5082] Filter protected metadata (field "\_protected")
- [TD-5133] Support for creating grant requests for third parties

### Changed

- [TD-5168] GraphQL `source` query no longer enriches dynamic domain fields
- [TD-4794] GraphQL `domains` query now supports additional actions

### Fixed

- [TD-4956] When downloading structures csv, fields with same name on templates were duplicated

### Removed

- [TD-4794] Removed `/api/unit_domains` (replaced by GraphQL `domains` query)

## [4.50.0] 2022-09-05

### Added

- [TD-5078] Add request modification for Grants

### Changed

- [TD-3371] Catalog CSV download can now return more than 10,000 structures
- [TD-4994] Performance improvements of lineage load process
- [TD-4757] Take into account data structure `updated_at` in data structure
  version since-claused listing
- [TD-5091] Dynamic `domain` fields are now integer ids instead of embedded
  documents

### Fixed

- [TD-4348] Return errors if load_graph fails, so that an event is created.
- [TD-5075] Fixed implementation can't be moved to another rule

## [4.49.0] 2022-08-16

### Added

- [TD-5113] Add data_structures_hierarchy ds_id index
- [TD-4945] Allow to publish from creation and published implementations
- [TD-5070]
  - Added must_not filters for rule implementations
  - Filter draf implementation for users without permissions

## [4.48.1] 2022-08-02

### Fixed

- [TD-5106] An implementation's domain id couldn't be changed

## [4.48.0] 2022-07-26

### Added

- [TD-4987]
  - `api/rule_results/search` now include ruleless implementation results
  - Add pagination for updated_at
- [TD-5053] Add implementation_ref on `api/implementations/search`
- [TD-4441] Send grant_approval event when grant approval is created with rejection
- [TD-4922] Force cache to add implementations workflow status

### Fixed

- [TD-5011] `TemplateCache.list/0` was returning duplicate entries
- [TD-5042] Removal request for grant created through /api/bulk_grants with
  source_user_name and without user_id

### Changed

- [TD-5072] Remove deprecated `type_params` from `rules` table and corresponding
  mappings
- [TD-5001] Improved support for data structure alias:
  - Data structure alias is now persisted and returned in responses. The alias
    is obtained or removed when a structure note containing an `alias` field is
    published or deprecated, respectively
  - Metadata fields (e.g. `order`, `precision`, `nullable`) in data structure
    responses are now returned within the `metadata` property
- [TD-3614] Support for access token revocation
- [TD-4925] Create new draft when editing a published implementation only if it
  has changes
- [TD-4997] Change search executions API sources list filter from 'AND' to 'OR'
- [TD-4987] `/api/rule_results/search` now include ruleless implementation
  results and supports pagination
- [TD-4175] Data structure tags may now be inherited by descendents of the
  tagged data structure

## [4.47.1] 2022-07-18

### Added

- [TD-5053] Add implementation_ref on `api/implementations/search`

## [4.47.0] 2022-07-05

### Changed

- [TD-4412] Update td-cache for changes in templates preprocessing

### Added

- [TD-4920] Add results to implementation query api/v2
- [TD-4921] Add implementation workflow events
- [TD-4894] Multiple field validations
- [TD-4993] Add last_quality_event to implementation api/v2
- [TD-4176]
  - Added descrition in data structure tag
  - Changed description for comment in data structures tags link
- [TD-4661] Support for ReferenceDatasets on Implementations

### Fixed

- [TD-4959] Use implementation_ref instead of implementation_key for status changes
- [TD-4952] Missing code from [TD-4655]

## [4.46.1] 2022-06-23

### Fixed

- [TD-4962] Submit results only for published implementations

## [4.46.0] 2022-06-21

### Changed

- [TD-4739] Validate dynamic content for safety to prevent XSS attacks
- [TD-4923] Remove implementation_key dependency for version management

### Added

- [TD-4431] Support for requesting removal of grants
- [TD-4919] Allow query implementation versions using /api/v2

### Fixed

- [TD-4918] Implementations permissions
- [TD-4911] Implementations download was failing for ruleless implementations
- [TD-4950] Implementations move and clone actions for admin

## [4.45.0] 2022-06-06

### Added

- [TD-4540] Add approval workflow for quality implementations
- [TD-3633] Take into account ruleless implementations in event publishing
- [TD-4872] Support querying structures by `external_id` in GraphQL API
- [TD-3920] Alias support for structures
- [TD-4855] Support `Profile` searching with params (offset, limit, since)
- [TD-4843] Support filters grants by `system_external_id`

### Fixed

- [TD-4852] Ruleless implementation weren't being linked with data structures on
  creation
- [TD-4835] It was possible to execute non-executable implementations
- [TD-4878] Error loading structure metadata with synchronous API

## [4.44.0] 2022-05-23

### Added

- [TD-4045] Rule implementation `execute` action
- [TD-4457] Allow to have grants for non existing users in truedat
- [TD-4548] Upload/Download csv notes with multiple selection fields separted by `|`
- [TD-4660] Support for reference data
- [TD-4230] GraphQL `Templates` schema preprocesses templates

### Fixed

- [TD-4799] Performance issue filtering executions by source
- [TD-4848] Timeout on structures notes upload
- [TD-4849] Reindex grants in their bulk update API

## [4.43.2] 2022-05-12

### Fixed

- ImplementationsStructures migration was breaking with null structure_ids on dataset
- Typo in `implementations.ex`

## [4.43.1] 2022-05-11

### Added

- [TD-4089] Support for implementations without rules

## [4.43.0] 2022-05-09

### Added

- [TD-3186] Support for links between implementations and structures
- [TD-4538] Segments definitions in the implementations, and support for segment
  results

### Fixed

- [TD-4783]
  - Lineage Graph is not generated
  - Change chunk size for adding metadata in linage upload
- [TD-4586] Asynchronous CSV bulk update

### Changed

- [TD-4723] Support for domain-specific data structure tags

## [4.42.0] 2022-04-25

### Added

- [TD-4098] GraphQL query for data structures
- [TD-4683] GraphQL query for data structure relations
- [TD-2026] Add metadata to lineage graph

### Changed

- [TD-4536] Support rule implementation with multiple populations

### Fixed

- [TD-4721] User with permissions can list sources

### Added

- [TD-4695] Structure bulk update was not reindexing structures with updated
  notes
- [TD-3128] Profile `null_count`, `total_count` and `unique_count` fields were
  limited to PostgreSQL `integer` values (maximum 2,147,483,647). They have now
  been changed to `bigint` (maximum 9,223,372,036,854,775,807)

## [4.41.1] 2022-04-04

### Added

- [TD-4126] Support querying the jobs of a source
- [TD-4450] GraphQL mutations for sources

### Fixed

- [TD-4643] Raw implementation creation permission

## [4.41.0] 2022-03-28

### Fixed

- [TD-4535] Structures domains CSV upload bulk update

## [4.40.1] 2022-03-22

### Added

- [TD-3233] Rule result remediation plan
- [TD-4271] Support for linking implementations with business concepts
- [TD-4621] Include data structure version `name` in GraphQL schema
- [TD-4577] List of notes pending approval
- [TD-4447] Support for associating metadata filters with a structure type

### Fixed

- [TD-4580] Added migration to fix implementations without alias
- [TD-4623] Added multiple domains support for grant request approvals

### Changed

- [TD-4527] Exclude logically deleted sources from GraphQL response

### Removed

- [TD-4303] `GET /api/data_structure_types/lite` was removed, reverted
  corresponding changes from [TD-4344]

## [4.40.0] 2022-03-14

### Changed

- [TD-4500] Support data structure with multiple `domain_ids`
- [TD-4461] Avoid reindexing when a domain is modified
- [TD-4491] Refactored search and permissions
- [TD-4604] Include actions in `POST /api/rule_implementations/search` and `POST /api/data_structures/search` responses

## [4.39.0] 2022-03-07

### Added

- [TD-4378] Include the structure description in cache

### Changed

- [TD-4567] Refactor create implementations for non admin users
- [TD-4534] Avoid inheritance if has `with_inheritance: false` param when
  modifying a structure domain

## [4.38.1] 2022-02-23

### Fixed

- [TD-4567] Create implementations for non admin users

## [4.38.0] 2022-02-22

### Added

- [TD-4437] Control rule results upload using new `manage_rule_results`
  permission
- [TD-2511] support for updating specific field of `Source` config
- [TD-4463] Generate audit events for `rule_created` and
  `implementation_created`
- [TD-4425] Shift Implementations CSV last execution date field timezone

### Fixed

- [TD-4427] Fixed a performance issue when calling `/api/executions/search` by
  filtering by sources on the database, avoiding a potential time out

### Changed

- [TD-4553] Improve performance reading large CSV files during structure
  metadata bulk loading

## [4.37.1] 2022-02-10

- [TD-4456] Access audit API

## [4.37.0] 2022-02-07

### Added

- [TD-4277] Include `domain_id` in `rule implementations`
- [TD-4152] Include aditional information on implementations download
- [TD-4102] Support pagination of structure notes
- [TD-2929] UserSearchFilter now has `scope` and is used in Rules and
  RuleImplementations

### Fixed

- [TD-4424] Fixed a performance issue fetching filter values, due to a scripted
  aggregation (`linked_concept_count`), which was preventing elasticsearch from
  using its request cache. Also ensure that `size=0` is used when fetching
  aggregations from elasticsearch (the `hits` are not consumed).

- [TD-4501] Allow regular users to list lineage events based on :view_lineage
  permission

## [4.36.0] 2022-01-24

### Added

- [TD-4125] GraphQL support for data sources
- [TD-4100] Allow partial loads for notes in case that there are errors on the
  file
- [TD-4312]
  - Autogenerated template identifier field
  - Prevent identifier change if a new structure note version is created
  - Mapping to search by identifier
- [TD-4100] Allow partial loads for notes in case that there are errors on the
  file
- [TD-4293] Added quality implementations audit events
- [TD-3467] Add gt date condition for `rule results`
- [TD-4389] Add inserted_at in implementations views

## [4.35.1] 2022-01-10

### Fixed

- [TD-4390] Index implementation aliases

## [4.35.0] 2022-01-10

### Added

- [TD-4312] Autogenerated template identifier field
- [TD-4390] Add support for alias on implementations
- [TD-4379] Avoid indexing grants for class field structures

## [4.34.1] 2021-12-16

### Added

- [TD-4387] Limit graph_data maximum length

## [4.34.0] 2021-12-15

### Added

- [TD-4272] Avoid result calculation if it is already present
- [TD-4361] Add `value_modifier` to implementation document
- [TD-4345] Add `implementation_key` to notification payload
- [TD-4270] Move `goal` and `threshold` fields from `Rule` to
  `RuleImplementation`
- [TD-4301] Bulk upload quality `implementations` with csv
- [TD-4276] Materialize structure hierarchy in order to improve query
  performance
- [TD-4314] Bulk upload quality `rules` with csv

### Fixed

- [TD-4273] Error downloading implementations

## [4.33.0] 2021-11-30

### Added

- [TD-4262] Lineage graph polling
- [TD-4344] Add a new endpoint API for lite `structure_types` request without
  `metadata_fields`
- [TD-4358] Format path in editable download CSV

### Changed

- [TD-4299] Change CSV reader to `NimbleCSV` for performance improvement
- [TD-3606] Add descriptive fields to editable CSV download file
- [TD-4306] Add `df_content` to execution groups
- [TD-4341]
- Created function to get DataStructureType without metadata join queries
- Uses this function in DataStructure csv download
- [TD-4351] Remove metadata_fields from structure_types when reindex structures

## [4.32.2] 2021-11-17

- [TD-4216] Fix scroll implementations

## [4.32.0] 2021-11-15

### Added

- [TD-4216] Add scroll to implementations search
- [TD-4253] Include modifier in `/api/rule_implementations/search`
- [TD-4278] `Grants` bulk load

### Changed

- [TD-4174] `RuleResults` references `RuleImplementation` by its `id` instead of
  the `implementation_key`

## [4.31.2] 2021-11-09

### Added

- [TD-4099] Add source events subscriptions

### Changed

- [TD-4280] Increased default timeout on `StructureEnricher.refresh/0` to 60
  seconds

## [4.31.1] 2021-11-04

### Added

- [TD-3733] Structure names indexed in implementations
- [TD-3606] Download editable structures CSV

### Fixed

- [TD-4283] Move `max_payload_length` configuration to `releases.exs`

## [4.31.0] 2021-11-02

### Fixed

- [TD-4211] Subscriptions on data structures include structure note events

### Added

- [TD-4128] Structures bulk update auto_publish notes parameter
- [TD-4204] Add approvals to grant request view
- [TD-4213]
  - Allows GrantRequest from status `processed` to `failed`
  - Created `reason` field on GrantRequestStatus
- [TD-4124] Dependent domain field in td_df_lib
- [TD-4257] Wrapped `Plug.Parsers` to be configured in runtime

## [4.30.0] 2021-10-18

### Added

- [TD-3131] Added details to the rule results to show the `Query` information
- [TD-3874] Allow rule creation/update specifying domain for shared concepts

### Fixed

- [TD-3874] Fix manage_quality_rule permission check when searching rules
- [TD-4140] Bulk Update uses previous values of template when available

## [4.29.2] 2021-10-07

### Fixed

- [TD-4044] Permissions for admin creating a GrantRequestApproval

## [4.29.1] 2021-10-06

### Fixed

- [TD-4186] Error on grants reindex

## [4.29.0] 2021-10-05

### Fixed

- [TD-4018] Fix path of profile execution
- [TD-4166] GrantRequest index must filter pending_roles for approve action

### Added

- [TD-4108] Download grants CSV
  - `POST /api/grants/csv`
- [TD-4076] Support for grant request approval
- [TD-4113] Jobs change status is included in Audit Events
- [TD-3953] Cursor in grants search
- [TD-4114] Update job status after metadata load process
- [TD-4077] Grant request processing workflow support
- [TD-4111] GrantRequest params for getting own grant requests

### Changed

- [TD-4079] Give grant permission only if we have `gr` templates

## [4.28.0] 2021-09-20

### Added

- [TD-3950] Index and search grants
  - `POST /api/grants/search` searches grants
  - `POST /api/grant_filters/search` searches grant filters
  - `POST /api/grants/search/mine` searches "my grants" (granted to me)
  - `POST /api/grant_filters/search/mine` searches "my grants" filters
- [TD-4075] API routes for managing grant approvers:
  - `GET /api/grant_approvers`
  - `GET /api/grant_approvers/:id`
  - `POST /api/grant_approvers`
  - `DELETE /api/grant_approvers/:id`
- [TD-3971] Template mandatory dependent field
- [TD-4107] Adds `system_id` filter to structure_notes/search endpoint
- [TD-4037] change the limit on the taxonomy in aggregations
- [TD-3970] Adds `modifier` and `value_modifier` embbeds to `ConditionRow`

### Changed

- [TD-4065] Allow Implementation keys with spaces, points, etc.

### Fixed

- [TD-4048] `PUT /api/rules/:id` timeout if a rule has many implementations
- [TD-3780] Missing `domain_ids` in Audit events
- [TD-4037] change the limit on the taxonomy in aggregations

## [4.27.0] 2021-09-07

### Changed

- [TD-3824] Data quality rule implementations can now be modified, regardless of
  whether they have associated results or not

## [4.27.0] 2021-09-07

### Added

- [TD-3951] Include additional information for grant events
- [TD-3484] GraphQL API on `/api/v2`
- [TD-3972] Nested population in validations
- [TD-3910] Notifications included for structures notes status changes
- [TD-3546] `with_profiling` filter in data structure version
- [TD-3983] renders request_grant permission on structure_version

### Changed

- [TD-3826] Data quality permissions now uses `domain_id` instead of
  `business_concept_id`
- [TD-3039] `GET /api/data_structures/:data_structure_id/versions/:id` now
  includes mutable metadata in the `metadata` field. The `metadata_versions`
  field is no longer included in the response. The `metadata_fields` field in
  the data structure type responses now include mutable metadata fields.
- [TD-3973] Update td-df-lib for default values in swith fields

## [4.26.0] 2021-08-16

### Added

- [TD-3549] Add new quality rule result type: "deviation"
- [TD-3982] Initial support for grant requests
- [TD-3948] Grants in data structure version visualization
- [TD-2635] Admin can manually delete structures and all its children
- [TD-3917] `PATCH /api/systems/:external_id/metadata` allows mutable metadata
  to be replaced or merged
- [TD-3767] Support for filtering lineage nodes by domain id

### Changed

- [TD-3957] Structure profiles are now validated and expanded
- [TD-3952] Data structure types now support multiple metadata views
- [TD-3859] `PUT /api/units/:name` is now asynchronous when replacing an
  existing unit (fixes timeout issue for large units)
- [TD-4010] Grant `start_date` and `end_date` are now `Date` instead of
  `DateTime`

### Fixed

- [TD-3959] Publish `rule_result_created` event when result is created
- [TD-3908] Timeout on node retrieval
- [TD-4010] Grants were being created with the incorrect `user_id`
- [TD-4013] Internal server error fetching structures with grant having
  `end_date` `nil`
- [TD-4016] `GET /api/data_structures/:id/latest`: grants were being returned
  with the incorrect `data_structure_version`

## [4.25.0] 2021-07-26

### Fixed

- [TD-3929] Reindex the children of the structure domain when modifying
- [TD-3975] Exclude `mutable_metadata` from elasticsearch analysis

### Added

- [TD-3878] Include `domain_id` in structure cache
- [TD-3453] Purge logically deleted structures
- [TD-3906] Notes audit now includes status changes
- [TD-3050] Show quality errors
- [TD-3945] Created Grant entity
- [TD-3947] Display user grant in data structure
- [TD-3551] Restore rule implementations

## [4.24.0] 2021-07-13

### Added

- [TD-3787] Allow CSV bulk load of structure notes with autopublish capability
  for non admin users. These updates must follow new structure notes' workflow.

### Changed

- [TD-3933] Maximum size of payload for metadata upload using multipart data can
  now be configured using the `MAX_PAYLOAD_LENGTH` environment variable

### Fixed

- [TD-3752] Show execution implementation filter with no result data
- [TD-3867] Exception calculating some lineage graphs (graph 1.2.0)

### Added

- [TD-3230] Taxonomy aggregations with enriched information

## [4.23.0] 2021-06-28

### Fixed

- [TD-3893] Children classifications
- [TD-3905] Fix bug with StructureNote aggregation
- [TD-3907] Fix metadata index failure

### Added

- [TD-3720] Update structure domain (with children)
- [TD-3522] Support for StructureNote management with workflow
- [TD-3552] Executable implementations

## [4.22.0] 2021-06-15

### Changed

- [TD-3735] Include extra information in tag related events
- [TD-3447] Filter concept rules but do not check permissions over resource

### Fixed

- [TD-3837] Perfomance issue iterating over Redis keys to obtain linked concept
  count. The actual link count is only used in a comparison with 0 (to filter
  structures with or without concept links), so instead of counting links for
  each structure, assume 1 if structure has any linked concepts and 0 otherwise.
- [TD-3718] Get the extra information when structures are downloaded
- [TD-3864] Issue serializing certain lineage graphs as JSON

### Added

- [TD-3736] Tags in data structure version document

## [4.21.0] 2021-05-31

### Added

- [TD-3446] Domain in rule

### Fixed

- [TD-3236] Show path in profile execution
- [TD-3794] Metadata load fails when classifying structures
- [TD-3502] Avoid uploading files that are not images

### Changed

- [TD-3753] Build using Elixir 1.12 and Erlang/OTP 24
- [TD-3642] On startup ensures rules and implementations elasticsearch indices
  are created

## [4.20.1] 2021-05-18

### Added

- [TD-3236] Upload json profile

## [4.20.0] 2021-05-17

### Added

- [TD-3398] Support classification of data structures
- [TD-3500] Support for signing configuration using a secret key
- [TD-3597] Link between structures and tags

### Changed

- Security patches from `alpine:3.13`
- Update dependencies
- [TD-3680] Improve data catalog bulk indexing performance
- Timestamps on `DataStructure`, `DataStructureVersion`, `DataStructureRelation`
  and `StructureMetadata` are now `utc_datetime_usec`

## [4.19.2] 2021-05-07

### Fixed

- [TD-3630] Issue querying executions when some implementations have no source

## [4.19.0] 2021-05-04

### Changed

- [TD-3526] Merged `td-dq` with `td-dd`. See `CHANGELOG-dq.md` for changes in
  `td-dq` previous to this merge
- [TD-3621] Increase maximum length for JSON request bodies. The value for JSON
  request bodies can now be configured using the `MAX_PAYLOAD_LENGTH`
  environment variable.
- [TD-3596] Support tagging of data structures

### Added

- [TD-3517] Profile executions and events
- [TD-3189] Add templates in the creation of implementations

## [4.18.0] 2021-04-19

### Added

- [TD-3497] Allow system metadata to be uploaded using a JSON request body

### Fixed

- [TD-3566] `data_structure_relation` `parent_id` and `child_id` must not be
  `nil`

### Changed

- [TD-3498] Merged `td-cx` with `td-dd`. See `CHANGELOG-cx.md` for changes in
  `td-cx` previous to this merge.

## [4.17.0] 2021-04-05

### Added

- [TD-3108] add `profile_structure` permission to structures with `data_fields`

### Changed

- [TD-3445] Postgres port configurable through `DB_PORT` environment variable

## [4.16.0] 2021-03-22

### Added

- [TD-2951] `profile_structure` permission

### Fixed

- [TD-3235] Fallback of uncontroller responses on metadata controller

### Removed

- [TD-3421] remove `/data_structures/search/source_alias` endpoint

## [4.15.0] 2021-03-08

### Changed

- [TD-3341] Build with `elixir:1.11.3-alpine`, runtime `alpine:3.13`
- [TD-3329] Elasticsearch index settings are now configurable using environment
  variables:
  - `ES_TIMEOUT`: Connection timeout in milliseconds (default `5000`)
  - `ES_RECV_TIMEOUT`: Response timeout in milliseconds (default `40000`)
  - `ES_SHARDS`: Number of shards (default `1`)
  - `ES_REPLICAS`: Number of replicas (default `1`)
  - `ES_REFRESH_INTERVAL`: Index refresh interval (default `30s`)
  - `ES_INDEXING_SLOWLOG_THRESHOLD_WARN`: Indexing slowlog warning threshold
    (default `10s`)
  - `ES_INDEXING_SLOWLOG_THRESHOLD_INFO`: Indexing slowlog info threshold
    (default `5s`)
  - `ES_INDEXING_SLOWLOG_THRESHOLD_DEBUG`: Indexing slowlog debug threshold
    (default `2s`)
  - `ES_INDEXING_SLOWLOG_THRESHOLD_TRACE`: Indexing slowlog trace threshold
    (default `500ms`)
  - `ES_INDEXING_SLOWLOG_LEVEL`: Indexing slowlog level (default `info`)
  - `ES_INDEXING_SLOWLOG_SOURCE`: Indexing slowlog source limit (default `1000`)
- [TD-3222] `structures` index alias can now be configured using the
  `ES_ALIAS_STRUCTURES` environment variable

## [4.14.0] 2021-02-22

### Added

- [TD-3268] Source in data structure

### Changed

- [TD-3245] Tested compatibility with PostgreSQL 9.6, 10.15, 11.10, 12.5 and
  13.1. CI pipeline changed to use `postgres:12.5-alpine`.

## [4.13.0] 2021-02-08

### Added

- [TD-3263] Use HTTP Basic authentication for Elasticsearch if environment
  variables `ES_USERNAME` and `ES_PASSWORD` are present

### Fixed

- [TD-3264] Data structure type migration task was preventing application from
  starting up under certain data-dependent conditions. The task has now been
  removed as it is no longer needed.

## [4.12.1] 2021-01-28

### Fixed

- [TD-3248] Referenced structure ids were not being obtained correctly from
  cache

## [4.12.0] 2021-01-25

### Fixed

- [TD-3203] Truncate `field_type` to 32766 bytes when indexing (maximum sortable
  field length in elasticsearch)

### Changed

- [TD-3163] Auth tokens now include `role` claim instead of `is_admin` flag
- [TD-3164] Service accounts can view systems, view data structures and load
  metadata
- [TD-3182] Allow to use redis with password

## [4.11.1] 2021-01-15

### Fixed

- [TD-3204] Performance regression fetching a data structure version
- [TD-3204] Ancestry was being returned in inverse order

## [4.11.0] 2021-01-11

### Changed

- [TD-3170] Build docker image which runs with non-root user
- [TD-2655] Support bulk updating of domain_id, improve performance of mutable
  metadata updates
- [TD-3103] Changes obtaining referenced structure ids in rule implementations
- [TD-2655] Support bulk updating of domain_id
- [TD-2331] Return the path of deleted structures
- Performance improvements of metadata load process

### Fixed

- [TD-3172] Return error changeset when a data structure type cannot be inserted
  or updated

## [4.10.0] 2020-12-14

### Added

- [TD-3065] Support filtering on `updated_at` (date range)
- [TD-2486] Template type `domain`

### Fixed

- [TD-3142] `/api/data_structure_types` was failing if template was missing

## [4.9.0] 2020-11-30

### Changed

- [TD-2258] Filter structures by `linked_concepts_count`
- [TD-2946] Replace unit on PUT request

### Added

- [TD-3089] Widget and type `copy` on df

### Changed

- [TD-3066] Keep track of deleted structures in redis

## [4.8.0] 2020-11-16

### Added

- [TD-3112] The `domain_id` of a data structure can now be modified via API
- [TD-3115] Log error responses received from elasticsearch during bulk
  reindexing

## [4.7.0] 2020-11-03

### Added

- [TD-3071] Ignore empty lines on bulk upload

## [4.6.0] 2020-10-19

### Added

- [TD-2485]:
  - Enrich template fields from cache
  - Mappings for system type of templates

### Changed

- [TD-3058] Database connection timeout now can be configured using the
  environment variable `DB_TIMEOUT_MILLIS`

## [4.5.0] 2020-10-05

### Added

- [TD-2942] CSV upload of structures extra info
- [TD-2958] Extra info mapping and aggregations

### Changed

- [TD-2988] Cache entries for data structures are now refreshed every hour

## [4.4.0] 2020-09-22

### Added

- [TD-2943]:
  - Data Structure Type: Metadata fields
  - Endpoint to query all possible metadata fields for a given query

### Fixed

- [TD-2979] Timeout issues loading metadata

## [4.3.0] 2020-09-07

### Added

- [TD-2928] Data Dictionary custom user search filters
- [TD-2587] Download CSV for a given graph

### Changed

- [TD-2285] Check permissions for nodes related to units
- [TD-2720] Bulk Update:
  - Update only structures having content
  - Validate only updated fields

### Fixed

- [TD-2310] Exclude confidential structures from children and siblings if user
  has no permission to manage confidential structures

## [4.2.0] 2020-08-17

### Added

- [TD-2280] As a business glossary I want to create a concept with the same name
  as an existing concept in another domain to allow multi-organization
  management
- [TD-2941] Enable scrolling on `/api/data_structures/search` endpoint:
  - Initiate scrolling by including `scroll` parameter in request body
  - Continue scrolling by sending a request body with `scroll_id` and `scroll`

## [4.1.0] 2020-07-20

### Added

- [TD-911] Allow to limit lineage/impact levels
- [TD-2322] Allow to search all data structures versions without 10_000 limit
  using ES scroll API
- [TD-2774] Startup task to create data structure types

### Fixed

- [TD-2826] `DataStructures.list_data_structures` can receive `domain_id` list

### Changed

- [TD-2280] Do not retrieve information by name

## [4.0.0] 2020-07-01

### Changed

- [TD-2637] Audit events are now published to Redis instead of via HTTP
- [TD-2322] Allow to query deleted structures and systems having deleted
  structures

### Added

- [TD-2322] Index structure parent and number of linked concepts

## [3.24.0] 2020-06-15

### Fixed

- [TD-2593] Retrive parents over `default` relation type to build path

## [3.23.0] 2020-06-01

### Fixed

- [TD-2636] Bulk update was replacing instead of merging dynamic content

### Added

- [TD-2562] Endpoint `GET /api/data_structures/search/source_alias` to return
  the list of distinct structures metadata aliases

### Changed

- [TD-2643] Show metadata on structure relations
- [TD-2487] Exclude deleted structures from csv download
- [TD-2629] Update td-df-lib to omit template fields of type `image` on indexing
- [TD-2492] Update td-df-lib to include new numeric template types
- [TD-2261] Cache structures on load

### Removed

- [TD-2691] Removed unused comments functionality (routes
  `/api/data_structures/:id/comments` and `/api/comments`)

## [3.22.0] 2020-05-18

### Changed

- [TD-2321] Include `metadata` in data structure version response
- [TD-2589] Include `df_content.*`, `description` and `path.text` in search
  fields. Note that a complete reindex is required for the `path.text` field to
  be indexed. This will be performed automatically when the service starts
  unless the key `TdDd.DataStructures.Migrations:TD-2589` exists in Redis.
- [TD-2373] Removed dependency on Neo4j:
  - Neo4j is no longer used. The graph model is now persisted in PostgreSQL.
  - Lineage metadata is now uploaded using `PUT /api/units/:unit_name` passing
    `nodes` and `rels` files as form encoded data. Since the import process is
    performed as a background task, the API returns `202 Accepted`.
  - Each `unit_name` represents a replaceable unit of lineage metadata. New data
    files uploaded using the same unit name will overwrite the existing nodes
    and relations in that unit.
  - Latest status for a unit can be queried using `GET /api/units/:unit_name`.
  - Events relating to a unit can be queried using `GET /api/units/:unit_name/events`.
  - A unit can be logically deleted using `DELETE /api/units/:unit_name`.
  - A unit can be physically deleted using `DELETE /api/units/:unit_name?logical=false`.
  - [TD-2495] Changed structures loader migration key to cache all structures
    again including their metadata

### Removed

- [TD-2373] **BREAKING CHANGE** lineage data can no longer be uploaded to
  `/api/data_structures/metadata` or `/api/td_dl`

## [3.20.1] 2020-04-24

### Fixed

- [TD-2520] Root id retrieval from merkle graph

## [3.20.0] 2020-04-20

### Added

- [TD-2439] Include links in data structure relations response
- [TD-2531] Support `field_external_id` in `data_fields` metadata

### Changed

- [TD-2531] Include `external_id` in data structure hash calculation. Also,
  replace usage of Erlang's `:digraph` library with `Graph`. Note that this the
  hashes of all data structures will be recalculated the first time the service
  starts after this change is applied.

## [3.19.0] 2020-04-06

### Fixed

- [TD-2364] Loader issue when `external_id` and `parent_external_id` provided

### Added

- [TD-2364] Reindex structures linked to updated domains
- [TD-2318] Include node types in `/api/graphs/:id` response

### Changed

- [TD-2472] GraphData: Ignore duplicate relations when importing from Neo4j

## [3.18.0] 2020-03-23

### Added

- [TD-2326] Support for mutable metadata

### Changed

- [TD-2218] Revaluate structure children when its deletion is undone

## [3.17.0] 2020-03-09

### Added

- [TD-2336] System now has df_content
- [TD-2329] System search returns structure count info: count of structures by
  type and total structures count

## [3.16.0] 2020-02-25

### Changed

- [TD-2328] Support `domain_external_id` in structure metadata, removed `ou`
  from model

## [3.15.1] 2020-02-12

### Fixed

- [TD-2342] API failures when Neo4J is not present

## [3.15.0] 2020-02-10

### Added

- [TD-1595] Data lineage support
- [TD-2327] Data lineage metadata upload at `/api/data_structures/metadata` and
  `/api/td_dl/metadata`
- [TD-2292] Relation type in structures relations
- [TD-2293] Relation type in structures api

### Changed

- [TD-2269] Update elasticsearch mapping for dynamic field using new content
  model
- [TD-2284] Show systems to user with read permission in any structure, return
  structures count

## [3.14.0] 2020-01-27

### Changed

- [TD-2269] Update elasticsearch mappings for dynamic content

## [3.13.0] 2020-01-13

### Changed

- [TD-2272] 40 seconds timeout to query elasticsearch

## [3.12.0] 2019-12-19

### Added

- [TD-2210] Cache parent id in structures' cache

## [3.11.0] 2019-11-25

### Added

- [TD-2115] data_structure_lineage_id having external id of data lineage

### Changed

- [TD-2250] filter profiling whe user has not permission
  `view_data_structures_profile`

## [3.10.0] 2019-11-11

### Added

- [TD-2186] Return profile info in data structure view

## [3.9.0] 2019-10-28

### Added

- [TD-2144] Support ngram-search in structure name
- [TD-2159] Mapping for data field type

### Changed

- [TD-2200] Prevalence of data structure's attributes over metadata on versions
  index

### Changed

- [TD-2187] Add external_id to Structure cached info. Put in cache structures
  present in rule_implementations system_params

## [3.8.0] 2019-10-14

### Fixed

- [TD-2188] Synchronous upload does not work

### Changed

- [TD-2130] In bulk upload move parsing functions to GenServer"
- [TD-2176] Nullable field as boolean in metadata
- [TD-1721] Reindex automatically when a template changes
  - Breaking change: New environment variable ES_URL replaces existing
    ES_HOST/ES_PORT
- [TD-2124] Users without permission to link a data structure should not get the
  option to link in data catalog

## [3.7.0] 2019-09-30

### Added

- [TD-2010] As a Connector I want to delete all structures of a group
- [TD-2077] Support synchronous metadata upload for a specific data structure
- [TD-2089] Profiling support for structures
- [TD-2118] Metadata as mapping in data structures search
- [TD-2068] Use sortable normalizer for some fields in ES mappings
- [TD-1871] Structures CSV download

## [3.6.0] 2019-09-16

### Added

- [TD-1650] Automatic versioning of changed data structures
- [TD-2046] Bulk update endpoint for Data Catalog extra info
- [TD-2090] Search results and filters now use `:link_data_structure` permission
  instead of `:view_data_structure` depending on `referer` header

### Changed

- Metadata upload format (see config/metadata.exs for detail):
  - Structures CSV required fields:
    - `external_id` (globally unique)
    - `name`
    - `system` (or `POST` to `/systems/:system_external_id/metadata`)
    - `group`
    - `type`
  - Fields CSV required fields:
    - `external_id` (of structure)
    - `field_name`
    - `type`
  - Relations CSV required fields:
    - `parent_external_id`
    - `child_external_id`

## [3.5.5] 2019-09-09

### Changed

- Startup task to rename external_id of SQL server structures

## [3.5.2] 2019-09-04

### Fixed

- [TD-2087] DataStructure response excluded immediate parent from ancestry

## [3.5.1] 2019-09-03

### Fixed

- [TD-2080] DataStructureLoader was failing due to changes in [TD-2072]
- [TD-2081] Event stream consumer did not respect host and port config options

## [3.5.0] 2019-09-02

### Changed

- [TD-2061] Data structure external id is now required and unique
- [TD-2072] Refactor model to move mutable/versionable fields from DataStructure
  to DataStructureVersion

### Fixed

- [TD-2047] Check status filter when retrieving search filters

## [3.3.0] 2019-08-05

### Added

- [TD-1560] Enriched description field in template content

### Changed

- [TD-2027] Improve indexing performance
- [TD-1985] Type of template field user with an aggregation size of 50
- [TD-2009] Get external id by data structure system and external id, fixed
  ancestry in structure view

### Fixed

- [TD-1991] Performance issues due to blocking Redis connections
- [TD-2028] Eliminate duplicated data structure versions
- [TD-2003] Avoid loading a structure with a relation with itself in bulk load

### Removed

- [TD-1534] Remove data fields from model

## [3.2.0] 2019-07-24

### Fixed

- [TD-1996] Change `external_id` to text in data_structures
- [TD-1854] Data field metadata is not updated during metadata upload

### Added

- [TD-1845] Soft deletion of data structures no longer present in CSV input for
  system/group
- [TD-1970] New endpoint for
  `api/systems/:system_external_id/structures/:structure_external_id`

### Changed

- [TD-1532] Improve support for linking with business concepts (fields are no
  longer used)
- [TD-2002] Update td-cache and delete permissions list from config
- [TD-1927] Allow structure `class` property to be specified in metadata CSV

## [3.1.0] 2019-07-08

### Changed

- [TD-1618] Cache improvements. Use td-cache instead of td-perms.
- [TD-1866] Exclude logic deleted data structures in catalog navigation, catalog
  table and filters

## [3.0.1] 2019-07-05

### Fixed

- [TD-1967] Task to remove duplicate data structure versions, filter duplicates
  in CSV input

## [3.0.0] 2019-06-25

### Fixed

- [TD-1860] Fields were not associated to corresponding version when loading new
  version of existing structure
- [TD-1864] Indexes structures with `field` class
- [TD-1851] Verify permissions while getting the root structures of a system

### Changed

- [TD-1793] Checks if field structure has `df_content` and enriches
  data_structure :show
- [TD-1891] Bulk load types translation from data fields to data structures
- [TD-1533] Ignores search term when it is no on Aggregation

## [2.21.0] 2019-06-10

### Fixed

- [TD-1825] Structures of fields with metadata type are not setting its type
  correctly - metadata type key is not correct

### Added

- [TD-1824] Bump td-perms version to fix relations key
- [TD-1702] Support new permission `view_data_structures_profile`

### Changed

- [TD-1847] Filter class field on system_datastructure to improve performance

### Removed

- [TD-1832] Removed `business_concept_id` from data fields

## [2.20.1] 2019-05-28

### Added

- [TD-1819] Include `external_id` and `class` in data structure and data
  structure version show responses

## [2.20.0] 2019-05-27

### Added

- [TD-1703] Include system and ancestry in data structure and data structure
  version show responses

### Fixed

- [TD-1747] Structures upload is not creating relation between structures and
  fields when including version number
- [TD-1758] Structures with `field` class are no indexed on create/upload
- [TD-1797] Structures of Fields of type Metric and Attribute must have that
  type instead of Field

## [2.19.0] 2019-05-14

### Fixed

- [TD-1774] Newline is missing in logger format

### Added

- [TD-1704] Index path of data structures and return in search results
- Metadata upload success response is now 202 Accepted instead of 204 No Content

## [2.18.0] 2019-04-30

### Fixed

- [TD-1697] Dynamic content indexing and mapping

## [2.17.0] 2019-04-17

### Added

- [TD-1597] allow deletion of data structures with relations
- [TD-1593] System as an independent entity
- [TD-1626] Load data fields as structures
- [TD-1634] Include data structure metadata field to selectively disable
  indexing ("indexable" == "false")
- Improve elasticsearch index mappings
- [TD-1554] added endpoint for getting root structures of a system

### Changed

- [TD-1627] Removes df_name from the structure and uses the structure type as
  definition of template
- [TD-1636] Use `alpine:3.9` as base image for docker runtime

## [2.16.0] 2019-04-01

### Added

- [TD-1571] Elixir's Logger config will check for `EX_LOGGER_FORMAT` variable to
  override format

### Changed

- [TD-1530] Changed csv upload to write extra fields on metadata

## [2.15.0] 2019-03-18

### Changed

- [TD-1543] Updated to Phoenix 1.4, Ecto 3.0, Cowboy 2.0
- [TD-1526] Include parents and siblings in show data_structure response

## [2.14.0] 2019-03-04

### Changed

- Increase metadata upload file limit from 20M to 100M

## [2.12.1] 2019-01-28

### Changed

- Update td-df-lib version

## [2.12.0] 2019-01-24

### Changed

- [TD-1320] Aggregations are returned on data structures search

## [2.11.1] 2019-01-17

### Changed

- New cache to access linked business concepts of a field
  (`TdPerms.RelationCache`)

## [2.11.0] 2019-01-16

### Fixed

- Bulk index data structures in batches of 100 to avoid reaching HTTP request
  size limit

## [2.10.8] 2019-01-08

### Fixed

- Added `type` field to structure index that was wrongly removed

## [2.10.7] 2018-12-20

### Added

- [TD-1306] Add new field `external_id` to link data_structures with parents,
  children and fields.

## [2.10.6] 2018-12-20

### Changed

- Reindex data structures in background
- Reindex data structures after metadata is loaded

### Fixed

- Metadata loader structure diff was not calculating correctly the fields to be
  removed

## [2.10.2] 2018-12-19

### Changed

- [TD-1198] add functionality for confidential data structure
  - added field confidential to data_structure
  - check for `manage_confidential_structures` on listing and updating data
    structures
  - added elasticsearch filter regarding confidential permissions

## [2.10.1] 2018-12-17

### Changed

- Increase elasticsearch client default `recv_timeout` to 20 seconds
- Increase filter aggregation size to 50
- Remove `name` filter

## [2.10.0] 2018-12-12

### Changed

- [TD-1313] Adds type to structure filters

## [2.9.4] 2018-12-06

### Changed

- [TD-1104] Improved support for data structure versions

## [2.9.3] 2018-12-04

### Added

- [TD-1104] API endpoint `/api/data_structures/{id}/versions/{version}` to read
  specific version of a data structure

## [2.9.2] 2018-12-04

### Changed

- [TD-1153] Client may now use `sort` parameter to order search results

## [2.9.1] 2018-12-04

### Added

- [TD-1104] Support explicit version in data_structures metadata upload

## [2.9.0] 2018-12-01

### Added

- [TD-1207] Parent/child relationships between data structure versions

## [2.8.6] 2018-11-22

### Added

- [TD-1186] Adds dynamic form fields to structure filters

## [2.8.5] 2018-11-22

### Changed

- Order search results by `name.raw`

## [2.8.4] 2018-11-22

### Changed

- Configure Ecto to use UTC datetime for timestamps

## [2.8.3] 2018-11-20

### Added

- New endpoint to upload metadata `POST /api/data_structures/metadata`

## [2.8.2] 2018-11-20

### Added

- Data structure view return `domain_id`

## [2.8.1] 2018-11-19

### Added

- [TD-1062] Support for Dynamic Forms in data structures

### Removed

- Remove LOPD field from data structures

## [2.8.0] 2018-11-15

### Added

- [TD-1104] Initial support for versioning of data structures

## [2.6.2] 2018-10-30

### Added

- Modify endpoint from `/api/search/reindex_all` to
  `/api/data_structures/search/reindex_all`
- Verify if the user is admin while calling `reindex_all`<|MERGE_RESOLUTION|>--- conflicted
+++ resolved
@@ -1,12 +1,5 @@
 # Changelog
 
-<<<<<<< HEAD
-## [6.1.1] 2024-04-03
-
-### Fixed
-
-- [TD-6507] Update td-core lib
-=======
 ## [6.2.2] 2024-03-08
 
 - [TD-6456] In bulk grant approves, when a grant revoke is approved, grant is reindexed
@@ -27,7 +20,12 @@
 
 - [TD-6425] Ensure SSL if configured for release migration
 - [TD-6398] Approval grant request from 'approval grant requests'
->>>>>>> 35e443e1
+
+## [6.1.1] 2024-04-03
+
+### Fixed 
+
+- [TD-6507] Add Elastic bulk page size for enviroment vars 6.2.3
 
 ## [6.1.0] 2023-02-08
 
