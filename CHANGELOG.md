# Changelog

## [Unreleased]

### Fixed

- [TD-5472] Enrich template fields of type `domain` for Quality filters
- [TD-5407] Aggregate `must_not` param on Elasticsearch filter

### Changed

- [TD-5300] ReferenceDatasets user management
  - Added `domain_ids` fields
  - Users with `view_data_structure` permission on domain can show, index and
    download ReferenceDataset
  - ReferenceDataset without domain_ids is only visible to `admins`
<<<<<<< HEAD
- [TD-5493] Improve specific grant(s) reindex performance
=======
- [TD-5478] Add `convert_raw` and `convert_default` action for basic
  implementations
>>>>>>> 2bc0778c

### Added

- [TD-5473] `field_parent_id` for `StructureNote` events

## [4.59.0] 2023-01-16

### Changed

- [TD-5344] Embedded structures in rule implementations are now indexed with
  their original `name` regardless of whether they have an alias or not. `alias`
  is indexed as an independent property if present.
- [TD-5199] Soft delete for rule
- [TD-5433] ignore ReferenceData enrich in Implementation if it doesn't exists
- [TD-5432] Publish rule_result_created event using implementation_ref as
  resource_id instead of implementation_id.

### Added

- [TD-5382]
  - field `all_pending_roles` on `GrantRequest` that doesn't depend on the requesting user
  - `GrantRequestApprovalRules` checks on `all_pending_roles`

### Fixed

- [TD-5402] Reference data info is not showed in implementation details
- [TD-5455] Fixed Lineage selection is not displaying any domain in case that no
  lineage structure is in the data catalog
- [TD-5453] [TD-5219]:
  - Correct pagination for Rule results
  - Correct ordering by version and date in Rule results
  - Show latest results on implementations view

### Added

- [TD-4109] On `nodes` show, also handle `domain_id` filter

## [4.58.0] 2022-12-27

### Added

- [TD-5243] Use structures domain in data catalog for data lineage objects
  that have been linked
- [TD-5367] Enrich grant details with actions and user
- [TD-5322] Allow to have multiple grants for the same user in the same structure
- [TD-4300] Add `basic` type for implementations
- [TD-5369] Audit events for Remediation creation
- [TD-5348] Add update action to grant controller

### Changed

- [TD-2642] Improve search in rule names and implementation keys: boost these
  fields and treat underscores as whitespace

## [4.57.0] 2022-12-12

### Added

- [TD-5161] Get specific domains along with their children for `api/v2`

### Changed

- [TD-5365] Foreign key from `accesses` to `data_structures` now uses `id`
  (primary key) instead of `external_id`
- [TD-5391] Grant approval condition rules now use `values` instead of single
  `value`

## [4.56.1] 2022-11-29

### Fixed

- [TD-5374] Approve rule grant request for a structure with multiple domains

## [4.56.0] 2022-11-28

### Changed

- [TD-5342] Refactor bulk operations to use Elasticsearch scroll API
- [TD-5136] Download of structures include all structure domains with complete
  path
- [TD-5341] Created indices on foreign key constraints to improve performance
  when physically deleting data structures
- [TD-4179] Implementation indexing uses inserted_at of original ref
- [TD-4711] Improved user feedback for errors in implementation upload

### Added

- [TD-5289] Elasticsearch 7 compatibility
- [TD-5258] Approve grants request rules
- [TD-5286] Implementation results pagination

## [4.55.0] 2022-11-14

### Added

- [TD-5038] Links between structures
- [TD-5037] Added diff information for draft and pending_aproval structure notes
  in API response

### Fixed

- [TD-5279] Fixed some inconsistencies in implementation bulk upload

## [4.54.0] 2022-10-31

### Changed

- [TD-5284] Phoenix 1.6.x

### Fixed

- [TD-5267] Bulk update was not reindexing changed structure notes
- [TD-5265] `GET /api/user_search_filters/me` wasn't considering the `scope` of
  global filters
- [TD-4710] Domain type fields of templates it not working in bulk upload
  implementations
- [TD-5244] Admin user can't clone implementations

### Added

- [TD-3765] Support for empty_dataset in rule_results
- [TD-5171] Enriches domain's parents on DataStructureVersion show
- [TD-5245] Allow multiple fields for structure modifiers
- [TD-4517] Adds `df_label` to Rule filters aggregation

## [4.53.2] 2022-10-20

### Changed

- [TD-5234] `GET /api/data_structures/:id/versions/:version` now includes
  `implementation_count` in response instead of embedded `implementations`

### Fixed

- [TD-4999] Serialization issue for data structures with profile but without
  class field
- [TD-5273] Allow request functions for grant request creators

## [4.53.1] 2022-10-18

### Fixed

- [TD-5260] Avoid to create a draft with not changes for implementations

## [4.53.0] 2022-10-18

### Fixed

- [TD-5250] GraphQL `latestGrantRequest` no longer returns `forbidden` for users
  with `view_data_structure` permissions
- [TD-5140] Changed implementations ids by implementations refs and links
  migration
- [TD-4927] Fix upload implementations file with and without rule raise an error

### Added

- [TD-4177] Support for querying the executions of an implementation
- [TD-4558] Support for managing data quality functions using API
- [TD-5027] support for restoring deprecated `Implementations`
- [TD-5195] Support for global user filters
- [TD-3087] OR/AND in implementations validations

## [4.52.0] 2022-10-03

### Changed

- [TD-4871] Unify `Claims` structs, replace `canada` with `bodyguard` for
  authorizations
- [TD-5184] Removed dependency on td-hypermedia library

### Added

- [TD-4903] Include `sobelow` static code analysis in CI pipeline
- [TD-4214] Publish grant requests workflow events
- [TD-2430] Allow different join types on implementation dataset

### Fixed

- [TD-4587]
  - Download implementations with reference_data
  - Implementations download when dataset has a table joing itself
- [TD-5183] Auto deprecate rule implementations based on
  its referenced structures and datasets

## [4.51.0] 2022-09-19

### Added

- [TD-5076] Allow to clone implementations for non admin users
- [TD-5169] Improve list_data_structure_versions since query performance
- [TD-5170] Capture graph tests Logger.warn output
- [TD-5082] Filter protected metadata (field "\_protected")
- [TD-5133] Support for creating grant requests for third parties

### Changed

- [TD-5168] GraphQL `source` query no longer enriches dynamic domain fields
- [TD-4794] GraphQL `domains` query now supports additional actions

### Fixed

- [TD-4956] When downloading structures csv, fields with same name on templates were duplicated

### Removed

- [TD-4794] Removed `/api/unit_domains` (replaced by GraphQL `domains` query)

## [4.50.0] 2022-09-05

### Added

- [TD-5078] Add request modification for Grants

### Changed

- [TD-3371] Catalog CSV download can now return more than 10,000 structures
- [TD-4994] Performance improvements of lineage load process
- [TD-4757] Take into account data structure `updated_at` in data structure
  version since-claused listing
- [TD-5091] Dynamic `domain` fields are now integer ids instead of embedded
  documents

### Fixed

- [TD-4348] Return errors if load_graph fails, so that an event is created.
- [TD-5075] Fixed implementation can't be moved to another rule

## [4.49.0] 2022-08-16

### Added

- [TD-5113] Add data_structures_hierarchy ds_id index
- [TD-4945] Allow to publish from creation and published implementations
- [TD-5070]
  - Added must_not filters for rule implementations
  - Filter draf implementation for users without permissions

## [4.48.1] 2022-08-02

### Fixed

- [TD-5106] An implementation's domain id couldn't be changed

## [4.48.0] 2022-07-26

### Added

- [TD-4987]
  - `api/rule_results/search` now include ruleless implementation results
  - Add pagination for updated_at
- [TD-5053] Add implementation_ref on `api/implementations/search`
- [TD-4441] Send grant_approval event when grant approval is created with rejection
- [TD-4922] Force cache to add implementations workflow status

### Fixed

- [TD-5011] `TemplateCache.list/0` was returning duplicate entries
- [TD-5042] Removal request for grant created through /api/bulk_grants with
  source_user_name and without user_id

### Changed

- [TD-5072] Remove deprecated `type_params` from `rules` table and corresponding
  mappings
- [TD-5001] Improved support for data structure alias:
  - Data structure alias is now persisted and returned in responses. The alias
    is obtained or removed when a structure note containing an `alias` field is
    published or deprecated, respectively
  - Metadata fields (e.g. `order`, `precision`, `nullable`) in data structure
    responses are now returned within the `metadata` property
- [TD-3614] Support for access token revocation
- [TD-4925] Create new draft when editing a published implementation only if it
  has changes
- [TD-4997] Change search executions API sources list filter from 'AND' to 'OR'
- [TD-4987] `/api/rule_results/search` now include ruleless implementation
  results and supports pagination
- [TD-4175] Data structure tags may now be inherited by descendents of the
  tagged data structure

## [4.47.1] 2022-07-18

### Added

- [TD-5053] Add implementation_ref on `api/implementations/search`

## [4.47.0] 2022-07-05

### Changed

- [TD-4412] Update td-cache for changes in templates preprocessing

### Added

- [TD-4920] Add results to implementation query api/v2
- [TD-4921] Add implementation workflow events
- [TD-4894] Multiple field validations
- [TD-4993] Add last_quality_event to implementation api/v2
- [TD-4176]
  - Added descrition in data structure tag
  - Changed description for comment in data structures tags link
- [TD-4661] Support for ReferenceDatasets on Implementations

### Fixed

- [TD-4959] Use implementation_ref instead of implementation_key for status changes
- [TD-4952] Missing code from [TD-4655]

## [4.46.1] 2022-06-23

### Fixed

- [TD-4962] Submit results only for published implementations

## [4.46.0] 2022-06-21

### Changed

- [TD-4739] Validate dynamic content for safety to prevent XSS attacks
- [TD-4923] Remove implementation_key dependency for version management

### Added

- [TD-4431] Support for requesting removal of grants
- [TD-4919] Allow query implementation versions using /api/v2

### Fixed

- [TD-4918] Implementations permissions
- [TD-4911] Implementations download was failing for ruleless implementations
- [TD-4950] Implementations move and clone actions for admin

## [4.45.0] 2022-06-06

### Added

- [TD-4540] Add approval workflow for quality implementations
- [TD-3633] Take into account ruleless implementations in event publishing
- [TD-4872] Support querying structures by `external_id` in GraphQL API
- [TD-3920] Alias support for structures
- [TD-4855] Support `Profile` searching with params (offset, limit, since)
- [TD-4843] Support filters grants by `system_external_id`

### Fixed

- [TD-4852] Ruleless implementation weren't being linked with data structures on
  creation
- [TD-4835] It was possible to execute non-executable implementations
- [TD-4878] Error loading structure metadata with synchronous API

## [4.44.0] 2022-05-23

### Added

- [TD-4045] Rule implementation `execute` action
- [TD-4457] Allow to have grants for non existing users in truedat
- [TD-4548] Upload/Download csv notes with multiple selection fields separted by `|`
- [TD-4660] Support for reference data
- [TD-4230] GraphQL `Templates` schema preprocesses templates

### Fixed

- [TD-4799] Performance issue filtering executions by source
- [TD-4848] Timeout on structures notes upload
- [TD-4849] Reindex grants in their bulk update API

## [4.43.2] 2022-05-12

### Fixed

- ImplementationsStructures migration was breaking with null structure_ids on dataset
- Typo in `implementations.ex`

## [4.43.1] 2022-05-11

### Added

- [TD-4089] Support for implementations without rules

## [4.43.0] 2022-05-09

### Added

- [TD-3186] Support for links between implementations and structures
- [TD-4538] Segments definitions in the implementations, and support for segment
  results

### Fixed

- [TD-4783]
  - Lineage Graph is not generated
  - Change chunk size for adding metadata in linage upload
- [TD-4586] Asynchronous CSV bulk update

### Changed

- [TD-4723] Support for domain-specific data structure tags

## [4.42.0] 2022-04-25

### Added

- [TD-4098] GraphQL query for data structures
- [TD-4683] GraphQL query for data structure relations
- [TD-2026] Add metadata to lineage graph

### Changed

- [TD-4536] Support rule implementation with multiple populations

### Fixed

- [TD-4721] User with permissions can list sources

### Added

- [TD-4695] Structure bulk update was not reindexing structures with updated
  notes
- [TD-3128] Profile `null_count`, `total_count` and `unique_count` fields were
  limited to PostgreSQL `integer` values (maximum 2,147,483,647). They have now
  been changed to `bigint` (maximum 9,223,372,036,854,775,807)

## [4.41.1] 2022-04-04

### Added

- [TD-4126] Support querying the jobs of a source
- [TD-4450] GraphQL mutations for sources

### Fixed

- [TD-4643] Raw implementation creation permission

## [4.41.0] 2022-03-28

### Fixed

- [TD-4535] Structures domains CSV upload bulk update

## [4.40.1] 2022-03-22

### Added

- [TD-3233] Rule result remediation plan
- [TD-4271] Support for linking implementations with business concepts
- [TD-4621] Include data structure version `name` in GraphQL schema
- [TD-4577] List of notes pending approval
- [TD-4447] Support for associating metadata filters with a structure type

### Fixed

- [TD-4580] Added migration to fix implementations without alias
- [TD-4623] Added multiple domains support for grant request approvals

### Changed

- [TD-4527] Exclude logically deleted sources from GraphQL response

### Removed

- [TD-4303] `GET /api/data_structure_types/lite` was removed, reverted
  corresponding changes from [TD-4344]

## [4.40.0] 2022-03-14

### Changed

- [TD-4500] Support data structure with multiple `domain_ids`
- [TD-4461] Avoid reindexing when a domain is modified
- [TD-4491] Refactored search and permissions
- [TD-4604] Include actions in `POST /api/rule_implementations/search` and `POST /api/data_structures/search` responses

## [4.39.0] 2022-03-07

### Added

- [TD-4378] Include the structure description in cache

### Changed

- [TD-4567] Refactor create implementations for non admin users
- [TD-4534] Avoid inheritance if has `with_inheritance: false` param when
  modifying a structure domain

## [4.38.1] 2022-02-23

### Fixed

- [TD-4567] Create implementations for non admin users

## [4.38.0] 2022-02-22

### Added

- [TD-4437] Control rule results upload using new `manage_rule_results`
  permission
- [TD-2511] support for updating specific field of `Source` config
- [TD-4463] Generate audit events for `rule_created` and
  `implementation_created`
- [TD-4425] Shift Implementations CSV last execution date field timezone

### Fixed

- [TD-4427] Fixed a performance issue when calling `/api/executions/search` by
  filtering by sources on the database, avoiding a potential time out

### Changed

- [TD-4553] Improve performance reading large CSV files during structure
  metadata bulk loading

## [4.37.1] 2022-02-10

- [TD-4456] Access audit API

## [4.37.0] 2022-02-07

### Added

- [TD-4277] Include `domain_id` in `rule implementations`
- [TD-4152] Include aditional information on implementations download
- [TD-4102] Support pagination of structure notes
- [TD-2929] UserSearchFilter now has `scope` and is used in Rules and
  RuleImplementations

### Fixed

- [TD-4424] Fixed a performance issue fetching filter values, due to a scripted
  aggregation (`linked_concept_count`), which was preventing elasticsearch from
  using its request cache. Also ensure that `size=0` is used when fetching
  aggregations from elasticsearch (the `hits` are not consumed).

- [TD-4501] Allow regular users to list lineage events based on :view_lineage
  permission

## [4.36.0] 2022-01-24

### Added

- [TD-4125] GraphQL support for data sources
- [TD-4100] Allow partial loads for notes in case that there are errors on the
  file
- [TD-4312]
  - Autogenerated template identifier field
  - Prevent identifier change if a new structure note version is created
  - Mapping to search by identifier
- [TD-4100] Allow partial loads for notes in case that there are errors on the
  file
- [TD-4293] Added quality implementations audit events
- [TD-3467] Add gt date condition for `rule results`
- [TD-4389] Add inserted_at in implementations views

## [4.35.1] 2022-01-10

### Fixed

- [TD-4390] Index implementation aliases

## [4.35.0] 2022-01-10

### Added

- [TD-4312] Autogenerated template identifier field
- [TD-4390] Add support for alias on implementations
- [TD-4379] Avoid indexing grants for class field structures

## [4.34.1] 2021-12-16

### Added

- [TD-4387] Limit graph_data maximum length

## [4.34.0] 2021-12-15

### Added

- [TD-4272] Avoid result calculation if it is already present
- [TD-4361] Add `value_modifier` to implementation document
- [TD-4345] Add `implementation_key` to notification payload
- [TD-4270] Move `goal` and `threshold` fields from `Rule` to
  `RuleImplementation`
- [TD-4301] Bulk upload quality `implementations` with csv
- [TD-4276] Materialize structure hierarchy in order to improve query
  performance
- [TD-4314] Bulk upload quality `rules` with csv

### Fixed

- [TD-4273] Error downloading implementations

## [4.33.0] 2021-11-30

### Added

- [TD-4262] Lineage graph polling
- [TD-4344] Add a new endpoint API for lite `structure_types` request without
  `metadata_fields`
- [TD-4358] Format path in editable download CSV

### Changed

- [TD-4299] Change CSV reader to `NimbleCSV` for performance improvement
- [TD-3606] Add descriptive fields to editable CSV download file
- [TD-4306] Add `df_content` to execution groups
- [TD-4341]
- Created function to get DataStructureType without metadata join queries
- Uses this function in DataStructure csv download
- [TD-4351] Remove metadata_fields from structure_types when reindex structures

## [4.32.2] 2021-11-17

- [TD-4216] Fix scroll implementations

## [4.32.0] 2021-11-15

### Added

- [TD-4216] Add scroll to implementations search
- [TD-4253] Include modifier in `/api/rule_implementations/search`
- [TD-4278] `Grants` bulk load

### Changed

- [TD-4174] `RuleResults` references `RuleImplementation` by its `id` instead of
  the `implementation_key`

## [4.31.2] 2021-11-09

### Added

- [TD-4099] Add source events subscriptions

### Changed

- [TD-4280] Increased default timeout on `StructureEnricher.refresh/0` to 60
  seconds

## [4.31.1] 2021-11-04

### Added

- [TD-3733] Structure names indexed in implementations
- [TD-3606] Download editable structures CSV

### Fixed

- [TD-4283] Move `max_payload_length` configuration to `releases.exs`

## [4.31.0] 2021-11-02

### Fixed

- [TD-4211] Subscriptions on data structures include structure note events

### Added

- [TD-4128] Structures bulk update auto_publish notes parameter
- [TD-4204] Add approvals to grant request view
- [TD-4213]
  - Allows GrantRequest from status `processed` to `failed`
  - Created `reason` field on GrantRequestStatus
- [TD-4124] Dependent domain field in td_df_lib
- [TD-4257] Wrapped `Plug.Parsers` to be configured in runtime

## [4.30.0] 2021-10-18

### Added

- [TD-3131] Added details to the rule results to show the `Query` information
- [TD-3874] Allow rule creation/update specifying domain for shared concepts

### Fixed

- [TD-3874] Fix manage_quality_rule permission check when searching rules
- [TD-4140] Bulk Update uses previous values of template when available

## [4.29.2] 2021-10-07

### Fixed

- [TD-4044] Permissions for admin creating a GrantRequestApproval

## [4.29.1] 2021-10-06

### Fixed

- [TD-4186] Error on grants reindex

## [4.29.0] 2021-10-05

### Fixed

- [TD-4018] Fix path of profile execution
- [TD-4166] GrantRequest index must filter pending_roles for approve action

### Added

- [TD-4108] Download grants CSV
  - `POST /api/grants/csv`
- [TD-4076] Support for grant request approval
- [TD-4113] Jobs change status is included in Audit Events
- [TD-3953] Cursor in grants search
- [TD-4114] Update job status after metadata load process
- [TD-4077] Grant request processing workflow support
- [TD-4111] GrantRequest params for getting own grant requests

### Changed

- [TD-4079] Give grant permission only if we have `gr` templates

## [4.28.0] 2021-09-20

### Added

- [TD-3950] Index and search grants
  - `POST /api/grants/search` searches grants
  - `POST /api/grant_filters/search` searches grant filters
  - `POST /api/grants/search/mine` searches "my grants" (granted to me)
  - `POST /api/grant_filters/search/mine` searches "my grants" filters
- [TD-4075] API routes for managing grant approvers:
  - `GET /api/grant_approvers`
  - `GET /api/grant_approvers/:id`
  - `POST /api/grant_approvers`
  - `DELETE /api/grant_approvers/:id`
- [TD-3971] Template mandatory dependent field
- [TD-4107] Adds `system_id` filter to structure_notes/search endpoint
- [TD-4037] change the limit on the taxonomy in aggregations
- [TD-3970] Adds `modifier` and `value_modifier` embbeds to `ConditionRow`

### Changed

- [TD-4065] Allow Implementation keys with spaces, points, etc.

### Fixed

- [TD-4048] `PUT /api/rules/:id` timeout if a rule has many implementations
- [TD-3780] Missing `domain_ids` in Audit events
- [TD-4037] change the limit on the taxonomy in aggregations

## [4.27.0] 2021-09-07

### Changed

- [TD-3824] Data quality rule implementations can now be modified, regardless of
  whether they have associated results or not

## [4.27.0] 2021-09-07

### Added

- [TD-3951] Include additional information for grant events
- [TD-3484] GraphQL API on `/api/v2`
- [TD-3972] Nested population in validations
- [TD-3910] Notifications included for structures notes status changes
- [TD-3546] `with_profiling` filter in data structure version
- [TD-3983] renders request_grant permission on structure_version

### Changed

- [TD-3826] Data quality permissions now uses `domain_id` instead of
  `business_concept_id`
- [TD-3039] `GET /api/data_structures/:data_structure_id/versions/:id` now
  includes mutable metadata in the `metadata` field. The `metadata_versions`
  field is no longer included in the response. The `metadata_fields` field in
  the data structure type responses now include mutable metadata fields.
- [TD-3973] Update td-df-lib for default values in swith fields

## [4.26.0] 2021-08-16

### Added

- [TD-3549] Add new quality rule result type: "deviation"
- [TD-3982] Initial support for grant requests
- [TD-3948] Grants in data structure version visualization
- [TD-2635] Admin can manually delete structures and all its children
- [TD-3917] `PATCH /api/systems/:external_id/metadata` allows mutable metadata
  to be replaced or merged
- [TD-3767] Support for filtering lineage nodes by domain id

### Changed

- [TD-3957] Structure profiles are now validated and expanded
- [TD-3952] Data structure types now support multiple metadata views
- [TD-3859] `PUT /api/units/:name` is now asynchronous when replacing an
  existing unit (fixes timeout issue for large units)
- [TD-4010] Grant `start_date` and `end_date` are now `Date` instead of
  `DateTime`

### Fixed

- [TD-3959] Publish `rule_result_created` event when result is created
- [TD-3908] Timeout on node retrieval
- [TD-4010] Grants were being created with the incorrect `user_id`
- [TD-4013] Internal server error fetching structures with grant having
  `end_date` `nil`
- [TD-4016] `GET /api/data_structures/:id/latest`: grants were being returned
  with the incorrect `data_structure_version`

## [4.25.0] 2021-07-26

### Fixed

- [TD-3929] Reindex the children of the structure domain when modifying
- [TD-3975] Exclude `mutable_metadata` from elasticsearch analysis

### Added

- [TD-3878] Include `domain_id` in structure cache
- [TD-3453] Purge logically deleted structures
- [TD-3906] Notes audit now includes status changes
- [TD-3050] Show quality errors
- [TD-3945] Created Grant entity
- [TD-3947] Display user grant in data structure
- [TD-3551] Restore rule implementations

## [4.24.0] 2021-07-13

### Added

- [TD-3787] Allow CSV bulk load of structure notes with autopublish capability
  for non admin users. These updates must follow new structure notes' workflow.

### Changed

- [TD-3933] Maximum size of payload for metadata upload using multipart data can
  now be configured using the `MAX_PAYLOAD_LENGTH` environment variable

### Fixed

- [TD-3752] Show execution implementation filter with no result data
- [TD-3867] Exception calculating some lineage graphs (graph 1.2.0)

### Added

- [TD-3230] Taxonomy aggregations with enriched information

## [4.23.0] 2021-06-28

### Fixed

- [TD-3893] Children classifications
- [TD-3905] Fix bug with StructureNote aggregation
- [TD-3907] Fix metadata index failure

### Added

- [TD-3720] Update structure domain (with children)
- [TD-3522] Support for StructureNote management with workflow
- [TD-3552] Executable implementations

## [4.22.0] 2021-06-15

### Changed

- [TD-3735] Include extra information in tag related events
- [TD-3447] Filter concept rules but do not check permissions over resource

### Fixed

- [TD-3837] Perfomance issue iterating over Redis keys to obtain linked concept
  count. The actual link count is only used in a comparison with 0 (to filter
  structures with or without concept links), so instead of counting links for
  each structure, assume 1 if structure has any linked concepts and 0 otherwise.
- [TD-3718] Get the extra information when structures are downloaded
- [TD-3864] Issue serializing certain lineage graphs as JSON

### Added

- [TD-3736] Tags in data structure version document

## [4.21.0] 2021-05-31

### Added

- [TD-3446] Domain in rule

### Fixed

- [TD-3236] Show path in profile execution
- [TD-3794] Metadata load fails when classifying structures
- [TD-3502] Avoid uploading files that are not images

### Changed

- [TD-3753] Build using Elixir 1.12 and Erlang/OTP 24
- [TD-3642] On startup ensures rules and implementations elasticsearch indices
  are created

## [4.20.1] 2021-05-18

### Added

- [TD-3236] Upload json profile

## [4.20.0] 2021-05-17

### Added

- [TD-3398] Support classification of data structures
- [TD-3500] Support for signing configuration using a secret key
- [TD-3597] Link between structures and tags

### Changed

- Security patches from `alpine:3.13`
- Update dependencies
- [TD-3680] Improve data catalog bulk indexing performance
- Timestamps on `DataStructure`, `DataStructureVersion`, `DataStructureRelation`
  and `StructureMetadata` are now `utc_datetime_usec`

## [4.19.2] 2021-05-07

### Fixed

- [TD-3630] Issue querying executions when some implementations have no source

## [4.19.0] 2021-05-04

### Changed

- [TD-3526] Merged `td-dq` with `td-dd`. See `CHANGELOG-dq.md` for changes in
  `td-dq` previous to this merge
- [TD-3621] Increase maximum length for JSON request bodies. The value for JSON
  request bodies can now be configured using the `MAX_PAYLOAD_LENGTH`
  environment variable.
- [TD-3596] Support tagging of data structures

### Added

- [TD-3517] Profile executions and events
- [TD-3189] Add templates in the creation of implementations

## [4.18.0] 2021-04-19

### Added

- [TD-3497] Allow system metadata to be uploaded using a JSON request body

### Fixed

- [TD-3566] `data_structure_relation` `parent_id` and `child_id` must not be
  `nil`

### Changed

- [TD-3498] Merged `td-cx` with `td-dd`. See `CHANGELOG-cx.md` for changes in
  `td-cx` previous to this merge.

## [4.17.0] 2021-04-05

### Added

- [TD-3108] add `profile_structure` permission to structures with `data_fields`

### Changed

- [TD-3445] Postgres port configurable through `DB_PORT` environment variable

## [4.16.0] 2021-03-22

### Added

- [TD-2951] `profile_structure` permission

### Fixed

- [TD-3235] Fallback of uncontroller responses on metadata controller

### Removed

- [TD-3421] remove `/data_structures/search/source_alias` endpoint

## [4.15.0] 2021-03-08

### Changed

- [TD-3341] Build with `elixir:1.11.3-alpine`, runtime `alpine:3.13`
- [TD-3329] Elasticsearch index settings are now configurable using environment
  variables:
  - `ES_TIMEOUT`: Connection timeout in milliseconds (default `5000`)
  - `ES_RECV_TIMEOUT`: Response timeout in milliseconds (default `40000`)
  - `ES_SHARDS`: Number of shards (default `1`)
  - `ES_REPLICAS`: Number of replicas (default `1`)
  - `ES_REFRESH_INTERVAL`: Index refresh interval (default `30s`)
  - `ES_INDEXING_SLOWLOG_THRESHOLD_WARN`: Indexing slowlog warning threshold
    (default `10s`)
  - `ES_INDEXING_SLOWLOG_THRESHOLD_INFO`: Indexing slowlog info threshold
    (default `5s`)
  - `ES_INDEXING_SLOWLOG_THRESHOLD_DEBUG`: Indexing slowlog debug threshold
    (default `2s`)
  - `ES_INDEXING_SLOWLOG_THRESHOLD_TRACE`: Indexing slowlog trace threshold
    (default `500ms`)
  - `ES_INDEXING_SLOWLOG_LEVEL`: Indexing slowlog level (default `info`)
  - `ES_INDEXING_SLOWLOG_SOURCE`: Indexing slowlog source limit (default `1000`)
- [TD-3222] `structures` index alias can now be configured using the
  `ES_ALIAS_STRUCTURES` environment variable

## [4.14.0] 2021-02-22

### Added

- [TD-3268] Source in data structure

### Changed

- [TD-3245] Tested compatibility with PostgreSQL 9.6, 10.15, 11.10, 12.5 and
  13.1. CI pipeline changed to use `postgres:12.5-alpine`.

## [4.13.0] 2021-02-08

### Added

- [TD-3263] Use HTTP Basic authentication for Elasticsearch if environment
  variables `ES_USERNAME` and `ES_PASSWORD` are present

### Fixed

- [TD-3264] Data structure type migration task was preventing application from
  starting up under certain data-dependent conditions. The task has now been
  removed as it is no longer needed.

## [4.12.1] 2021-01-28

### Fixed

- [TD-3248] Referenced structure ids were not being obtained correctly from
  cache

## [4.12.0] 2021-01-25

### Fixed

- [TD-3203] Truncate `field_type` to 32766 bytes when indexing (maximum sortable
  field length in elasticsearch)

### Changed

- [TD-3163] Auth tokens now include `role` claim instead of `is_admin` flag
- [TD-3164] Service accounts can view systems, view data structures and load
  metadata
- [TD-3182] Allow to use redis with password

## [4.11.1] 2021-01-15

### Fixed

- [TD-3204] Performance regression fetching a data structure version
- [TD-3204] Ancestry was being returned in inverse order

## [4.11.0] 2021-01-11

### Changed

- [TD-3170] Build docker image which runs with non-root user
- [TD-2655] Support bulk updating of domain_id, improve performance of mutable
  metadata updates
- [TD-3103] Changes obtaining referenced structure ids in rule implementations
- [TD-2655] Support bulk updating of domain_id
- [TD-2331] Return the path of deleted structures
- Performance improvements of metadata load process

### Fixed

- [TD-3172] Return error changeset when a data structure type cannot be inserted
  or updated

## [4.10.0] 2020-12-14

### Added

- [TD-3065] Support filtering on `updated_at` (date range)
- [TD-2486] Template type `domain`

### Fixed

- [TD-3142] `/api/data_structure_types` was failing if template was missing

## [4.9.0] 2020-11-30

### Changed

- [TD-2258] Filter structures by `linked_concepts_count`
- [TD-2946] Replace unit on PUT request

### Added

- [TD-3089] Widget and type `copy` on df

### Changed

- [TD-3066] Keep track of deleted structures in redis

## [4.8.0] 2020-11-16

### Added

- [TD-3112] The `domain_id` of a data structure can now be modified via API
- [TD-3115] Log error responses received from elasticsearch during bulk
  reindexing

## [4.7.0] 2020-11-03

### Added

- [TD-3071] Ignore empty lines on bulk upload

## [4.6.0] 2020-10-19

### Added

- [TD-2485]:
  - Enrich template fields from cache
  - Mappings for system type of templates

### Changed

- [TD-3058] Database connection timeout now can be configured using the
  environment variable `DB_TIMEOUT_MILLIS`

## [4.5.0] 2020-10-05

### Added

- [TD-2942] CSV upload of structures extra info
- [TD-2958] Extra info mapping and aggregations

### Changed

- [TD-2988] Cache entries for data structures are now refreshed every hour

## [4.4.0] 2020-09-22

### Added

- [TD-2943]:
  - Data Structure Type: Metadata fields
  - Endpoint to query all possible metadata fields for a given query

### Fixed

- [TD-2979] Timeout issues loading metadata

## [4.3.0] 2020-09-07

### Added

- [TD-2928] Data Dictionary custom user search filters
- [TD-2587] Download CSV for a given graph

### Changed

- [TD-2285] Check permissions for nodes related to units
- [TD-2720] Bulk Update:
  - Update only structures having content
  - Validate only updated fields

### Fixed

- [TD-2310] Exclude confidential structures from children and siblings if user
  has no permission to manage confidential structures

## [4.2.0] 2020-08-17

### Added

- [TD-2280] As a business glossary I want to create a concept with the same name
  as an existing concept in another domain to allow multi-organization
  management
- [TD-2941] Enable scrolling on `/api/data_structures/search` endpoint:
  - Initiate scrolling by including `scroll` parameter in request body
  - Continue scrolling by sending a request body with `scroll_id` and `scroll`

## [4.1.0] 2020-07-20

### Added

- [TD-911] Allow to limit lineage/impact levels
- [TD-2322] Allow to search all data structures versions without 10_000 limit
  using ES scroll API
- [TD-2774] Startup task to create data structure types

### Fixed

- [TD-2826] `DataStructures.list_data_structures` can receive `domain_id` list

### Changed

- [TD-2280] Do not retrieve information by name

## [4.0.0] 2020-07-01

### Changed

- [TD-2637] Audit events are now published to Redis instead of via HTTP
- [TD-2322] Allow to query deleted structures and systems having deleted
  structures

### Added

- [TD-2322] Index structure parent and number of linked concepts

## [3.24.0] 2020-06-15

### Fixed

- [TD-2593] Retrive parents over `default` relation type to build path

## [3.23.0] 2020-06-01

### Fixed

- [TD-2636] Bulk update was replacing instead of merging dynamic content

### Added

- [TD-2562] Endpoint `GET /api/data_structures/search/source_alias` to return
  the list of distinct structures metadata aliases

### Changed

- [TD-2643] Show metadata on structure relations
- [TD-2487] Exclude deleted structures from csv download
- [TD-2629] Update td-df-lib to omit template fields of type `image` on indexing
- [TD-2492] Update td-df-lib to include new numeric template types
- [TD-2261] Cache structures on load

### Removed

- [TD-2691] Removed unused comments functionality (routes
  `/api/data_structures/:id/comments` and `/api/comments`)

## [3.22.0] 2020-05-18

### Changed

- [TD-2321] Include `metadata` in data structure version response
- [TD-2589] Include `df_content.*`, `description` and `path.text` in search
  fields. Note that a complete reindex is required for the `path.text` field to
  be indexed. This will be performed automatically when the service starts
  unless the key `TdDd.DataStructures.Migrations:TD-2589` exists in Redis.
- [TD-2373] Removed dependency on Neo4j:
  - Neo4j is no longer used. The graph model is now persisted in PostgreSQL.
  - Lineage metadata is now uploaded using `PUT /api/units/:unit_name` passing
    `nodes` and `rels` files as form encoded data. Since the import process is
    performed as a background task, the API returns `202 Accepted`.
  - Each `unit_name` represents a replaceable unit of lineage metadata. New data
    files uploaded using the same unit name will overwrite the existing nodes
    and relations in that unit.
  - Latest status for a unit can be queried using `GET /api/units/:unit_name`.
  - Events relating to a unit can be queried using `GET /api/units/:unit_name/events`.
  - A unit can be logically deleted using `DELETE /api/units/:unit_name`.
  - A unit can be physically deleted using `DELETE /api/units/:unit_name?logical=false`.
  - [TD-2495] Changed structures loader migration key to cache all structures
    again including their metadata

### Removed

- [TD-2373] **BREAKING CHANGE** lineage data can no longer be uploaded to
  `/api/data_structures/metadata` or `/api/td_dl`

## [3.20.1] 2020-04-24

### Fixed

- [TD-2520] Root id retrieval from merkle graph

## [3.20.0] 2020-04-20

### Added

- [TD-2439] Include links in data structure relations response
- [TD-2531] Support `field_external_id` in `data_fields` metadata

### Changed

- [TD-2531] Include `external_id` in data structure hash calculation. Also,
  replace usage of Erlang's `:digraph` library with `Graph`. Note that this the
  hashes of all data structures will be recalculated the first time the service
  starts after this change is applied.

## [3.19.0] 2020-04-06

### Fixed

- [TD-2364] Loader issue when `external_id` and `parent_external_id` provided

### Added

- [TD-2364] Reindex structures linked to updated domains
- [TD-2318] Include node types in `/api/graphs/:id` response

### Changed

- [TD-2472] GraphData: Ignore duplicate relations when importing from Neo4j

## [3.18.0] 2020-03-23

### Added

- [TD-2326] Support for mutable metadata

### Changed

- [TD-2218] Revaluate structure children when its deletion is undone

## [3.17.0] 2020-03-09

### Added

- [TD-2336] System now has df_content
- [TD-2329] System search returns structure count info: count of structures by
  type and total structures count

## [3.16.0] 2020-02-25

### Changed

- [TD-2328] Support `domain_external_id` in structure metadata, removed `ou`
  from model

## [3.15.1] 2020-02-12

### Fixed

- [TD-2342] API failures when Neo4J is not present

## [3.15.0] 2020-02-10

### Added

- [TD-1595] Data lineage support
- [TD-2327] Data lineage metadata upload at `/api/data_structures/metadata` and
  `/api/td_dl/metadata`
- [TD-2292] Relation type in structures relations
- [TD-2293] Relation type in structures api

### Changed

- [TD-2269] Update elasticsearch mapping for dynamic field using new content
  model
- [TD-2284] Show systems to user with read permission in any structure, return
  structures count

## [3.14.0] 2020-01-27

### Changed

- [TD-2269] Update elasticsearch mappings for dynamic content

## [3.13.0] 2020-01-13

### Changed

- [TD-2272] 40 seconds timeout to query elasticsearch

## [3.12.0] 2019-12-19

### Added

- [TD-2210] Cache parent id in structures' cache

## [3.11.0] 2019-11-25

### Added

- [TD-2115] data_structure_lineage_id having external id of data lineage

### Changed

- [TD-2250] filter profiling whe user has not permission
  `view_data_structures_profile`

## [3.10.0] 2019-11-11

### Added

- [TD-2186] Return profile info in data structure view

## [3.9.0] 2019-10-28

### Added

- [TD-2144] Support ngram-search in structure name
- [TD-2159] Mapping for data field type

### Changed

- [TD-2200] Prevalence of data structure's attributes over metadata on versions
  index

### Changed

- [TD-2187] Add external_id to Structure cached info. Put in cache structures
  present in rule_implementations system_params

## [3.8.0] 2019-10-14

### Fixed

- [TD-2188] Synchronous upload does not work

### Changed

- [TD-2130] In bulk upload move parsing functions to GenServer"
- [TD-2176] Nullable field as boolean in metadata
- [TD-1721] Reindex automatically when a template changes
  - Breaking change: New environment variable ES_URL replaces existing
    ES_HOST/ES_PORT
- [TD-2124] Users without permission to link a data structure should not get the
  option to link in data catalog

## [3.7.0] 2019-09-30

### Added

- [TD-2010] As a Connector I want to delete all structures of a group
- [TD-2077] Support synchronous metadata upload for a specific data structure
- [TD-2089] Profiling support for structures
- [TD-2118] Metadata as mapping in data structures search
- [TD-2068] Use sortable normalizer for some fields in ES mappings
- [TD-1871] Structures CSV download

## [3.6.0] 2019-09-16

### Added

- [TD-1650] Automatic versioning of changed data structures
- [TD-2046] Bulk update endpoint for Data Catalog extra info
- [TD-2090] Search results and filters now use `:link_data_structure` permission
  instead of `:view_data_structure` depending on `referer` header

### Changed

- Metadata upload format (see config/metadata.exs for detail):
  - Structures CSV required fields:
    - `external_id` (globally unique)
    - `name`
    - `system` (or `POST` to `/systems/:system_external_id/metadata`)
    - `group`
    - `type`
  - Fields CSV required fields:
    - `external_id` (of structure)
    - `field_name`
    - `type`
  - Relations CSV required fields:
    - `parent_external_id`
    - `child_external_id`

## [3.5.5] 2019-09-09

### Changed

- Startup task to rename external_id of SQL server structures

## [3.5.2] 2019-09-04

### Fixed

- [TD-2087] DataStructure response excluded immediate parent from ancestry

## [3.5.1] 2019-09-03

### Fixed

- [TD-2080] DataStructureLoader was failing due to changes in [TD-2072]
- [TD-2081] Event stream consumer did not respect host and port config options

## [3.5.0] 2019-09-02

### Changed

- [TD-2061] Data structure external id is now required and unique
- [TD-2072] Refactor model to move mutable/versionable fields from DataStructure
  to DataStructureVersion

### Fixed

- [TD-2047] Check status filter when retrieving search filters

## [3.3.0] 2019-08-05

### Added

- [TD-1560] Enriched description field in template content

### Changed

- [TD-2027] Improve indexing performance
- [TD-1985] Type of template field user with an aggregation size of 50
- [TD-2009] Get external id by data structure system and external id, fixed
  ancestry in structure view

### Fixed

- [TD-1991] Performance issues due to blocking Redis connections
- [TD-2028] Eliminate duplicated data structure versions
- [TD-2003] Avoid loading a structure with a relation with itself in bulk load

### Removed

- [TD-1534] Remove data fields from model

## [3.2.0] 2019-07-24

### Fixed

- [TD-1996] Change `external_id` to text in data_structures
- [TD-1854] Data field metadata is not updated during metadata upload

### Added

- [TD-1845] Soft deletion of data structures no longer present in CSV input for
  system/group
- [TD-1970] New endpoint for
  `api/systems/:system_external_id/structures/:structure_external_id`

### Changed

- [TD-1532] Improve support for linking with business concepts (fields are no
  longer used)
- [TD-2002] Update td-cache and delete permissions list from config
- [TD-1927] Allow structure `class` property to be specified in metadata CSV

## [3.1.0] 2019-07-08

### Changed

- [TD-1618] Cache improvements. Use td-cache instead of td-perms.
- [TD-1866] Exclude logic deleted data structures in catalog navigation, catalog
  table and filters

## [3.0.1] 2019-07-05

### Fixed

- [TD-1967] Task to remove duplicate data structure versions, filter duplicates
  in CSV input

## [3.0.0] 2019-06-25

### Fixed

- [TD-1860] Fields were not associated to corresponding version when loading new
  version of existing structure
- [TD-1864] Indexes structures with `field` class
- [TD-1851] Verify permissions while getting the root structures of a system

### Changed

- [TD-1793] Checks if field structure has `df_content` and enriches
  data_structure :show
- [TD-1891] Bulk load types translation from data fields to data structures
- [TD-1533] Ignores search term when it is no on Aggregation

## [2.21.0] 2019-06-10

### Fixed

- [TD-1825] Structures of fields with metadata type are not setting its type
  correctly - metadata type key is not correct

### Added

- [TD-1824] Bump td-perms version to fix relations key
- [TD-1702] Support new permission `view_data_structures_profile`

### Changed

- [TD-1847] Filter class field on system_datastructure to improve performance

### Removed

- [TD-1832] Removed `business_concept_id` from data fields

## [2.20.1] 2019-05-28

### Added

- [TD-1819] Include `external_id` and `class` in data structure and data
  structure version show responses

## [2.20.0] 2019-05-27

### Added

- [TD-1703] Include system and ancestry in data structure and data structure
  version show responses

### Fixed

- [TD-1747] Structures upload is not creating relation between structures and
  fields when including version number
- [TD-1758] Structures with `field` class are no indexed on create/upload
- [TD-1797] Structures of Fields of type Metric and Attribute must have that
  type instead of Field

## [2.19.0] 2019-05-14

### Fixed

- [TD-1774] Newline is missing in logger format

### Added

- [TD-1704] Index path of data structures and return in search results
- Metadata upload success response is now 202 Accepted instead of 204 No Content

## [2.18.0] 2019-04-30

### Fixed

- [TD-1697] Dynamic content indexing and mapping

## [2.17.0] 2019-04-17

### Added

- [TD-1597] allow deletion of data structures with relations
- [TD-1593] System as an independent entity
- [TD-1626] Load data fields as structures
- [TD-1634] Include data structure metadata field to selectively disable
  indexing ("indexable" == "false")
- Improve elasticsearch index mappings
- [TD-1554] added endpoint for getting root structures of a system

### Changed

- [TD-1627] Removes df_name from the structure and uses the structure type as
  definition of template
- [TD-1636] Use `alpine:3.9` as base image for docker runtime

## [2.16.0] 2019-04-01

### Added

- [TD-1571] Elixir's Logger config will check for `EX_LOGGER_FORMAT` variable to
  override format

### Changed

- [TD-1530] Changed csv upload to write extra fields on metadata

## [2.15.0] 2019-03-18

### Changed

- [TD-1543] Updated to Phoenix 1.4, Ecto 3.0, Cowboy 2.0
- [TD-1526] Include parents and siblings in show data_structure response

## [2.14.0] 2019-03-04

### Changed

- Increase metadata upload file limit from 20M to 100M

## [2.12.1] 2019-01-28

### Changed

- Update td-df-lib version

## [2.12.0] 2019-01-24

### Changed

- [TD-1320] Aggregations are returned on data structures search

## [2.11.1] 2019-01-17

### Changed

- New cache to access linked business concepts of a field
  (`TdPerms.RelationCache`)

## [2.11.0] 2019-01-16

### Fixed

- Bulk index data structures in batches of 100 to avoid reaching HTTP request
  size limit

## [2.10.8] 2019-01-08

### Fixed

- Added `type` field to structure index that was wrongly removed

## [2.10.7] 2018-12-20

### Added

- [TD-1306] Add new field `external_id` to link data_structures with parents,
  children and fields.

## [2.10.6] 2018-12-20

### Changed

- Reindex data structures in background
- Reindex data structures after metadata is loaded

### Fixed

- Metadata loader structure diff was not calculating correctly the fields to be
  removed

## [2.10.2] 2018-12-19

### Changed

- [TD-1198] add functionality for confidential data structure
  - added field confidential to data_structure
  - check for `manage_confidential_structures` on listing and updating data
    structures
  - added elasticsearch filter regarding confidential permissions

## [2.10.1] 2018-12-17

### Changed

- Increase elasticsearch client default `recv_timeout` to 20 seconds
- Increase filter aggregation size to 50
- Remove `name` filter

## [2.10.0] 2018-12-12

### Changed

- [TD-1313] Adds type to structure filters

## [2.9.4] 2018-12-06

### Changed

- [TD-1104] Improved support for data structure versions

## [2.9.3] 2018-12-04

### Added

- [TD-1104] API endpoint `/api/data_structures/{id}/versions/{version}` to read
  specific version of a data structure

## [2.9.2] 2018-12-04

### Changed

- [TD-1153] Client may now use `sort` parameter to order search results

## [2.9.1] 2018-12-04

### Added

- [TD-1104] Support explicit version in data_structures metadata upload

## [2.9.0] 2018-12-01

### Added

- [TD-1207] Parent/child relationships between data structure versions

## [2.8.6] 2018-11-22

### Added

- [TD-1186] Adds dynamic form fields to structure filters

## [2.8.5] 2018-11-22

### Changed

- Order search results by `name.raw`

## [2.8.4] 2018-11-22

### Changed

- Configure Ecto to use UTC datetime for timestamps

## [2.8.3] 2018-11-20

### Added

- New endpoint to upload metadata `POST /api/data_structures/metadata`

## [2.8.2] 2018-11-20

### Added

- Data structure view return `domain_id`

## [2.8.1] 2018-11-19

### Added

- [TD-1062] Support for Dynamic Forms in data structures

### Removed

- Remove LOPD field from data structures

## [2.8.0] 2018-11-15

### Added

- [TD-1104] Initial support for versioning of data structures

## [2.6.2] 2018-10-30

### Added

- Modify endpoint from `/api/search/reindex_all` to
  `/api/data_structures/search/reindex_all`
- Verify if the user is admin while calling `reindex_all`<|MERGE_RESOLUTION|>--- conflicted
+++ resolved
@@ -14,12 +14,9 @@
   - Users with `view_data_structure` permission on domain can show, index and
     download ReferenceDataset
   - ReferenceDataset without domain_ids is only visible to `admins`
-<<<<<<< HEAD
-- [TD-5493] Improve specific grant(s) reindex performance
-=======
 - [TD-5478] Add `convert_raw` and `convert_default` action for basic
   implementations
->>>>>>> 2bc0778c
+- [TD-5493] Improve specific grant(s) reindex performance
 
 ### Added
 
