--- conflicted
+++ resolved
@@ -5,11 +5,8 @@
 ### Added
 
 - [TD-3549] Add new quality rule result type: "deviation"
-<<<<<<< HEAD
-=======
 - [TD-3982] Initial support for grant requests
 - [TD-3948] Grants in data structure version visualization
->>>>>>> cc1e29f9
 - [TD-2635] Admin can manually delete structures and all its children
 - [TD-3917] `PATCH /api/systems/:external_id/metadata` allows mutable metadata
   to be replaced or merged
