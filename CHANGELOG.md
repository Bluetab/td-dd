# Changelog

## [Unreleased]

### Added

<<<<<<< HEAD
- [TD-2046] Bulk update endpoint for Data Catalog extra info
=======
- [TD-1650] Automatic versioning of changed data structures

### Changed

- Metadata upload format (see config/metadata.exs for detail):
  - Structures CSV required fields:
    - `external_id` (globally unique)
    - `name`
    - `system` (or `POST` to `/systems/:system_external_id/metadata`)
    - `group`
    - `type`
  - Fields CSV required fields:
    - `external_id` (of structure)
    - `field_name`
    - `type`
  - Relations CSV required fields:
    - `parent_external_id`
    - `child_external_id`

## [3.5.5] 2019-09-09

### Changed

- Startup task to rename external_id of SQL server structures
>>>>>>> 20780bb9

## [3.5.2] 2019-09-04

### Fixed

- [TD-2087] DataStructure response excluded immediate parent from ancestry

## [3.5.1] 2019-09-03

### Fixed

- [TD-2080] DataStructureLoader was failing due to changes in [TD-2072]
- [TD-2081] Event stream consumer did not respect redis_host and port config options

## [3.5.0] 2019-09-02

### Changed

- [TD-2061] Data structure external id is now required and unique
- [TD-2072] Refactor model to move mutable/versionable fields from DataStructure to DataStructureVersion

### Fixed

- [TD-2047] Check status filter when retrieving search filters

## [3.3.0] 2019-08-05

### Added

- [TD-1560] Enriched description field in template content

### Changed

- [TD-2027] Improve indexing performance
- [TD-1985] Type of template field user with an aggregation size of 50
- [TD-2009] Get external id by data structure system and external id, fixed ancestry in structure view

### Fixed

- [TD-1991] Performance issues due to blocking Redis connections
- [TD-2028] Eliminate duplicated data structure versions
- [TD-2003] Avoid loading a structure with a relation with itself in bulk load

### Removed

- [TD-1534] Remove data fields from model

## [3.2.0] 2019-07-24

### Fixed

- [TD-1996] Change external_id to text in data_structures
- [TD-1854] Data field metadata is not updated during metadata upload

### Added

- [TD-1845] Soft deletion of data structures no longer present in CSV input for system/group
- [TD-1970] New endpoint for "api/systems/{system_external_id}/structures/{structure_external_id}"

### Changed

- [TD-1532] Improve support for linking with business concepts (fields are no longer used)
- [TD-2002] Update td-cache and delete permissions list from config
- [TD-1927] Allow structure "class" property to be specified in metadata CSV

## [3.1.0] 2019-07-08

### Changed

- [TD-1618] Cache improvements. Use td-cache instead of td-perms.
- [TD-1866] Exclude logic deleted data_structures in catalog navigation, catalog table and filters

## [3.0.1] 2019-07-05

### Fixed

- [TD-1967] Task to remove duplicate data structure versions, filter duplicates in CSV input

## [3.0.0] 2019-06-25

### Fixed

- [TD-1860] Fields were not associated to corresponding version when loading new version of existing structure
- [TD-1864] Indexes structures with 'field' class
- [TD-1851] Verify permissions while getting the root structures of a System

### Changed

- [TD-1793] Checks if field structure has df_content and enriches data_structure :show
- [TD-1891] Bulk load types translation from data fields to data structures
- [TD-1533] Ignores search term when it is no on Aggregation

## [2.21.0] 2019-06-10

### Fixed

- [TD-1825] Structures of fields with metadata type are not setting its type correctly - metadata type key is not correct

### Added

- [TD-1824] Bump td-perms version to fix relations key
- [TD-1702] Support new permission view_data_structures_profile

### Changed

- [TD-1847] Filter class field on system_datastructure to improve performance

### Removed

- [TD-1832] Removed business_concept_id from dataFields

## [2.20.1] 2019-05-28

### Added

- [TD-1819] Include external_id and class in data structure and data structure version show responses

## [2.20.0] 2019-05-27

### Added

- [TD-1703] Include system and ancestry in data structure and data structure version show responses

### Fixed

- [TD-1747] Structures upload is not creating relation between structures and fields when including version number
- [TD-1758] Structures with 'field' class are no indexed on create/upload
- [TD-1797] Structures of Fields of type Metric and Attribute must have that type instead of Field

## [2.19.0] 2019-05-14

### Fixed

- [TD-1774] Newline is missing in logger format

### Added

- [TD-1704] Index path of data structures and return in search results
- Metadata upload success response is now 202 Accepted instead of 204 No Content

## [2.18.0] 2019-04-30

### Fixed

- [TD-1697] Dynamic content indexing and mapping

## [2.17.0] 2019-04-17

### Added

- [TD-1597] allow deletion of data structures with relations
- [TD-1593] System as an independent entity
- [TD-1626] Load data fields as structures
- [TD-1634] Include data structure metadata field to selectively disable indexing ("indexable" == "false")
- Improve elasticsearch index mappings
- [TD-1554] added endpoint for getting root structures of a system

### Changed

- [TD-1627] Removes df_name from the structure and uses the structure type as definition of template
- [TD-1636] Use alpine:3.9 as base image for docker runtime

## [2.16.0] 2019-04-01

### Added

- [TD-1571] Elixir's Logger config will check for EX_LOGGER_FORMAT variable to override format

### Changed

- [TD-1530] Changed csv upload to write extra fields on metadata

## [2.15.0] 2019-03-18

### Changed

- [TD-1543] Updated to Phoenix 1.4, Ecto 3.0, Cowboy 2.0
- [TD-1526] Include parents and siblings in show data_structure response

## [2.14.0] 2019-03-04

### Changed

- Increase metadata upload file limit from 20M to 100M

## [2.12.1] 2019-01-28

### Changed

- Update td-df-lib version

## [2.12.0] 2019-01-24

### Changed

- [TD-1320] Aggregations are returned on data structures search

## [2.11.1] 2019-01-17

### Changed

- New cache to access linked business concepts of a field (TdPerms.RelationCache)
- Bump versions of the libraries td-perms and td-df-lib

## [2.11.0] 2019-01-16

### Fixed

- Bulk index data structures in batches of 100 to avoid reaching HTTP request size limit

## [2.10.8] 2019-01-08

### Fixed

- Added type field to structure index that was wrongly removed

## [2.10.7] 2018-12-20

### Added

- [TD-1306] Add new field external_id to link data_structures with parents, children and fields.

## [2.10.6] 2018-12-20

### Changed

- Reindex data structures in background
- Reindex data structures after metadata is loaded

### Fixed

- Metadata loader structure diff was not calculating correctly the fields to be removed

## [2.10.2] 2018-12-19

### Changed

- Update td-perms to 2.10.0
- Update td-df-lib to 2.10.0
- Improvements on authentication for testing. Creating a user, creates a session in the Auth Mock
- Created TaxonomyMockCache for domain related testing
- [TD-1198] add functionality for confidential data structure
  - added field confidential to data_structure
  - check for manage_confidential_structures on listing and updating data_structures
  - added elastic_search filter regarding confidential permissions

## [2.10.1] 2018-12-17

### Changed

- Update HTTPoison to 1.5.0
- Increase elasticsearch client default `recv_timeout` to 20 seconds
- Increase filter aggregation size to 50
- Remove "name" filter

## [2.10.0] 2018-12-12

### Changed

- [TD-1313] Adds type to structure filters

## [2.9.4] 2018-12-06

### Changed

- [TD-1104] Improved support for data structure versions

## [2.9.3] 2018-12-04

### Added

- [TD-1104] API endpoint `/api/data_structures/{id}/versions/{version}` to read specific version of a data structure

## [2.9.2] 2018-12-04

### Changed

- [TD-1153] Data Structure :index now looks for sort query from client to pass to elasticsearch

## [2.9.1] 2018-12-04

### Added

- [TD-1104] Support explicit version in data_structures metadata upload

## [2.9.0] 2018-12-01

### Added

- [TD-1207] Parent/child relationships between data structure versions

## [2.8.6] 2018-11-22

### Added

- [TD-1186] Adds dynamic form fields to structure filters

## [2.8.5] 2018-11-22

### Changed

- Order search results by name.raw

## [2.8.4] 2018-11-22

### Changed

- Configure Ecto to use UTC datetime for timestamps

## [2.8.3] 2018-11-20

### Added

- New endpoint to upload metadata `POST /api/data_structures/metadata`

## [2.8.2] 2018-11-20

### Added

- Data structure view return domain_id

## [2.8.1] 2018-11-19

### Added

- [TD-1062] Support for Dynamic Forms in data structures

### Removed

- Remove LOPD field from data structures

## [2.8.0] 2018-11-15

### Added

- [TD-1104] Initial support for versioning of data structures

## [2.6.2] 2018-10-30

### Added

- Modify endpoint from /api/search/reindex_all to /api/data_structures/search/reindex_all
- Verify if the user is admin while calling reindex_all<|MERGE_RESOLUTION|>--- conflicted
+++ resolved
@@ -4,10 +4,8 @@
 
 ### Added
 
-<<<<<<< HEAD
+- [TD-1650] Automatic versioning of changed data structures
 - [TD-2046] Bulk update endpoint for Data Catalog extra info
-=======
-- [TD-1650] Automatic versioning of changed data structures
 
 ### Changed
 
@@ -31,7 +29,6 @@
 ### Changed
 
 - Startup task to rename external_id of SQL server structures
->>>>>>> 20780bb9
 
 ## [3.5.2] 2019-09-04
 
