--- conflicted
+++ resolved
@@ -2,18 +2,15 @@
 
 ## [Unreleased]
 
-<<<<<<< HEAD
 ### Added
 
 - [TD-2943]:
   - Data Structure Type: Metadata fields
   - Endpoint to query all possible metadata fields for a given query
 
-=======
 ### Fixed
 
 - [TD-2979] Timeout issues loading metadata
->>>>>>> d9caf2be
 
 ## [4.3.0] 2020-09-07
 
