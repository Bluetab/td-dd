# Changelog

## Unreleased
<<<<<<< HEAD
=======

### Fixed

- [TD-2028] Eliminate duplicated data structure versions

## [3.2.0] 2019-07-24
>>>>>>> 0d1abdcb

### Changed

- [TD-2027] Improve indexing performance

## [3.2.0] 2019-07-24

### Fixed

- [TD-1996] Change external_id to text in data_structures
- [TD-1854] Data field metadata is not updated during metadata upload

### Added

- [TD-1845] Soft deletion of data structures no longer present in CSV input for system/group
- [TD-1970] New endpoint for "api/systems/{system_external_id}/structures/{structure_external_id}"

### Changed

- [TD-1532] Improve support for linking with business concepts (fields are no longer used)
- [TD-2002] Update td-cache and delete permissions list from config
- [TD-1927] Allow structure "class" property to be specified in metadata CSV

## [3.1.0] 2019-07-08

### Changed

- [TD-1618] Cache improvements. Use td-cache instead of td-perms.
- [TD-1866] Exclude logic deleted data_structures in catalog navigation, catalog table and filters

## [3.0.1] 2019-07-05

### Fixed

- [TD-1967] Task to remove duplicate data structure versions, filter duplicates in CSV input

## [3.0.0] 2019-06-25

### Fixed

- [TD-1860] Fields were not associated to corresponding version when loading new version of existing structure
- [TD-1864] Indexes structures with 'field' class
- [TD-1851] Verify permissions while getting the root structures of a System

### Changed

- [TD-1793] Checks if field structure has df_content and enriches data_structure :show
- [TD-1891] Bulk load types translation from data fields to data structures
- [TD-1533] Ignores search term when it is no on Aggregation

## [2.21.0] 2019-06-10

### Fixed

- [TD-1825] Structures of fields with metadata type are not setting its type correctly - metadata type key is not correct

### Added

- [TD-1824] Bump td-perms version to fix relations key
- [TD-1702] Support new permission view_data_structures_profile

### Changed

- [TD-1847] Filter class field on system_datastructure to improve performance

### Removed

- [TD-1832] Removed business_concept_id from dataFields

## [2.20.1] 2019-05-28

### Added

- [TD-1819] Include external_id and class in data structure and data structure version show responses

## [2.20.0] 2019-05-27

### Added

- [TD-1703] Include system and ancestry in data structure and data structure version show responses

### Fixed

- [TD-1747] Structures upload is not creating relation between structures and fields when including version number
- [TD-1758] Structures with 'field' class are no indexed on create/upload
- [TD-1797] Structures of Fields of type Metric and Attribute must have that type instead of Field

## [2.19.0] 2019-05-14

### Fixed

- [TD-1774] Newline is missing in logger format

### Added

- [TD-1704] Index path of data structures and return in search results
- Metadata upload success response is now 202 Accepted instead of 204 No Content

## [2.18.0] 2019-04-30

### Fixed

- [TD-1697] Dynamic content indexing and mapping

## [2.17.0] 2019-04-17

### Added

- [TD-1597] allow deletion of data structures with relations
- [TD-1593] System as an independent entity
- [TD-1626] Load data fields as structures
- [TD-1634] Include data structure metadata field to selectively disable indexing ("indexable" == "false")
- Improve elasticsearch index mappings
- [TD-1554] added endpoint for getting root structures of a system

### Changed

- [TD-1627] Removes df_name from the structure and uses the structure type as definition of template
- [TD-1636] Use alpine:3.9 as base image for docker runtime

## [2.16.0] 2019-04-01

### Added

- [TD-1571] Elixir's Logger config will check for EX_LOGGER_FORMAT variable to override format

### Changed

- [TD-1530] Changed csv upload to write extra fields on metadata

## [2.15.0] 2019-03-18

### Changed

- [TD-1543] Updated to Phoenix 1.4, Ecto 3.0, Cowboy 2.0
- [TD-1526] Include parents and siblings in show data_structure response

## [2.14.0] 2019-03-04

### Changed

- Increase metadata upload file limit from 20M to 100M

## [2.12.1] 2019-01-28

### Changed

- Update td-df-lib version

## [2.12.0] 2019-01-24

### Changed

- [TD-1320] Aggregations are returned on data structures search

## [2.11.1] 2019-01-17

### Changed

- New cache to access linked business concepts of a field (TdPerms.RelationCache)
- Bump versions of the libraries td-perms and td-df-lib

## [2.11.0] 2019-01-16

### Fixed

- Bulk index data structures in batches of 100 to avoid reaching HTTP request size limit

## [2.10.8] 2019-01-08

### Fixed

- Added type field to structure index that was wrongly removed

## [2.10.7] 2018-12-20

### Added

- [TD-1306] Add new field external_id to link data_structures with parents, children and fields.

## [2.10.6] 2018-12-20

### Changed

- Reindex data structures in background
- Reindex data structures after metadata is loaded

### Fixed

- Metadata loader structure diff was not calculating correctly the fields to be removed

## [2.10.2] 2018-12-19

### Changed

- Update td-perms to 2.10.0
- Update td-df-lib to 2.10.0
- Improvements on authentication for testing. Creating a user, creates a session in the Auth Mock
- Created TaxonomyMockCache for domain related testing
- [TD-1198] add functionality for confidential data structure
  - added field confidential to data_structure
  - check for manage_confidential_structures on listing and updating data_structures
  - added elastic_search filter regarding confidential permissions

## [2.10.1] 2018-12-17

### Changed

- Update HTTPoison to 1.5.0
- Increase elasticsearch client default `recv_timeout` to 20 seconds
- Increase filter aggregation size to 50
- Remove "name" filter

## [2.10.0] 2018-12-12

### Changed

- [TD-1313] Adds type to structure filters

## [2.9.4] 2018-12-06

### Changed

- [TD-1104] Improved support for data structure versions

## [2.9.3] 2018-12-04

### Added

- [TD-1104] API endpoint `/api/data_structures/{id}/versions/{version}` to read specific version of a data structure

## [2.9.2] 2018-12-04

### Changed

- [TD-1153] Data Structure :index now looks for sort query from client to pass to elasticsearch

## [2.9.1] 2018-12-04

### Added

- [TD-1104] Support explicit version in data_structures metadata upload

## [2.9.0] 2018-12-01

### Added

- [TD-1207] Parent/child relationships between data structure versions

## [2.8.6] 2018-11-22

### Added

- [TD-1186] Adds dynamic form fields to structure filters

## [2.8.5] 2018-11-22

### Changed

- Order search results by name.raw

## [2.8.4] 2018-11-22

### Changed

- Configure Ecto to use UTC datetime for timestamps

## [2.8.3] 2018-11-20

### Added

- New endpoint to upload metadata `POST /api/data_structures/metadata`

## [2.8.2] 2018-11-20

### Added

- Data structure view return domain_id

## [2.8.1] 2018-11-19

### Added

- [TD-1062] Support for Dynamic Forms in data structures

### Removed

- Remove LOPD field from data structures

## [2.8.0] 2018-11-15

### Added

- [TD-1104] Initial support for versioning of data structures

## [2.6.2] 2018-10-30

### Added

- Modify endpoint from /api/search/reindex_all to /api/data_structures/search/reindex_all
- Verify if the user is admin while calling reindex_all<|MERGE_RESOLUTION|>--- conflicted
+++ resolved
@@ -1,15 +1,10 @@
 # Changelog
 
 ## Unreleased
-<<<<<<< HEAD
-=======
 
 ### Fixed
 
 - [TD-2028] Eliminate duplicated data structure versions
-
-## [3.2.0] 2019-07-24
->>>>>>> 0d1abdcb
 
 ### Changed
 
