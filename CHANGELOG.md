--- conflicted
+++ resolved
@@ -2,7 +2,6 @@
 
 ## [Unreleased]
 
-<<<<<<< HEAD
 ### Added
 
 - [TD-4987]
@@ -10,8 +9,7 @@
   - Add pagination for updated_at
 - [TD-5053] Add implementation_ref on `api/implementations/search`
 - [TD-4922] Force cache to add implementations workflow status
-=======
->>>>>>> 3c7fbac5
+
 ### Fixed
 
 - [TD-5011] `TemplateCache.list/0` was returning duplicate entries
