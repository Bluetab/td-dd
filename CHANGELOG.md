--- conflicted
+++ resolved
@@ -1,19 +1,12 @@
 # Changelog
 
-<<<<<<< HEAD
 ## [Unreleased]
-
-### Changed
-
-- [TD-2629] Update td-df-lib to omit template fields of type `image` on indexing
-=======
-## [Unreleased] 
 
 ### Changed
 
 - [TD-2643] Show metadata on structure relations
 - [TD-2487] Exclude deleted structures from csv download
->>>>>>> e93389ec
+- [TD-2629] Update td-df-lib to omit template fields of type `image` on indexing
 
 ## [3.22.0] 2020-05-18
 
