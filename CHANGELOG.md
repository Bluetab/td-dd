--- conflicted
+++ resolved
@@ -1,6 +1,5 @@
 # Changelog
 
-<<<<<<< HEAD
 ## [Unreleashed]
 
 ### Added
@@ -8,10 +7,8 @@
 - [TD-6103] Allow empty option for domain type filter
 
 ## [5.16.1] 2023-10-18
-=======
+
 ## [5.16.2] 2023-10-19
-## [5.16.1] 2023-10-19
->>>>>>> 688d290a
 
 ### Fixed
 
