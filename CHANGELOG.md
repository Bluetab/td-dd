# Changelog

<<<<<<< HEAD
## [Unreleased] 2019-09-10

### Deleted

- [TD-2095] Field name from system params' path 
=======
## [Unreleased]

### Changed

- Use td-hypermedia 3.6.1
>>>>>>> 5b31f39c

## [3.5.1] 2019-09-03

### Fixed

- [TD-2081] Event stream consumer did not respect redis_host and port config options

## [3.5.0] 2019-09-02

### Added

- [TD-1907] Cache failed rule results
- [TD-1986] Added errors and records to rule implementation results

## [3.4.0] 2019-08-19

### Changed

- [TD-1656] Added all rule implementation results to rule implementation show response

### Added

- [TD-2044] Execute rules when I have permissions to execute

## [3.3.0] 2019-08-05

### Added 

- [TD-1776] permission view_quality_rule
- [TD-1560] Enriched description field in template content

### Changed

- [TD-1985] Type of template field user with an aggregation size of 50
- [TD-2037] Bump cache version due to lack of performance
  
## [3.2.0] 2019-07-24

### Changed

- [TD-1939] Change description type in rules table
- [TD-2002] Update td-cache and delete permissions list from config
- [TD-1775] Manage quality rule implementations

## [3.1.0] 2019-07-08

### Changed

- [TD-1618] Cache improvements (use td-cache instead of td-perms)
- [TD-1924] Use Jason instead of Poison for JSON encoding/decoding
- [TD-1827] Added float and whole number cast for type params

## [3.0.0] 2019-06-25

### Added

- [TD-1533] Added structure schema type for system params
- [TD-1690] index implementation results on elastic
- [TD-1687] Soft deletion of rule implementations

### Removed

- [TD-1902] Removed description field from RuleImplementation

### Changed

- [TD-1893] Use CI_JOB_ID instead of CI_PIPELINE_ID

## [2.21.0] 2019-06-10

### Added

- [TD-1802] Added RuleFilterController
- [TD-1824] Bump td-perms version to fix relations key

## [2.20.0] 2019-05-27

### Fixed

- [TD-1743] fixed permissions for quality rules without associated concept
- [TD-1694] filter rules by domain and domain parents

## [2.19.0] 2019-05-14

### Fixed

- [TD-1774] Newline is missing in logs

## [2.18.0] 2019-04-30

### Added

- [TD-1667] New unique constraint formed from Business Concept Id and Name on rules

## [2.16.0] 2019-04-01

### Fixed

- [TD-1609] Ignore type param differing from `table`, `column`, or `group`

### Changed

- [TD-1606] Delete references to relation type `business_concept_to_field`
- [TD-1606] Bumped td_perms version to 2.16.0

### Added

- [TD-1571] Elixir's Logger config will check for EX_LOGGER_FORMAT variable to override format

### Fixed

- [TD-1587] Avoid rules indexing when they are soft deleted

## [2.15.0] 2019-03-18

### Added

- [TD-1468] Added search and filter functionality

## [2.14.0] 2019-03-04

### Added

- [TD-1179] Added sopport for Dynamix Fields in DQ
- added fields df_content and df_name to rules
- migration moves value o principle and tag to df_content
- removed principle and tag fields and all its handling
- added DF content validation on create/update rule

## [2.13.0] 2019-02-12

### Add

- [TD-1126] Migrations to clean unused tables and fields in model

## [2.13.0] 2019-02-06

### Modified

- [TD-967] New endpoint created to retrieve the rule detail with the possible system params used to create an implementation

## [2.12.0] 2019-01-29

### Added

- [TD-1390] Those rules attached to a deleted or deprecated business concept will be deleted by a soft deletion

## [2.11.0] 2019-01-11

### Changed

- [TD-859] Allow to create a rule without business concept<|MERGE_RESOLUTION|>--- conflicted
+++ resolved
@@ -1,18 +1,14 @@
 # Changelog
 
-<<<<<<< HEAD
-## [Unreleased] 2019-09-10
-
-### Deleted
-
-- [TD-2095] Field name from system params' path 
-=======
 ## [Unreleased]
 
 ### Changed
 
 - Use td-hypermedia 3.6.1
->>>>>>> 5b31f39c
+
+### Deleted
+
+- [TD-2095] Field name from system params' path 
 
 ## [3.5.1] 2019-09-03
 
