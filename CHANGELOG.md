# Changelog

## [Unreleased]

### Changed

- [TD-4871] Unify `Claims` structs, replace `canada` with `bodyguard` for
  authorizations
- [TD-5184] Removed dependency on td-hypermedia library

### Added

- [TD-4903] Include `sobelow` static code analysis in CI pipeline
<<<<<<< HEAD
- [TD-4214] Publish grant requests workflow events
=======
- [TD-2430] Allow different join types on implementation dataset
>>>>>>> d6bec072

### Fixed

- [TD-4587]
  - Download implementations with reference_data
  - Implementations download when dataset has a table joing itself
- [TD-5183] Auto deprecate rule implementations based on
  its referenced structures and datasets

## [4.51.0] 2022-09-19

### Added

- [TD-5076] Allow to clone implementations for non admin users
- [TD-5169] Improve list_data_structure_versions since query performance
- [TD-5170] Capture graph tests Logger.warn output
- [TD-5082] Filter protected metadata (field "_protected")
- [TD-5133] Support for creating grant requests for third parties

### Changed

- [TD-5168] GraphQL `source` query no longer enriches dynamic domain fields
- [TD-4794] GraphQL `domains` query now supports additional actions

### Fixed

- [TD-4956] When downloading structures csv, fields with same name on templates were duplicated

### Removed

- [TD-4794] Removed `/api/unit_domains` (replaced by GraphQL `domains` query)

## [4.50.0] 2022-09-05

### Added

- [TD-5078] Add request modification for Grants

### Changed

- [TD-3371] Catalog CSV download can now return more than 10,000 structures
- [TD-4994] Performance improvements of lineage load process
- [TD-4757] Take into account data structure `updated_at` in data structure
  version since-claused listing
- [TD-5091] Dynamic `domain` fields are now integer ids instead of embedded
  documents

### Fixed

- [TD-4348] Return errors if load_graph fails, so that an event is created.
- [TD-5075] Fixed implementation can't be moved to another rule

## [4.49.0] 2022-08-16

### Added

- [TD-5113] Add data_structures_hierarchy ds_id index
- [TD-4945] Allow to publish from creation and published implementations
- [TD-5070]
  - Added must_not filters for rule implementations
  - Filter draf implementation for users without permissions

## [4.48.1] 2022-08-02

### Fixed

- [TD-5106] An implementation's domain id couldn't be changed

## [4.48.0] 2022-07-26

### Added

- [TD-4987]
  - `api/rule_results/search` now include ruleless implementation results
  - Add pagination for updated_at
- [TD-5053] Add implementation_ref on `api/implementations/search`
- [TD-4441] Send grant_approval event when grant approval is created with rejection
- [TD-4922] Force cache to add implementations workflow status

### Fixed

- [TD-5011] `TemplateCache.list/0` was returning duplicate entries
- [TD-5042] Removal request for grant created through /api/bulk_grants with
  source_user_name and without user_id

### Changed

- [TD-5072] Remove deprecated `type_params` from `rules` table and corresponding
  mappings
- [TD-5001] Improved support for data structure alias:
  - Data structure alias is now persisted and returned in responses. The alias
    is obtained or removed when a structure note containing an `alias` field is
    published or deprecated, respectively
  - Metadata fields (e.g. `order`, `precision`, `nullable`) in data structure
    responses are now returned within the `metadata` property
- [TD-3614] Support for access token revocation
- [TD-4925] Create new draft when editing a published implementation only if it
  has changes
- [TD-4997] Change search executions API sources list filter from 'AND' to 'OR'
- [TD-4987] `/api/rule_results/search` now include ruleless implementation
  results and supports pagination
- [TD-4175] Data structure tags may now be inherited by descendents of the
  tagged data structure

## [4.47.1] 2022-07-18

### Added

- [TD-5053] Add implementation_ref on `api/implementations/search`

## [4.47.0] 2022-07-05

### Changed

- [TD-4412] Update td-cache for changes in templates preprocessing

### Added

- [TD-4920] Add results to implementation query api/v2
- [TD-4921] Add implementation workflow events
- [TD-4894] Multiple field validations
- [TD-4993] Add last_quality_event to implementation api/v2
- [TD-4176]
  - Added descrition in data structure tag
  - Changed description for comment in data structures tags link
- [TD-4661] Support for ReferenceDatasets on Implementations

### Fixed

- [TD-4959] Use implementation_ref instead of implementation_key for status changes
- [TD-4952] Missing code from [TD-4655]

## [4.46.1] 2022-06-23

### Fixed

- [TD-4962] Submit results only for published implementations

## [4.46.0] 2022-06-21

### Changed

- [TD-4739] Validate dynamic content for safety to prevent XSS attacks
- [TD-4923] Remove implementation_key dependency for version management

### Added

- [TD-4431] Support for requesting removal of grants
- [TD-4919] Allow query implementation versions using /api/v2

### Fixed

- [TD-4918] Implementations permissions
- [TD-4911] Implementations download was failing for ruleless implementations
- [TD-4950] Implementations move and clone actions for admin

## [4.45.0] 2022-06-06

### Added

- [TD-4540] Add approval workflow for quality implementations
- [TD-3633] Take into account ruleless implementations in event publishing
- [TD-4872] Support querying structures by `external_id` in GraphQL API
- [TD-3920] Alias support for structures
- [TD-4855] Support `Profile` searching with params (offset, limit, since)
- [TD-4843] Support filters grants by `system_external_id`

### Fixed

- [TD-4852] Ruleless implementation weren't being linked with data structures on
  creation
- [TD-4835] It was possible to execute non-executable implementations
- [TD-4878] Error loading structure metadata with synchronous API

## [4.44.0] 2022-05-23

### Added

- [TD-4045] Rule implementation `execute` action
- [TD-4457] Allow to have grants for non existing users in truedat
- [TD-4548] Upload/Download csv notes with multiple selection fields separted by `|`
- [TD-4660] Support for reference data
- [TD-4230] GraphQL `Templates` schema preprocesses templates

### Fixed

- [TD-4799] Performance issue filtering executions by source
- [TD-4848] Timeout on structures notes upload
- [TD-4849] Reindex grants in their bulk update API

## [4.43.2] 2022-05-12

### Fixed

- ImplementationsStructures migration was breaking with null structure_ids on dataset
- Typo in `implementations.ex`

## [4.43.1] 2022-05-11

### Added

- [TD-4089] Support for implementations without rules

## [4.43.0] 2022-05-09

### Added

- [TD-3186] Support for links between implementations and structures
- [TD-4538] Segments definitions in the implementations, and support for segment
  results

### Fixed

- [TD-4783]
  - Lineage Graph is not generated
  - Change chunk size for adding metadata in linage upload
- [TD-4586] Asynchronous CSV bulk update

### Changed

- [TD-4723] Support for domain-specific data structure tags

## [4.42.0] 2022-04-25

### Added

- [TD-4098] GraphQL query for data structures
- [TD-4683] GraphQL query for data structure relations
- [TD-2026] Add metadata to lineage graph

### Changed

- [TD-4536] Support rule implementation with multiple populations

### Fixed

- [TD-4721] User with permissions can list sources

### Added

- [TD-4695] Structure bulk update was not reindexing structures with updated
  notes
- [TD-3128] Profile `null_count`, `total_count` and `unique_count` fields were
  limited to PostgreSQL `integer` values (maximum 2,147,483,647). They have now
  been changed to `bigint` (maximum 9,223,372,036,854,775,807)

## [4.41.1] 2022-04-04

### Added

- [TD-4126] Support querying the jobs of a source
- [TD-4450] GraphQL mutations for sources

### Fixed

- [TD-4643] Raw implementation creation permission

## [4.41.0] 2022-03-28

### Fixed

- [TD-4535] Structures domains CSV upload bulk update

## [4.40.1] 2022-03-22

### Added

- [TD-3233] Rule result remediation plan
- [TD-4271] Support for linking implementations with business concepts
- [TD-4621] Include data structure version `name` in GraphQL schema
- [TD-4577] List of notes pending approval
- [TD-4447] Support for associating metadata filters with a structure type

### Fixed

- [TD-4580] Added migration to fix implementations without alias
- [TD-4623] Added multiple domains support for grant request approvals

### Changed

- [TD-4527] Exclude logically deleted sources from GraphQL response

### Removed

- [TD-4303] `GET /api/data_structure_types/lite` was removed, reverted
  corresponding changes from [TD-4344]

## [4.40.0] 2022-03-14

### Changed

- [TD-4500] Support data structure with multiple `domain_ids`
- [TD-4461] Avoid reindexing when a domain is modified
- [TD-4491] Refactored search and permissions
- [TD-4604] Include actions in `POST /api/rule_implementations/search` and `POST /api/data_structures/search` responses

## [4.39.0] 2022-03-07

### Added

- [TD-4378] Include the structure description in cache

### Changed

- [TD-4567] Refactor create implementations for non admin users
- [TD-4534] Avoid inheritance if has `with_inheritance: false` param when
  modifying a structure domain

## [4.38.1] 2022-02-23

### Fixed

- [TD-4567] Create implementations for non admin users

## [4.38.0] 2022-02-22

### Added

- [TD-4437] Control rule results upload using new `manage_rule_results`
  permission
- [TD-2511] support for updating specific field of `Source` config
- [TD-4463] Generate audit events for `rule_created` and
  `implementation_created`
- [TD-4425] Shift Implementations CSV last execution date field timezone

### Fixed

- [TD-4427] Fixed a performance issue when calling `/api/executions/search` by
  filtering by sources on the database, avoiding a potential time out

### Changed

- [TD-4553] Improve performance reading large CSV files during structure
  metadata bulk loading

## [4.37.1] 2022-02-10

- [TD-4456] Access audit API

## [4.37.0] 2022-02-07

### Added

- [TD-4277] Include `domain_id` in `rule implementations`
- [TD-4152] Include aditional information on implementations download
- [TD-4102] Support pagination of structure notes
- [TD-2929] UserSearchFilter now has `scope` and is used in Rules and
  RuleImplementations

### Fixed

- [TD-4424] Fixed a performance issue fetching filter values, due to a scripted
  aggregation (`linked_concept_count`), which was preventing elasticsearch from
  using its request cache. Also ensure that `size=0` is used when fetching
  aggregations from elasticsearch (the `hits` are not consumed).

- [TD-4501] Allow regular users to list lineage events based on :view_lineage
  permission

## [4.36.0] 2022-01-24

### Added

- [TD-4125] GraphQL support for data sources
- [TD-4100] Allow partial loads for notes in case that there are errors on the
  file
- [TD-4312]
  - Autogenerated template identifier field
  - Prevent identifier change if a new structure note version is created
  - Mapping to search by identifier
- [TD-4100] Allow partial loads for notes in case that there are errors on the
  file
- [TD-4293] Added quality implementations audit events
- [TD-3467] Add gt date condition for `rule results`
- [TD-4389] Add inserted_at in implementations views

## [4.35.1] 2022-01-10

### Fixed

- [TD-4390] Index implementation aliases

## [4.35.0] 2022-01-10

### Added

- [TD-4312] Autogenerated template identifier field
- [TD-4390] Add support for alias on implementations
- [TD-4379] Avoid indexing grants for class field structures

## [4.34.1] 2021-12-16

### Added

- [TD-4387] Limit graph_data maximum length

## [4.34.0] 2021-12-15

### Added

- [TD-4272] Avoid result calculation if it is already present
- [TD-4361] Add `value_modifier` to implementation document
- [TD-4345] Add `implementation_key` to notification payload
- [TD-4270] Move `goal` and `threshold` fields from `Rule` to
  `RuleImplementation`
- [TD-4301] Bulk upload quality `implementations` with csv
- [TD-4276] Materialize structure hierarchy in order to improve query
  performance
- [TD-4314] Bulk upload quality `rules` with csv

### Fixed

- [TD-4273] Error downloading implementations

## [4.33.0] 2021-11-30

### Added

- [TD-4262] Lineage graph polling
- [TD-4344] Add a new endpoint API for lite `structure_types` request without
  `metadata_fields`
- [TD-4358] Format path in editable download CSV

### Changed

- [TD-4299] Change CSV reader to `NimbleCSV` for performance improvement
- [TD-3606] Add descriptive fields to editable CSV download file
- [TD-4306] Add `df_content` to execution groups
- [TD-4341]
- Created function to get DataStructureType without metadata join queries
- Uses this function in DataStructure csv download
- [TD-4351] Remove metadata_fields from structure_types when reindex structures

## [4.32.2] 2021-11-17

- [TD-4216] Fix scroll implementations

## [4.32.0] 2021-11-15

### Added

- [TD-4216] Add scroll to implementations search
- [TD-4253] Include modifier in `/api/rule_implementations/search`
- [TD-4278] `Grants` bulk load

### Changed

- [TD-4174] `RuleResults` references `RuleImplementation` by its `id` instead of
  the `implementation_key`

## [4.31.2] 2021-11-09

### Added

- [TD-4099] Add source events subscriptions

### Changed

- [TD-4280] Increased default timeout on `StructureEnricher.refresh/0` to 60
  seconds

## [4.31.1] 2021-11-04

### Added

- [TD-3733] Structure names indexed in implementations
- [TD-3606] Download editable structures CSV

### Fixed

- [TD-4283] Move `max_payload_length` configuration to `releases.exs`

## [4.31.0] 2021-11-02

### Fixed

- [TD-4211] Subscriptions on data structures include structure note events

### Added

- [TD-4128] Structures bulk update auto_publish notes parameter
- [TD-4204] Add approvals to grant request view
- [TD-4213]
  - Allows GrantRequest from status `processed` to `failed`
  - Created `reason` field on GrantRequestStatus
- [TD-4124] Dependent domain field in td_df_lib
- [TD-4257] Wrapped `Plug.Parsers` to be configured in runtime

## [4.30.0] 2021-10-18

### Added

- [TD-3131] Added details to the rule results to show the `Query` information
- [TD-3874] Allow rule creation/update specifying domain for shared concepts

### Fixed

- [TD-3874] Fix manage_quality_rule permission check when searching rules
- [TD-4140] Bulk Update uses previous values of template when available

## [4.29.2] 2021-10-07

### Fixed

- [TD-4044] Permissions for admin creating a GrantRequestApproval

## [4.29.1] 2021-10-06

### Fixed

- [TD-4186] Error on grants reindex

## [4.29.0] 2021-10-05

### Fixed

- [TD-4018] Fix path of profile execution
- [TD-4166] GrantRequest index must filter pending_roles for approve action

### Added

- [TD-4108] Download grants CSV
  - `POST /api/grants/csv`
- [TD-4076] Support for grant request approval
- [TD-4113] Jobs change status is included in Audit Events
- [TD-3953] Cursor in grants search
- [TD-4114] Update job status after metadata load process
- [TD-4077] Grant request processing workflow support
- [TD-4111] GrantRequest params for getting own grant requests

### Changed

- [TD-4079] Give grant permission only if we have `gr` templates

## [4.28.0] 2021-09-20

### Added

- [TD-3950] Index and search grants
  - `POST /api/grants/search` searches grants
  - `POST /api/grant_filters/search` searches grant filters
  - `POST /api/grants/search/mine` searches "my grants" (granted to me)
  - `POST /api/grant_filters/search/mine` searches "my grants" filters
- [TD-4075] API routes for managing grant approvers:
  - `GET /api/grant_approvers`
  - `GET /api/grant_approvers/:id`
  - `POST /api/grant_approvers`
  - `DELETE /api/grant_approvers/:id`
- [TD-3971] Template mandatory dependent field
- [TD-4107] Adds `system_id` filter to structure_notes/search endpoint
- [TD-4037] change the limit on the taxonomy in aggregations
- [TD-3970] Adds `modifier` and `value_modifier` embbeds to `ConditionRow`

### Changed

- [TD-4065] Allow Implementation keys with spaces, points, etc.

### Fixed

- [TD-4048] `PUT /api/rules/:id` timeout if a rule has many implementations
- [TD-3780] Missing `domain_ids` in Audit events
- [TD-4037] change the limit on the taxonomy in aggregations

## [4.27.0] 2021-09-07

### Changed

- [TD-3824] Data quality rule implementations can now be modified, regardless of
  whether they have associated results or not

## [4.27.0] 2021-09-07

### Added

- [TD-3951] Include additional information for grant events
- [TD-3484] GraphQL API on `/api/v2`
- [TD-3972] Nested population in validations
- [TD-3910] Notifications included for structures notes status changes
- [TD-3546] `with_profiling` filter in data structure version
- [TD-3983] renders request_grant permission on structure_version

### Changed

- [TD-3826] Data quality permissions now uses `domain_id` instead of
  `business_concept_id`
- [TD-3039] `GET /api/data_structures/:data_structure_id/versions/:id` now
  includes mutable metadata in the `metadata` field. The `metadata_versions`
  field is no longer included in the response. The `metadata_fields` field in
  the data structure type responses now include mutable metadata fields.
- [TD-3973] Update td-df-lib for default values in swith fields

## [4.26.0] 2021-08-16

### Added

- [TD-3549] Add new quality rule result type: "deviation"
- [TD-3982] Initial support for grant requests
- [TD-3948] Grants in data structure version visualization
- [TD-2635] Admin can manually delete structures and all its children
- [TD-3917] `PATCH /api/systems/:external_id/metadata` allows mutable metadata
  to be replaced or merged
- [TD-3767] Support for filtering lineage nodes by domain id

### Changed

- [TD-3957] Structure profiles are now validated and expanded
- [TD-3952] Data structure types now support multiple metadata views
- [TD-3859] `PUT /api/units/:name` is now asynchronous when replacing an
  existing unit (fixes timeout issue for large units)
- [TD-4010] Grant `start_date` and `end_date` are now `Date` instead of
  `DateTime`

### Fixed

- [TD-3959] Publish `rule_result_created` event when result is created
- [TD-3908] Timeout on node retrieval
- [TD-4010] Grants were being created with the incorrect `user_id`
- [TD-4013] Internal server error fetching structures with grant having
  `end_date` `nil`
- [TD-4016] `GET /api/data_structures/:id/latest`: grants were being returned
  with the incorrect `data_structure_version`

## [4.25.0] 2021-07-26

### Fixed

- [TD-3929] Reindex the children of the structure domain when modifying
- [TD-3975] Exclude `mutable_metadata` from elasticsearch analysis

### Added

- [TD-3878] Include `domain_id` in structure cache
- [TD-3453] Purge logically deleted structures
- [TD-3906] Notes audit now includes status changes
- [TD-3050] Show quality errors
- [TD-3945] Created Grant entity
- [TD-3947] Display user grant in data structure
- [TD-3551] Restore rule implementations

## [4.24.0] 2021-07-13

### Added

- [TD-3787] Allow CSV bulk load of structure notes with autopublish capability
  for non admin users. These updates must follow new structure notes' workflow.

### Changed

- [TD-3933] Maximum size of payload for metadata upload using multipart data can
  now be configured using the `MAX_PAYLOAD_LENGTH` environment variable

### Fixed

- [TD-3752] Show execution implementation filter with no result data
- [TD-3867] Exception calculating some lineage graphs (graph 1.2.0)

### Added

- [TD-3230] Taxonomy aggregations with enriched information

## [4.23.0] 2021-06-28

### Fixed

- [TD-3893] Children classifications
- [TD-3905] Fix bug with StructureNote aggregation
- [TD-3907] Fix metadata index failure

### Added

- [TD-3720] Update structure domain (with children)
- [TD-3522] Support for StructureNote management with workflow
- [TD-3552] Executable implementations

## [4.22.0] 2021-06-15

### Changed

- [TD-3735] Include extra information in tag related events
- [TD-3447] Filter concept rules but do not check permissions over resource

### Fixed

- [TD-3837] Perfomance issue iterating over Redis keys to obtain linked concept
  count. The actual link count is only used in a comparison with 0 (to filter
  structures with or without concept links), so instead of counting links for
  each structure, assume 1 if structure has any linked concepts and 0 otherwise.
- [TD-3718] Get the extra information when structures are downloaded
- [TD-3864] Issue serializing certain lineage graphs as JSON

### Added

- [TD-3736] Tags in data structure version document

## [4.21.0] 2021-05-31

### Added

- [TD-3446] Domain in rule

### Fixed

- [TD-3236] Show path in profile execution
- [TD-3794] Metadata load fails when classifying structures
- [TD-3502] Avoid uploading files that are not images

### Changed

- [TD-3753] Build using Elixir 1.12 and Erlang/OTP 24
- [TD-3642] On startup ensures rules and implementations elasticsearch indices
  are created

## [4.20.1] 2021-05-18

### Added

- [TD-3236] Upload json profile

## [4.20.0] 2021-05-17

### Added

- [TD-3398] Support classification of data structures
- [TD-3500] Support for signing configuration using a secret key
- [TD-3597] Link between structures and tags

### Changed

- Security patches from `alpine:3.13`
- Update dependencies
- [TD-3680] Improve data catalog bulk indexing performance
- Timestamps on `DataStructure`, `DataStructureVersion`, `DataStructureRelation`
  and `StructureMetadata` are now `utc_datetime_usec`

## [4.19.2] 2021-05-07

### Fixed

- [TD-3630] Issue querying executions when some implementations have no source

## [4.19.0] 2021-05-04

### Changed

- [TD-3526] Merged `td-dq` with `td-dd`. See `CHANGELOG-dq.md` for changes in
  `td-dq` previous to this merge
- [TD-3621] Increase maximum length for JSON request bodies. The value for JSON
  request bodies can now be configured using the `MAX_PAYLOAD_LENGTH`
  environment variable.
- [TD-3596] Support tagging of data structures

### Added

- [TD-3517] Profile executions and events
- [TD-3189] Add templates in the creation of implementations

## [4.18.0] 2021-04-19

### Added

- [TD-3497] Allow system metadata to be uploaded using a JSON request body

### Fixed

- [TD-3566] `data_structure_relation` `parent_id` and `child_id` must not be
  `nil`

### Changed

- [TD-3498] Merged `td-cx` with `td-dd`. See `CHANGELOG-cx.md` for changes in
  `td-cx` previous to this merge.

## [4.17.0] 2021-04-05

### Added

- [TD-3108] add `profile_structure` permission to structures with `data_fields`

### Changed

- [TD-3445] Postgres port configurable through `DB_PORT` environment variable

## [4.16.0] 2021-03-22

### Added

- [TD-2951] `profile_structure` permission

### Fixed

- [TD-3235] Fallback of uncontroller responses on metadata controller

### Removed

- [TD-3421] remove `/data_structures/search/source_alias` endpoint

## [4.15.0] 2021-03-08

### Changed

- [TD-3341] Build with `elixir:1.11.3-alpine`, runtime `alpine:3.13`
- [TD-3329] Elasticsearch index settings are now configurable using environment
  variables:
  - `ES_TIMEOUT`: Connection timeout in milliseconds (default `5000`)
  - `ES_RECV_TIMEOUT`: Response timeout in milliseconds (default `40000`)
  - `ES_SHARDS`: Number of shards (default `1`)
  - `ES_REPLICAS`: Number of replicas (default `1`)
  - `ES_REFRESH_INTERVAL`: Index refresh interval (default `30s`)
  - `ES_INDEXING_SLOWLOG_THRESHOLD_WARN`: Indexing slowlog warning threshold
    (default `10s`)
  - `ES_INDEXING_SLOWLOG_THRESHOLD_INFO`: Indexing slowlog info threshold
    (default `5s`)
  - `ES_INDEXING_SLOWLOG_THRESHOLD_DEBUG`: Indexing slowlog debug threshold
    (default `2s`)
  - `ES_INDEXING_SLOWLOG_THRESHOLD_TRACE`: Indexing slowlog trace threshold
    (default `500ms`)
  - `ES_INDEXING_SLOWLOG_LEVEL`: Indexing slowlog level (default `info`)
  - `ES_INDEXING_SLOWLOG_SOURCE`: Indexing slowlog source limit (default `1000`)
- [TD-3222] `structures` index alias can now be configured using the
  `ES_ALIAS_STRUCTURES` environment variable

## [4.14.0] 2021-02-22

### Added

- [TD-3268] Source in data structure

### Changed

- [TD-3245] Tested compatibility with PostgreSQL 9.6, 10.15, 11.10, 12.5 and
  13.1. CI pipeline changed to use `postgres:12.5-alpine`.

## [4.13.0] 2021-02-08

### Added

- [TD-3263] Use HTTP Basic authentication for Elasticsearch if environment
  variables `ES_USERNAME` and `ES_PASSWORD` are present

### Fixed

- [TD-3264] Data structure type migration task was preventing application from
  starting up under certain data-dependent conditions. The task has now been
  removed as it is no longer needed.

## [4.12.1] 2021-01-28

### Fixed

- [TD-3248] Referenced structure ids were not being obtained correctly from
  cache

## [4.12.0] 2021-01-25

### Fixed

- [TD-3203] Truncate `field_type` to 32766 bytes when indexing (maximum sortable
  field length in elasticsearch)

### Changed

- [TD-3163] Auth tokens now include `role` claim instead of `is_admin` flag
- [TD-3164] Service accounts can view systems, view data structures and load
  metadata
- [TD-3182] Allow to use redis with password

## [4.11.1] 2021-01-15

### Fixed

- [TD-3204] Performance regression fetching a data structure version
- [TD-3204] Ancestry was being returned in inverse order

## [4.11.0] 2021-01-11

### Changed

- [TD-3170] Build docker image which runs with non-root user
- [TD-2655] Support bulk updating of domain_id, improve performance of mutable
  metadata updates
- [TD-3103] Changes obtaining referenced structure ids in rule implementations
- [TD-2655] Support bulk updating of domain_id
- [TD-2331] Return the path of deleted structures
- Performance improvements of metadata load process

### Fixed

- [TD-3172] Return error changeset when a data structure type cannot be inserted
  or updated

## [4.10.0] 2020-12-14

### Added

- [TD-3065] Support filtering on `updated_at` (date range)
- [TD-2486] Template type `domain`

### Fixed

- [TD-3142] `/api/data_structure_types` was failing if template was missing

## [4.9.0] 2020-11-30

### Changed

- [TD-2258] Filter structures by `linked_concepts_count`
- [TD-2946] Replace unit on PUT request

### Added

- [TD-3089] Widget and type `copy` on df

### Changed

- [TD-3066] Keep track of deleted structures in redis

## [4.8.0] 2020-11-16

### Added

- [TD-3112] The `domain_id` of a data structure can now be modified via API
- [TD-3115] Log error responses received from elasticsearch during bulk
  reindexing

## [4.7.0] 2020-11-03

### Added

- [TD-3071] Ignore empty lines on bulk upload

## [4.6.0] 2020-10-19

### Added

- [TD-2485]:
  - Enrich template fields from cache
  - Mappings for system type of templates

### Changed

- [TD-3058] Database connection timeout now can be configured using the
  environment variable `DB_TIMEOUT_MILLIS`

## [4.5.0] 2020-10-05

### Added

- [TD-2942] CSV upload of structures extra info
- [TD-2958] Extra info mapping and aggregations

### Changed

- [TD-2988] Cache entries for data structures are now refreshed every hour

## [4.4.0] 2020-09-22

### Added

- [TD-2943]:
  - Data Structure Type: Metadata fields
  - Endpoint to query all possible metadata fields for a given query

### Fixed

- [TD-2979] Timeout issues loading metadata

## [4.3.0] 2020-09-07

### Added

- [TD-2928] Data Dictionary custom user search filters
- [TD-2587] Download CSV for a given graph

### Changed

- [TD-2285] Check permissions for nodes related to units
- [TD-2720] Bulk Update:
  - Update only structures having content
  - Validate only updated fields

### Fixed

- [TD-2310] Exclude confidential structures from children and siblings if user
  has no permission to manage confidential structures

## [4.2.0] 2020-08-17

### Added

- [TD-2280] As a business glossary I want to create a concept with the same name
  as an existing concept in another domain to allow multi-organization
  management
- [TD-2941] Enable scrolling on `/api/data_structures/search` endpoint:
  - Initiate scrolling by including `scroll` parameter in request body
  - Continue scrolling by sending a request body with `scroll_id` and `scroll`

## [4.1.0] 2020-07-20

### Added

- [TD-911] Allow to limit lineage/impact levels
- [TD-2322] Allow to search all data structures versions without 10_000 limit
  using ES scroll API
- [TD-2774] Startup task to create data structure types

### Fixed

- [TD-2826] `DataStructures.list_data_structures` can receive `domain_id` list

### Changed

- [TD-2280] Do not retrieve information by name

## [4.0.0] 2020-07-01

### Changed

- [TD-2637] Audit events are now published to Redis instead of via HTTP
- [TD-2322] Allow to query deleted structures and systems having deleted
  structures

### Added

- [TD-2322] Index structure parent and number of linked concepts

## [3.24.0] 2020-06-15

### Fixed

- [TD-2593] Retrive parents over `default` relation type to build path

## [3.23.0] 2020-06-01

### Fixed

- [TD-2636] Bulk update was replacing instead of merging dynamic content

### Added

- [TD-2562] Endpoint `GET /api/data_structures/search/source_alias` to return
  the list of distinct structures metadata aliases

### Changed

- [TD-2643] Show metadata on structure relations
- [TD-2487] Exclude deleted structures from csv download
- [TD-2629] Update td-df-lib to omit template fields of type `image` on indexing
- [TD-2492] Update td-df-lib to include new numeric template types
- [TD-2261] Cache structures on load

### Removed

- [TD-2691] Removed unused comments functionality (routes
  `/api/data_structures/:id/comments` and `/api/comments`)

## [3.22.0] 2020-05-18

### Changed

- [TD-2321] Include `metadata` in data structure version response
- [TD-2589] Include `df_content.*`, `description` and `path.text` in search
  fields. Note that a complete reindex is required for the `path.text` field to
  be indexed. This will be performed automatically when the service starts
  unless the key `TdDd.DataStructures.Migrations:TD-2589` exists in Redis.
- [TD-2373] Removed dependency on Neo4j:
  - Neo4j is no longer used. The graph model is now persisted in PostgreSQL.
  - Lineage metadata is now uploaded using `PUT /api/units/:unit_name` passing
    `nodes` and `rels` files as form encoded data. Since the import process is
    performed as a background task, the API returns `202 Accepted`.
  - Each `unit_name` represents a replaceable unit of lineage metadata. New data
    files uploaded using the same unit name will overwrite the existing nodes
    and relations in that unit.
  - Latest status for a unit can be queried using `GET /api/units/:unit_name`.
  - Events relating to a unit can be queried using `GET /api/units/:unit_name/events`.
  - A unit can be logically deleted using `DELETE /api/units/:unit_name`.
  - A unit can be physically deleted using `DELETE /api/units/:unit_name?logical=false`.
  - [TD-2495] Changed structures loader migration key to cache all structures
    again including their metadata

### Removed

- [TD-2373] **BREAKING CHANGE** lineage data can no longer be uploaded to
  `/api/data_structures/metadata` or `/api/td_dl`

## [3.20.1] 2020-04-24

### Fixed

- [TD-2520] Root id retrieval from merkle graph

## [3.20.0] 2020-04-20

### Added

- [TD-2439] Include links in data structure relations response
- [TD-2531] Support `field_external_id` in `data_fields` metadata

### Changed

- [TD-2531] Include `external_id` in data structure hash calculation. Also,
  replace usage of Erlang's `:digraph` library with `Graph`. Note that this the
  hashes of all data structures will be recalculated the first time the service
  starts after this change is applied.

## [3.19.0] 2020-04-06

### Fixed

- [TD-2364] Loader issue when `external_id` and `parent_external_id` provided

### Added

- [TD-2364] Reindex structures linked to updated domains
- [TD-2318] Include node types in `/api/graphs/:id` response

### Changed

- [TD-2472] GraphData: Ignore duplicate relations when importing from Neo4j

## [3.18.0] 2020-03-23

### Added

- [TD-2326] Support for mutable metadata

### Changed

- [TD-2218] Revaluate structure children when its deletion is undone

## [3.17.0] 2020-03-09

### Added

- [TD-2336] System now has df_content
- [TD-2329] System search returns structure count info: count of structures by
  type and total structures count

## [3.16.0] 2020-02-25

### Changed

- [TD-2328] Support `domain_external_id` in structure metadata, removed `ou`
  from model

## [3.15.1] 2020-02-12

### Fixed

- [TD-2342] API failures when Neo4J is not present

## [3.15.0] 2020-02-10

### Added

- [TD-1595] Data lineage support
- [TD-2327] Data lineage metadata upload at `/api/data_structures/metadata` and
  `/api/td_dl/metadata`
- [TD-2292] Relation type in structures relations
- [TD-2293] Relation type in structures api

### Changed

- [TD-2269] Update elasticsearch mapping for dynamic field using new content
  model
- [TD-2284] Show systems to user with read permission in any structure, return
  structures count

## [3.14.0] 2020-01-27

### Changed

- [TD-2269] Update elasticsearch mappings for dynamic content

## [3.13.0] 2020-01-13

### Changed

- [TD-2272] 40 seconds timeout to query elasticsearch

## [3.12.0] 2019-12-19

### Added

- [TD-2210] Cache parent id in structures' cache

## [3.11.0] 2019-11-25

### Added

- [TD-2115] data_structure_lineage_id having external id of data lineage

### Changed

- [TD-2250] filter profiling whe user has not permission
  `view_data_structures_profile`

## [3.10.0] 2019-11-11

### Added

- [TD-2186] Return profile info in data structure view

## [3.9.0] 2019-10-28

### Added

- [TD-2144] Support ngram-search in structure name
- [TD-2159] Mapping for data field type

### Changed

- [TD-2200] Prevalence of data structure's attributes over metadata on versions
  index

### Changed

- [TD-2187] Add external_id to Structure cached info. Put in cache structures
  present in rule_implementations system_params

## [3.8.0] 2019-10-14

### Fixed

- [TD-2188] Synchronous upload does not work

### Changed

- [TD-2130] In bulk upload move parsing functions to GenServer"
- [TD-2176] Nullable field as boolean in metadata
- [TD-1721] Reindex automatically when a template changes
  - Breaking change: New environment variable ES_URL replaces existing
    ES_HOST/ES_PORT
- [TD-2124] Users without permission to link a data structure should not get the
  option to link in data catalog

## [3.7.0] 2019-09-30

### Added

- [TD-2010] As a Connector I want to delete all structures of a group
- [TD-2077] Support synchronous metadata upload for a specific data structure
- [TD-2089] Profiling support for structures
- [TD-2118] Metadata as mapping in data structures search
- [TD-2068] Use sortable normalizer for some fields in ES mappings
- [TD-1871] Structures CSV download

## [3.6.0] 2019-09-16

### Added

- [TD-1650] Automatic versioning of changed data structures
- [TD-2046] Bulk update endpoint for Data Catalog extra info
- [TD-2090] Search results and filters now use `:link_data_structure` permission
  instead of `:view_data_structure` depending on `referer` header

### Changed

- Metadata upload format (see config/metadata.exs for detail):
  - Structures CSV required fields:
    - `external_id` (globally unique)
    - `name`
    - `system` (or `POST` to `/systems/:system_external_id/metadata`)
    - `group`
    - `type`
  - Fields CSV required fields:
    - `external_id` (of structure)
    - `field_name`
    - `type`
  - Relations CSV required fields:
    - `parent_external_id`
    - `child_external_id`

## [3.5.5] 2019-09-09

### Changed

- Startup task to rename external_id of SQL server structures

## [3.5.2] 2019-09-04

### Fixed

- [TD-2087] DataStructure response excluded immediate parent from ancestry

## [3.5.1] 2019-09-03

### Fixed

- [TD-2080] DataStructureLoader was failing due to changes in [TD-2072]
- [TD-2081] Event stream consumer did not respect host and port config options

## [3.5.0] 2019-09-02

### Changed

- [TD-2061] Data structure external id is now required and unique
- [TD-2072] Refactor model to move mutable/versionable fields from DataStructure
  to DataStructureVersion

### Fixed

- [TD-2047] Check status filter when retrieving search filters

## [3.3.0] 2019-08-05

### Added

- [TD-1560] Enriched description field in template content

### Changed

- [TD-2027] Improve indexing performance
- [TD-1985] Type of template field user with an aggregation size of 50
- [TD-2009] Get external id by data structure system and external id, fixed
  ancestry in structure view

### Fixed

- [TD-1991] Performance issues due to blocking Redis connections
- [TD-2028] Eliminate duplicated data structure versions
- [TD-2003] Avoid loading a structure with a relation with itself in bulk load

### Removed

- [TD-1534] Remove data fields from model

## [3.2.0] 2019-07-24

### Fixed

- [TD-1996] Change `external_id` to text in data_structures
- [TD-1854] Data field metadata is not updated during metadata upload

### Added

- [TD-1845] Soft deletion of data structures no longer present in CSV input for
  system/group
- [TD-1970] New endpoint for
  `api/systems/:system_external_id/structures/:structure_external_id`

### Changed

- [TD-1532] Improve support for linking with business concepts (fields are no
  longer used)
- [TD-2002] Update td-cache and delete permissions list from config
- [TD-1927] Allow structure `class` property to be specified in metadata CSV

## [3.1.0] 2019-07-08

### Changed

- [TD-1618] Cache improvements. Use td-cache instead of td-perms.
- [TD-1866] Exclude logic deleted data structures in catalog navigation, catalog
  table and filters

## [3.0.1] 2019-07-05

### Fixed

- [TD-1967] Task to remove duplicate data structure versions, filter duplicates
  in CSV input

## [3.0.0] 2019-06-25

### Fixed

- [TD-1860] Fields were not associated to corresponding version when loading new
  version of existing structure
- [TD-1864] Indexes structures with `field` class
- [TD-1851] Verify permissions while getting the root structures of a system

### Changed

- [TD-1793] Checks if field structure has `df_content` and enriches
  data_structure :show
- [TD-1891] Bulk load types translation from data fields to data structures
- [TD-1533] Ignores search term when it is no on Aggregation

## [2.21.0] 2019-06-10

### Fixed

- [TD-1825] Structures of fields with metadata type are not setting its type
  correctly - metadata type key is not correct

### Added

- [TD-1824] Bump td-perms version to fix relations key
- [TD-1702] Support new permission `view_data_structures_profile`

### Changed

- [TD-1847] Filter class field on system_datastructure to improve performance

### Removed

- [TD-1832] Removed `business_concept_id` from data fields

## [2.20.1] 2019-05-28

### Added

- [TD-1819] Include `external_id` and `class` in data structure and data
  structure version show responses

## [2.20.0] 2019-05-27

### Added

- [TD-1703] Include system and ancestry in data structure and data structure
  version show responses

### Fixed

- [TD-1747] Structures upload is not creating relation between structures and
  fields when including version number
- [TD-1758] Structures with `field` class are no indexed on create/upload
- [TD-1797] Structures of Fields of type Metric and Attribute must have that
  type instead of Field

## [2.19.0] 2019-05-14

### Fixed

- [TD-1774] Newline is missing in logger format

### Added

- [TD-1704] Index path of data structures and return in search results
- Metadata upload success response is now 202 Accepted instead of 204 No Content

## [2.18.0] 2019-04-30

### Fixed

- [TD-1697] Dynamic content indexing and mapping

## [2.17.0] 2019-04-17

### Added

- [TD-1597] allow deletion of data structures with relations
- [TD-1593] System as an independent entity
- [TD-1626] Load data fields as structures
- [TD-1634] Include data structure metadata field to selectively disable
  indexing ("indexable" == "false")
- Improve elasticsearch index mappings
- [TD-1554] added endpoint for getting root structures of a system

### Changed

- [TD-1627] Removes df_name from the structure and uses the structure type as
  definition of template
- [TD-1636] Use `alpine:3.9` as base image for docker runtime

## [2.16.0] 2019-04-01

### Added

- [TD-1571] Elixir's Logger config will check for `EX_LOGGER_FORMAT` variable to
  override format

### Changed

- [TD-1530] Changed csv upload to write extra fields on metadata

## [2.15.0] 2019-03-18

### Changed

- [TD-1543] Updated to Phoenix 1.4, Ecto 3.0, Cowboy 2.0
- [TD-1526] Include parents and siblings in show data_structure response

## [2.14.0] 2019-03-04

### Changed

- Increase metadata upload file limit from 20M to 100M

## [2.12.1] 2019-01-28

### Changed

- Update td-df-lib version

## [2.12.0] 2019-01-24

### Changed

- [TD-1320] Aggregations are returned on data structures search

## [2.11.1] 2019-01-17

### Changed

- New cache to access linked business concepts of a field
  (`TdPerms.RelationCache`)

## [2.11.0] 2019-01-16

### Fixed

- Bulk index data structures in batches of 100 to avoid reaching HTTP request
  size limit

## [2.10.8] 2019-01-08

### Fixed

- Added `type` field to structure index that was wrongly removed

## [2.10.7] 2018-12-20

### Added

- [TD-1306] Add new field `external_id` to link data_structures with parents,
  children and fields.

## [2.10.6] 2018-12-20

### Changed

- Reindex data structures in background
- Reindex data structures after metadata is loaded

### Fixed

- Metadata loader structure diff was not calculating correctly the fields to be
  removed

## [2.10.2] 2018-12-19

### Changed

- [TD-1198] add functionality for confidential data structure
  - added field confidential to data_structure
  - check for `manage_confidential_structures` on listing and updating data
    structures
  - added elasticsearch filter regarding confidential permissions

## [2.10.1] 2018-12-17

### Changed

- Increase elasticsearch client default `recv_timeout` to 20 seconds
- Increase filter aggregation size to 50
- Remove `name` filter

## [2.10.0] 2018-12-12

### Changed

- [TD-1313] Adds type to structure filters

## [2.9.4] 2018-12-06

### Changed

- [TD-1104] Improved support for data structure versions

## [2.9.3] 2018-12-04

### Added

- [TD-1104] API endpoint `/api/data_structures/{id}/versions/{version}` to read
  specific version of a data structure

## [2.9.2] 2018-12-04

### Changed

- [TD-1153] Client may now use `sort` parameter to order search results

## [2.9.1] 2018-12-04

### Added

- [TD-1104] Support explicit version in data_structures metadata upload

## [2.9.0] 2018-12-01

### Added

- [TD-1207] Parent/child relationships between data structure versions

## [2.8.6] 2018-11-22

### Added

- [TD-1186] Adds dynamic form fields to structure filters

## [2.8.5] 2018-11-22

### Changed

- Order search results by `name.raw`

## [2.8.4] 2018-11-22

### Changed

- Configure Ecto to use UTC datetime for timestamps

## [2.8.3] 2018-11-20

### Added

- New endpoint to upload metadata `POST /api/data_structures/metadata`

## [2.8.2] 2018-11-20

### Added

- Data structure view return `domain_id`

## [2.8.1] 2018-11-19

### Added

- [TD-1062] Support for Dynamic Forms in data structures

### Removed

- Remove LOPD field from data structures

## [2.8.0] 2018-11-15

### Added

- [TD-1104] Initial support for versioning of data structures

## [2.6.2] 2018-10-30

### Added

- Modify endpoint from `/api/search/reindex_all` to
  `/api/data_structures/search/reindex_all`
- Verify if the user is admin while calling `reindex_all`<|MERGE_RESOLUTION|>--- conflicted
+++ resolved
@@ -11,11 +11,8 @@
 ### Added
 
 - [TD-4903] Include `sobelow` static code analysis in CI pipeline
-<<<<<<< HEAD
 - [TD-4214] Publish grant requests workflow events
-=======
 - [TD-2430] Allow different join types on implementation dataset
->>>>>>> d6bec072
 
 ### Fixed
 
