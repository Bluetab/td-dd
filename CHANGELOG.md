--- conflicted
+++ resolved
@@ -2,11 +2,12 @@
 
 ## [Unreleased]
 
-<<<<<<< HEAD
 ### Added
 
 - [TD-3500] Sign configuration secrets
-=======
+
+## [Unreleased]
+
 ### Changed
 
 - [TD-3526] Merged `td-dq` with `td-dd`. See `CHANGELOG-dq.md` for changes in
@@ -23,7 +24,6 @@
 ### Added
 
 - [TD-3189] add templates in the creation of implementations
->>>>>>> ea203a29
 
 ## [4.18.0] 2021-04-19
 
