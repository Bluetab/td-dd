# Changelog

<<<<<<< HEAD
## [Unreleased]
=======
## Unreleased

### Added

- [TD-1703] Include system and ancestry in data structure and data structure version show responses

### Fixed
>>>>>>> b530de83

- [TD-1747] Structures upload is not creating relation between structures and fields when including version number
- [TD-1758] Structures with 'field' class are no indexed on create/upload

## [2.19.0] 2019-05-14

### Fixed

- [TD-1774] Newline is missing in logger format

### Added

- [TD-1704] Index path of data structures and return in search results
- Metadata upload success response is now 202 Accepted instead of 204 No Content

## [2.18.0] 2019-04-30

### Fixed

- [TD-1697] Dynamic content indexing and mapping

## [2.17.0] 2019-04-17

### Added

- [TD-1597] allow deletion of data structures with relations
- [TD-1593] System as an independent entity
- [TD-1626] Load data fields as structures
- [TD-1634] Include data structure metadata field to selectively disable indexing ("indexable" == "false")
- Improve elasticsearch index mappings
- [TD-1554] added endpoint for getting root structures of a system

### Changed

- [TD-1627] Removes df_name from the structure and uses the structure type as definition of template
- [TD-1636] Use alpine:3.9 as base image for docker runtime

## [2.16.0] 2019-04-01

### Added

- [TD-1571] Elixir's Logger config will check for EX_LOGGER_FORMAT variable to override format

### Changed

- [TD-1530] Changed csv upload to write extra fields on metadata

## [2.15.0] 2019-03-18

### Changed

- [TD-1543] Updated to Phoenix 1.4, Ecto 3.0, Cowboy 2.0
- [TD-1526] Include parents and siblings in show data_structure response

## [2.14.0] 2019-03-04

### Changed

- Increase metadata upload file limit from 20M to 100M

## [2.12.1] 2019-01-28

### Changed

- Update td-df-lib version

## [2.12.0] 2019-01-24

### Changed

- [TD-1320] Aggregations are returned on data structures search

## [2.11.1] 2019-01-17

### Changed

- New cache to access linked business concepts of a field (TdPerms.RelationCache)
- Bump versions of the libraries td-perms and td-df-lib

## [2.11.0] 2019-01-16

### Fixed

- Bulk index data structures in batches of 100 to avoid reaching HTTP request size limit

## [2.10.8] 2019-01-08

### Fixed

- Added type field to structure index that was wrongly removed

## [2.10.7] 2018-12-20

### Added

- [TD-1306] Add new field external_id to link data_structures with parents, children and fields.

## [2.10.6] 2018-12-20

### Changed

- Reindex data structures in background
- Reindex data structures after metadata is loaded

### Fixed

- Metadata loader structure diff was not calculating correctly the fields to be removed

## [2.10.2] 2018-12-19

### Changed

- Update td-perms to 2.10.0
- Update td-df-lib to 2.10.0
- Improvements on authentication for testing. Creating a user, creates a session in the Auth Mock
- Created TaxonomyMockCache for domain related testing
- [TD-1198] add functionality for confidential data structure
  - added field confidential to data_structure
  - check for manage_confidential_structures on listing and updating data_structures
  - added elastic_search filter regarding confidential permissions

## [2.10.1] 2018-12-17

### Changed

- Update HTTPoison to 1.5.0
- Increase elasticsearch client default `recv_timeout` to 20 seconds
- Increase filter aggregation size to 50
- Remove "name" filter

## [2.10.0] 2018-12-12

### Changed

- [TD-1313] Adds type to structure filters

## [2.9.4] 2018-12-06

### Changed

- [TD-1104] Improved support for data structure versions

## [2.9.3] 2018-12-04

### Added

- [TD-1104] API endpoint `/api/data_structures/{id}/versions/{version}` to read specific version of a data structure

## [2.9.2] 2018-12-04

### Changed

- [TD-1153] Data Structure :index now looks for sort query from client to pass to elasticsearch

## [2.9.1] 2018-12-04

### Added

- [TD-1104] Support explicit version in data_structures metadata upload

## [2.9.0] 2018-12-01

### Added

- [TD-1207] Parent/child relationships between data structure versions

## [2.8.6] 2018-11-22

### Added

- [TD-1186] Adds dynamic form fields to structure filters

## [2.8.5] 2018-11-22

### Changed

- Order search results by name.raw

## [2.8.4] 2018-11-22

### Changed

- Configure Ecto to use UTC datetime for timestamps

## [2.8.3] 2018-11-20

### Added

- New endpoint to upload metadata `POST /api/data_structures/metadata`

## [2.8.2] 2018-11-20

### Added

- Data structure view return domain_id

## [2.8.1] 2018-11-19

### Added

- [TD-1062] Support for Dynamic Forms in data structures

### Removed

- Remove LOPD field from data structures

## [2.8.0] 2018-11-15

### Added

- [TD-1104] Initial support for versioning of data structures

## [2.6.2] 2018-10-30

### Added

- Modify endpoint from /api/search/reindex_all to /api/data_structures/search/reindex_all
- Verify if the user is admin while calling reindex_all<|MERGE_RESOLUTION|>--- conflicted
+++ resolved
@@ -1,16 +1,12 @@
 # Changelog
 
-<<<<<<< HEAD
 ## [Unreleased]
-=======
-## Unreleased
 
 ### Added
 
 - [TD-1703] Include system and ancestry in data structure and data structure version show responses
 
 ### Fixed
->>>>>>> b530de83
 
 - [TD-1747] Structures upload is not creating relation between structures and fields when including version number
 - [TD-1758] Structures with 'field' class are no indexed on create/upload
