--- conflicted
+++ resolved
@@ -9,19 +9,17 @@
   is indexed as an independent property if present.
 - [TD-5199] Soft delete for rule
 
-<<<<<<< HEAD
-### Added
-
-- [TD-5282]
+### Added
+
+- [TD-5382]
   - field `all_pending_roles` on `GrantRequest` that doesn't depend on the requesting user
-  - `GrantRequestApprovalRules` checks on `all_pending_roles` 
-=======
+  - `GrantRequestApprovalRules` checks on `all_pending_roles`
+
 ### Fixed
 
 - [TD-5402] Reference data info is not showed in implementation details
 - [TD-5455] Fixed Lineage selection is not displaying any domain in case that no
   lineage structure is in the data catalog
->>>>>>> 5d002219
 
 ## [4.58.0] 2022-12-27
 
