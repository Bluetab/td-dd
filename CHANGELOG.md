--- conflicted
+++ resolved
@@ -1,18 +1,11 @@
 # Changelog
 
-<<<<<<< HEAD
 ## [Unreleased]
 
 ### Changed
 
+- [TD-1658] List results related to non deleted rules or implementations
 - [TD-2269] Update elasticsearch mapping for dynamic field using new content model
-=======
-## [Unreleased] 
-
-### Changed
-
-- [TD-1658] List results related to non deleted rules or implementations
->>>>>>> 00b9f962
 
 ## [3.13.0] 2020-01-13
 
