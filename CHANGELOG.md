--- conflicted
+++ resolved
@@ -4,14 +4,11 @@
 
 ### Added
 
-<<<<<<< HEAD
 - [TD-4204] Add approvals to grant request view
-=======
 - [TD-4213]
   - Allows GrantRequest from status `processed` to `failed`
   - Created `reason` field on GrantRequestStatus
 - [TD-4124] Dependent domain field in td_df_lib
->>>>>>> bbf4018b
 
 ## [4.30.0] 2021-10-18
 
