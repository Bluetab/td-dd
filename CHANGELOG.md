# Changelog

<<<<<<< HEAD
## [7.5.3] 2025-06-04

### Added

- [TD-6219] Skip embedding indexing for both grants and grant requests

=======
>>>>>>> 527b7790
## [7.5.2] 2025-05-26

### Fixed

- [TD-7277]:
  - Flop cannot interpret virtual fields unless a cast is explicitly provided in cursor pagination

## [7.5.1] 2025-05-26

### Added

- [TD-6219]: 
  - Put data structure embeddings in elastic
  - Add suggestion controller

### Changed

- [TD-7277]:
  - Order by metadata order by default first
  - When metadata order can't be cast return null
  - Order type: ASC null last

## [7.5.0] 2025-04-30

### Added

- [TD-7180] Add 'system' field to XLSX export

### Fixed

[TD-7226] Enhance SSL configuration handling in production

## [7.4.0] 2025-04-09

### Added

- [TD-7115] Add Data Structure Link incremental search
- License and libraries
- [TD-7192] Use whitespace tokenizer with word delimiter filter to ignore `_` on text search
- [TD-7141] Added and indexed last changed field for structure notes

### Changed

- [TD-7192] Use whitespace tokenizer with word delimiter filter to ignore `_` on text search

## [7.3.1] 2025-03-26

### Added

- [TD-7184]
  - New env variable `APPLY_LANG_SETTINGS_STRUCTURES`
  - Avoid call to n + 1 query to `DataStructureQueries.enriched_structure_versions/1`

## [7.3.0] 2025-03-18

### Changed

- [TD-7142] Allow to sort by `non_published_note` in data structure document
- [TD-6677] Download and upload of pending notes in Excel

## [7.2.7] 2025-03-26

### Added

- [TD-7184]
  - This version was also generated with the 7.3.1 hotfix
  - New env variable `APPLY_LANG_SETTINGS_STRUCTURES`
  - Avoid call to n + 1 query to `DataStructureQueries.enriched_structure_versions/1`

## [7.2.6] 2025-03-13

### Changed

- [TD-7161] Make Oban migration schema configurable

## [7.2.5] 2025-03-12

### Changed

- [TD-7161] Make Oban migration schema configurable

## [7.2.4] 2025-03-12

### Changed

- [TD-7161] Make Oban migration schema configurable

## [7.2.3] 2025-03-11

### Changed

- [TD-6927] Permissions for QX

### Fixed

- [TD-7145]
  - Handle empty fields in xlsx bulk upload for notes in status other than `draft`.
  - Put empty fields in row tail.
  - Merge content before parsing.

### Added

- [TD-7155] Introduce simple query string query for structures, grants, grant requests and jobs

## [7.2.2] 2025-03-03

### Added

- [TD-7144] Introduce simple query string query for rules and implementations

### Changed

- [TD-7136] Merge old content with new one on file upload

### Fixed

- [TD-7136] Alias format from note in download

## [7.2.1] 2025-02-26

### Changed

- [TD-7136] Default clause for metadata parse

## [7.2.0] 2025-02-25

### Changed

- [TD-7034] Upload structures through a xlsx endpoint
- [TD-7107] Update implementation_key to be sortable

### Added

- [TD-7086] Add Execution Group dynamic_content and df_content on API response

### Fixed

- [TD-7070] Reindexing of structures when
  - A new note is created
  - A note is deleted
  - A note is bulk updated

## [7.1.1] 2025-02-05

### Changed

- [TD-6871] In "Implementations search" response, changed "concept" field structure, to send id and name.

## [7.1.0] 2025-02-05

### Added

- [TD-6690] Add updated_at in csv downloaded
- [TD-6868] Implement a limit on data structure relationships when fetching and paginating `data_fields`.

### Changed

- [TD-6921] Download/Upload of fields of type link must include both name and url
- [TD-6022] Upload of hierarchy fields should validate that the value is a valid one
- [TD-5119] Bulk uploads are not validating the values of the fields that depend on the value of another field

## [7.0.0] 2025-01-13

### Changed

- [TD-6911]
  - update Elixir 1.18
  - update dependencies
  - update Docker RUNTIME_BASE=alpine:3.21
  - remove swagger
- [TD-3612] Update td-core
- [TD-6921] Change Download / Upload URL field type format

### Added

- [TD-5713]
  - Updates all default analyzers to take `asciifolding` into account.
  - `search_as_you_type` type for identifiers.
  - Defines scope for native and dynamic fields search.
  - Introduces multi match prefix matching query type for `rules`, `implementations` and `jobs`.
- [TD-6981] Add logic to indexed Structures updating dates
  - updated_at takes Data Structure date
  - new field last_change_at takes Structure or Version most recient date

## [6.16.1] 2025-01-08

### Fixed

- [TD-7022] Remove legacy boost from implementation and rule native mappings

## [6.16.0] 2024-12-16

### Added

- [TD-6938] Add Grant Requests Search scroll and inserted_at filter
- [TD-6780] Add Tag and Structure Tag Seach controller and context
- [TD-6982] Added SSL and ApiKey configuration for Elasticsearch
- [TD-6888] Support for expandable Concept links

## [6.15.0] 2024-11-27

### Added

- [TD-6651] Add structure_id for grant_request_group_creation event payload

## [6.13.3] 2024-11-05

### Changed

- [TD-6743] Remove incompatibilities with Elasticsearch v8

## [6.13.2] 2024-10-18

### Fixed

- [TD-6904] Show the name of the linked concept when implementations are downloaded

## [6.13.1] 2024-10-17

### Fixed

- [TD-6895] Legacy df_content for concepts in elastic documents for rules and implementations

## [6.13.0] 2024-10-15

### Changed

- [TD-6469] Concepts links is returned in browser language
- [TD-6617] Update td-df-lib and td-core

### Added

- [TD-6824] Agent V2 permissions
- [TD-6817] `td-df-lib` update to validate `user` and `user_group` template fields in the content of the following entities:
  - `rules`
  - `implementations`
  - `structure notes`
- [TD-6837] Refresh `updated_at` field when create, update or delete tags and delete structure
- [TD-6773] `td-df-lib` returns error when number value has an invalid format and validates required columns in `table` template fields.

### Fixed

- [TD-6859] Filters deleted sources when getting by external_id

## [6.12.1] 2024-09-25

### Fixed

- [TD-6847] Fix data quality tab visibility

## [6.12.0] 2024-09-23

### Fixed

- [TD-6791] Add Structure Note Search old template content support
- [TD-5353] Hide the implementations tab in the structures view and apply permissions when retrieving data

## [6.11.0] 2024-09-05

### Fixed

- [TD-6715] On GrantRequests "must_not_approved_by" filters by pending status

## [6.10.0] 2024-09-03

### Fixed

- [TD-6804] Remove schema in migration querys

## [6.9.3] 2024-08-07

### Fixed

- [TD-6744] DataStructureVersion "has_note" refactor (v2)

## [6.9.2] 2024-07-29

### Added

- [TD-6734] Update td-df-lib and td-core

## [6.9.1] 2024-07-26

### Added

- [TD-6733] Update td-df-lib and td-core

## [6.9.0] 2024-07-26

### Added

- [TD-6689] Add Implementations conditional linked concepts display

### Fixed

- [TD-6659] Fix non admin request grant for default permission
- [TD-5149] Enriches implementation with deleted structures

### Changed

- [TD-6602], [TD-6723] Update td-cache, td-core and td-df-lib
- [TD-6317] Improve performance of queries to retrieve nodes in linage

## [6.8.2] 2024-07-18

### Added

- [TD-6713] Update td-df-lib and td-core

## [6.8.1] 2024-07-05

### Fixed

- [TD-6142] Add correct permissions for create_link action

## [6.8.0] 2024-07-03

### Added

- [TD-6499] Add new content format data origin
- [TD-4647] Elasticsearch index for non-published note
- [TD-4786] Add DSV last version protection on purge

## [6.7.0] 2024-06-13

### Added

- [TD-6399] Add scroll to csv download implementations
- [TD-5788] Eslastic pagination for grant_requests

### Fixed

- [TD-6561]
  - Standardise aggregations limits
  - Use keyword list for elastic search configuration
- [TD-6402] IndexWorker improvement
- [TD-6440] Update td-df-lib

## [6.6.1] 2024-05-24

### Fixed

- [TD-6623] Reduce in memory calculations when requesting metadata

## [6.6.0] 2024-05-21

### Changed

- [TD-6083] Add group id to grant request index

## [6.5.1] 2024-05-20

### Changed

- [TD-6584] Reduce the number of database queries when requesting metadata
  for multiple data structure versions through GraphQL

## [6.5.0] 2024-04-30

### Added

- [TD-6535] Add Store chunk size configuration
- [TD-6492] Update td-df-lib to enrich hierarchy path

### Fixed

- [TD-6424] Fixed switch on fields aren't translated when uploading and
  downloading
- [TD-5981] Grants download
- [TD-6538] Refactor the list data structure version query
- [TD-6552] Update TD-Cache to return all domains if permissions are in default role
- [TD-5495] Foreing keys columns should match original ID columns in all tables

## [6.4.2] 2024-04-29

### Fixed

- [TD-6552] Update td-cache lib for returns all domains only for default role

## [6.4.1] 2024-04-15

### Added

- [TD-6535] Add Store chunk size configuration

### Fixed

- [TD-5981] Grants download

## [6.4.0] 2024-04-09

### Added

- [TD-6283] Add alias in linked data structure test
- [TD-6507] Add Elastic bulk page size for enviroment vars

### Fixed

- [TD-6503] Fix Grant Request bulk creation domain ids
- [TD-6401] Fixed Content aggregations have a maximum of 10 values
- [TD-6521] Fix Raw implemnetations structure links

## [6.3.4] 2024-04-29

### Fixed

- [TD-6552] Update td-cache lib for returns all domains only for default role

## [6.3.3] 2024-04-15

### Added

- [TD-6535] Add Store chunk size configuration

### Fixed

- [TD-5981] Grants download

## [6.3.2] 2024-05-03

## [6.3.1] 2024-05-03

### Added

- [TD-6507] Add Elastic bulk page size for enviroment vars

## [6.3.0] 2024-03-20

### Added

- [TD-6434] Remove Grant actions if structure not grantable
- [TD-4110] Allow structure scoped permissions management
- [TD-6438] Add Remediation Plan fields for API V2.

### Fixed

- [TD-6434] Remove extra quotes in implementation source, population and validation

## [6.2.5] 2024-04-29

### Fixed

- [TD-6552] Update td-cache lib for returns all domains only for default role

## [6.2.4] 2024-04-15

### Added

- [TD-6535] Add Store chunk size configuration

### Fixed

- [TD-5981] Grants download

## [6.2.3] 2024-04-03

### Added

- [TD-6507] Add Elastic bulk page size for enviroment vars

## [6.2.2] 2024-03-08

### Added

- [TD-6456] In bulk grant approves, when a grant revoke is approved, grant is reindexed

## [6.2.1] 2024-02-27

### Added

- [TD-6436] All Dataloaders use `DB_TIMEOUT_MILLIS` environment variable for timeout

## [6.2.0] 2024-02-26

### Added

- [TD-6243] Support for deleting Elasticsearch indexes

### Fixed

- [TD-6425] Ensure SSL if configured for release migration
- [TD-6398] Approval grant request from 'approval grant requests'

## [6.1.2] 2024-04-29

### Fixed

- [TD-6552] Update td-cache lib for returns all domains only for default role

## [6.1.1] 2024-04-03

### Fixed

- [TD-6507] Add Elastic bulk page size for enviroment vars

## [6.1.0] 2023-02-08

### Changed

- [TD-6342] Use td-core Elasticsearch.Document Integer implementation
- [TD-6306] Allow Catalog View config listing for non-admin users

## [6.0.0] 2024-01-19

### Added

- [TD-6181] Refactor for elastic search
- [TD-6165] Catalog view filtered/virtual path navigation
- [TD-6272] Change timeout to use the environement variable

### Fixed

- [TD-6270] Reindex the deleted structures in bulk updates
- [TD-6130] Database lowercase when implementation raw is created

## [5.20.0] 2023-12-19

### Added

- [TD-5505] Grant removal request workflow

### Removed

- [TD-6217] Remove process that automatically deprecates implementations

### Fixed

- [TD-5505] Remove :manage_grant permission for grant removal request group

## [5.19.0] 2023-11-28

### Added

- [TD-6140] Support for AI suggestions on StructureNotes

### Fixed

- [TD-6176] Bulk upload deprecated implementations
- [TD-6145] Deprecate implementation on rule soft deletion
- [TD-6235] Fix regex new raw implementation sql

## [5.18.0] 2023-11-13

### Added

- [TD-5390] Validate inplementation key unique when update implementation
- [TD-4304] Added structures links aggregation in implementation search

### Changed

- [TD-6177] Update td-df-lib to fix format field
- [TD-5319] Increment system aggregation size in data structures search

## [5.17.2] 2023-11-07

### Fixed

- [TD-6173] Domain_ids grant_request filters and elastic config

## [5.17.1] 2023-11-03

### Fixed

- [TD-6159] Elasticsearch upgrade configuration

## [5.17.0] 2023-11-02

### Added

- [TD-6103] Allow empty option for domain type filter
- [TD-6059] Support for reporting reindex tasks on the cluster

### Changed

- [TD-6059] Updated elasticsearch library version

### Fixed

- [TD-6088] Improve implementations reindex

## [5.16.2] 2023-10-19

## [5.16.1] 2023-10-18

### Fixed

- [TD-5540] GrantRequest approval bulk audit events and permissions issue

## [5.16.0] 2023-10-18

### Added

- [TD-5582] Implementation clone copies original business concepts links
- [TD-6082] Support to upload implementations with result type in browser
  language
- [TD-5540] GrantRequest approval bulk with elasticsearch

### Changed

- [TD-5958] Keep graph URL across lineage changes

## [5.15.0] 2023-10-02

### Added

- [TD-5947] Support for DataViews
- [TD-5532] Sources latest event cache
- [TD-6042] Until filter for api/data_structure_notes/search

## [5.14.0] 2023-09-19

### Added

- [TD-5929] Support to upload csv of implementations, rule and strucutures
  in the browser language
  - Download editable metadata is downloaded in the browser language

### Fixed

- [TD-5999] List implementations without rules

## [5.13.1] 2023-09-14

### Fixed

- [TD-6051] Add searchable option for structures and rules

## [5.13.0] 2023-09-05

### Added

- [TD-5979] Retrieve only children/parents using default relation type

### Changed

- [TD-5974] structure_domain_ids filtered by type = validation

### Fixed

- [TD-5898] Fix behavior of removing implementation based on status

## [5.12.0] 2023-08-16

### Fixed

- [TD-6016] Restore missing data fields degree enrichment

## [5.13.0] 2023-09-05

### Added

- [TD-5979] Retrieve only children/parents using default relation type
- [TD-5935] Remediation GraphQL API, with pagination and filters.

### Changed

- [TD-5974] structure_domain_ids filtered by type = validation

### Fixed

- [TD-5898] Fix behavior of removing implementation based on status

## [5.12.0] 2023-08-16

### Added

- [TD-5715] Add posibility for inherit domains when load new structures
- [TD-5902] Ecto migration to remove index duplicity and reduce disk usage
- [TD-5936] Add Note resolver for dataStructureVersion v2 queries
- [TD-5938] Enable Edit as default/raw implementation for draft status implementations
- [TD-5937] Limit Catalog Metadata Views to data structures filters
- [TD-2778] The following:
  - Bulk and complete reindex: better logging.
  - Complete reindex: delete temporal index if there are any errors.
- [TD-5891] Download csv i18n support

### Changed

- [TD-5913] Update td-df-lib to fix depends validation

### Fixed

- [TD-5867] Permit special caracters (Unicode, semicolon, hash) in raw implementations fields (dataset, population and validations)

## [5.11.3] 2023-07-28

### Fixed

- [TD-5943] My grants query now retrieve only the user grants

## [5.11.2] 2023-07-27

### Fixed

- [TD-5946] Add the keyword type and the sorteable in the mapping for `execution_result_info.result`

## [5.11.1] 2023-07-27

### Fixed

- [TD-5952] Multiple filters and search text for elasticsearch in structures

## [5.11.0] 2023-07-24

### Added

- [TD-5829] Add implementations linked structures in ElasticSearch
- [TD-5907] Download Implementation CSV Execution Details for Non-Admin Users
- [TD-5831] Add query with multiple must for structure grant request
- [TD-5379] API Upload implementation result for specific execution

### Changed

- [TD-5844] CSV dynamic content domain fields:
  - Structure notes domain: as name for non-editable CSV and as external id for editable CSV
  - Implementation dynamic content domain: as name instead of external id.
- [TD-5809] Fix td_cluster configuration

### Fixed

- [TD-5878] Fix: change permision check to domain id when a concept is marked as confidential
- [TD-5837] Retrieve mutable metadata for children, data_fields and parents in v2

## [5.10.2] 2023-07-14

### Fixed

- [TD-4986] Readd index.mapping.total_fields.limit deleted in [TD-5808]
  (releases.exs to runtime.exs change)

## [5.10.1] 2023-07-11

### Fixed

- [TD-4986] Note aggregations

## [5.10.0] 2023-07-06

### Added

- [TD-4986] Configurable data catalog bucket views based on note and metadata
  fields
- [TD-5787] Add Elastic Search Boost option in templates
- [TD-5840] Fix color of result in implementations search
- [TD-5593] Add related concept in quality implementations list and implementation download
- [TD-5808] Configured TdCluster

### Changed

- [TD-5912] `.gitlab-ci.yml` adaptations for develop and main branches

### Fixed

- [TD-5886] Sort criteria composition for `list_data_structure_versions` to
  avoid undesired query due to a bad order applying the clauses

## [5.9.0] 2023-06-20

### Added

- [TD-5770] Add database TSL configuration
- [TD-4260] Rule content in implementation aggregations
- [TD-5577] Add retrive global filters for default user

## [5.8.0] 2023-06-05

### Added

- [TD-5752] Add force update control dates when update implementations by web or csv bulk update

### Fixed

- [TD-5810] Fix alias in data_fields v2

### Changed

- [TD-5796] Use domain implementations to check segmentation permissions
- [TD-3916] Update td-df-lib version
- [TD-5803]
  - Upgrade to Elixir 1.14
  - Support for setting Node name on releases
- [TD-5697] Use `HierarchyCache.get_node/1`

## [5.7.0] 2023-05-23

### Added

- [TD-5491] Add link to the structure and the technical name in the downloded files of structures metadata
- [TD-5504] [TD-5141]:
  - Domain Structures for implementations
  - Implementation domain to csv donwload

### Fixed

- [TD-5751] Enrich domains parents in V2
- [TD-5733] Enrich children's alias in V2

## [5.6.0] 2023-05-09

### Added

- [TD-4217] Add result details for admins in implementations csv download
- [TD-5602] Add migration to improve query perfance with 2 new indexes
- [TD-5661] Multiple structures grant requests
- [TD-3807] search filters returns types
- [TD-4591] Add validation in the visibility of the structures that are displayed in the data catalog

### Fixed

- [TD-5732] Fixed reindex all implementation versions when add/delete links
- [TD-5442] Fix hard delete implementation versions
- [TD-5680] Fix Children Data Structure Versions populate their classes correctly

### Changed

- [TD-5744] Increase systems search size to 200

## [5.5.1] 2023-04-18

### Fixed

- [TD-5641] foreign_key for implementation links

## [5.5.0] 2023-04-18

### Added

- [TD-5650] Tests for hierarchy bulk uploads
- [TD-5297] Added `DB_SSL` environment variable for Database SSL connection
- [TD-5641]
  - Move implementation structure links to implementation ref
  - Reindex implementation when add new links

### Fixed

- [TD-5670] Structure notes bulk_update when has invalid external_id and template not found
- [TD-5696] Rejected implementations cant be edited
- [TD-5698] Ruleless implementations reindex when upload results

## [5.4.0] 2023-03-28

### Added

- [TD-5481] Add filename for bulk update events for structure notes

### Changed

- [TD-4870] Implementations and Rule csv download and upload uses unified df_content parsing

### Fixed

- [TD-5685] Implementation df_content was being cleaned on cache enriching
- [TD-5644] Added omitted data in v2 dataStructureVersion endpoint

## [5.3.0] 2023-03-13

### Added

- [TD-4438] Included-in-parameters reference dataset validation
- [TD-5509]
  - Data structure link labels graphql query
  - Data structure link creation using source and target structure IDs
- [TD-3806] Add cached content for implementations, rules, remediations plan and structures notes

### Changed

- [TD-3879] All `raw keyword` indexing mappings uses empty string as null_value

### Fixed

- [TD-5575] Filter implementations with execution permission on execution groups creation
- [TD-5566] Remove template content from Remediation plan audit payload

## [5.2.1] 2023-03-08

### Fixed

- [TD-5645] Preserve previous implementation type on csv updates, use basic for creations

## [5.2.0] 2023-02-28

### Added

- [TD-5471] Bulk update of quality implementations via csv
- [TD-3541] Get data_structure_versions for `api/v2`
- [TD-5599] Improve grant reindex memory usage and API for Task stats
- [TD-5507] Grants API v2

## [5.1.0] 2023-02-13

### Added

- [TD-5479] External_ref in grants to avoid duplicates in grant table
- [TD-5560] LINEAGE_NODES_TIMEOUT releases environment variable for
  TdDd.Lineage.GraphData nodes GenServer call

## [5.0.0] 2023-01-30

### Fixed

- [TD-5472] Enrich template fields of type `domain` for Quality filters
- [TD-5407] Aggregate `must_not` param on Elasticsearch filter

### Changed

- [TD-5300] ReferenceDatasets user management
  - Added `domain_ids` fields
  - Users with `view_data_structure` permission on domain can show, index and
    download ReferenceDataset
  - ReferenceDataset without domain_ids is only visible to `admins`
- [TD-5478] Add `convert_raw` and `convert_default` action for basic
  implementations
- [TD-5493] Improve specific grant(s) reindex performance

### Added

- [TD-5473] `field_parent_id` for `StructureNote` events

## [4.59.0] 2023-01-16

### Changed

- [TD-5344] Embedded structures in rule implementations are now indexed with
  their original `name` regardless of whether they have an alias or not. `alias`
  is indexed as an independent property if present.
- [TD-5199] Soft delete for rule
- [TD-5433] ignore ReferenceData enrich in Implementation if it doesn't exist
- [TD-5432] Publish rule_result_created event using implementation_ref as
  resource_id instead of implementation_id.

### Added

- [TD-5382]
  - field `all_pending_roles` on `GrantRequest` that doesn't depend on the requesting user
  - `GrantRequestApprovalRules` checks on `all_pending_roles`

### Fixed

- [TD-5402] Reference data info is not showed in implementation details
- [TD-5455] Fixed Lineage selection is not displaying any domain in case that no
  lineage structure is in the data catalog
- [TD-5453] [TD-5219]:
  - Correct pagination for Rule results
  - Correct ordering by version and date in Rule results
  - Show latest results on implementations view

### Added

- [TD-4109] On `nodes` show, also handle `domain_id` filter

## [4.58.0] 2022-12-27

### Added

- [TD-5243] Use structures domain in data catalog for data lineage objects
  that have been linked
- [TD-5367] Enrich grant details with actions and user
- [TD-5322] Allow to have multiple grants for the same user in the same structure
- [TD-4300] Add `basic` type for implementations
- [TD-5369] Audit events for Remediation creation
- [TD-5348] Add update action to grant controller

### Changed

- [TD-2642] Improve search in rule names and implementation keys: boost these
  fields and treat underscores as whitespace

## [4.57.0] 2022-12-12

### Added

- [TD-5161] Get specific domains along with their children for `api/v2`

### Changed

- [TD-5365] Foreign key from `accesses` to `data_structures` now uses `id`
  (primary key) instead of `external_id`
- [TD-5391] Grant approval condition rules now use `values` instead of single
  `value`

## [4.56.1] 2022-11-29

### Fixed

- [TD-5374] Approve rule grant request for a structure with multiple domains

## [4.56.0] 2022-11-28

### Changed

- [TD-5342] Refactor bulk operations to use Elasticsearch scroll API
- [TD-5136] Download of structures include all structure domains with complete
  path
- [TD-5341] Created indices on foreign key constraints to improve performance
  when physically deleting data structures
- [TD-4179] Implementation indexing uses inserted_at of original ref
- [TD-4711] Improved user feedback for errors in implementation upload

### Added

- [TD-5289] Elasticsearch 7 compatibility
- [TD-5258] Approve grants request rules
- [TD-5286] Implementation results pagination

## [4.55.0] 2022-11-14

### Added

- [TD-5038] Links between structures
- [TD-5037] Added diff information for draft and pending_aproval structure notes
  in API response

### Fixed

- [TD-5279] Fixed some inconsistencies in implementation bulk upload

## [4.54.0] 2022-10-31

### Changed

- [TD-5284] Phoenix 1.6.x

### Fixed

- [TD-5267] Bulk update was not reindexing changed structure notes
- [TD-5265] `GET /api/user_search_filters/me` wasn't considering the `scope` of
  global filters
- [TD-4710] Domain type fields of templates it not working in bulk upload
  implementations
- [TD-5244] Admin user can't clone implementations

### Added

- [TD-3765] Support for empty_dataset in rule_results
- [TD-5171] Enriches domain's parents on DataStructureVersion show
- [TD-5245] Allow multiple fields for structure modifiers
- [TD-4517] Adds `df_label` to Rule filters aggregation

## [4.53.2] 2022-10-20

### Changed

- [TD-5234] `GET /api/data_structures/:id/versions/:version` now includes
  `implementation_count` in response instead of embedded `implementations`

### Fixed

- [TD-4999] Serialization issue for data structures with profile but without
  class field
- [TD-5273] Allow request functions for grant request creators

## [4.53.1] 2022-10-18

### Fixed

- [TD-5260] Avoid to create a draft with not changes for implementations

## [4.53.0] 2022-10-18

### Fixed

- [TD-5250] GraphQL `latestGrantRequest` no longer returns `forbidden` for users
  with `view_data_structure` permissions
- [TD-5140] Changed implementations ids by implementations refs and links
  migration
- [TD-4927] Fix upload implementations file with and without rule raise an error

### Added

- [TD-4177] Support for querying the executions of an implementation
- [TD-4558] Support for managing data quality functions using API
- [TD-5027] support for restoring deprecated `Implementations`
- [TD-5195] Support for global user filters
- [TD-3087] OR/AND in implementations validations

## [4.52.0] 2022-10-03

### Changed

- [TD-4871] Unify `Claims` structs, replace `canada` with `bodyguard` for
  authorizations
- [TD-5184] Removed dependency on td-hypermedia library

### Added

- [TD-4903] Include `sobelow` static code analysis in CI pipeline
- [TD-4214] Publish grant requests workflow events
- [TD-2430] Allow different join types on implementation dataset

### Fixed

- [TD-4587]
  - Download implementations with reference_data
  - Implementations download when dataset has a table joing itself
- [TD-5183] Auto deprecate rule implementations based on
  its referenced structures and datasets

## [4.51.0] 2022-09-19

### Added

- [TD-5076] Allow to clone implementations for non admin users
- [TD-5169] Improve list_data_structure_versions since query performance
- [TD-5170] Capture graph tests Logger.warn output
- [TD-5082] Filter protected metadata (field "\_protected")
- [TD-5133] Support for creating grant requests for third parties

### Changed

- [TD-5168] GraphQL `source` query no longer enriches dynamic domain fields
- [TD-4794] GraphQL `domains` query now supports additional actions

### Fixed

- [TD-4956] When downloading structures csv, fields with same name on templates were duplicated

### Removed

- [TD-4794] Removed `/api/unit_domains` (replaced by GraphQL `domains` query)

## [4.50.0] 2022-09-05

### Added

- [TD-5078] Add request modification for Grants

### Changed

- [TD-3371] Catalog CSV download can now return more than 10,000 structures
- [TD-4994] Performance improvements of lineage load process
- [TD-4757] Take into account data structure `updated_at` in data structure
  version since-claused listing
- [TD-5091] Dynamic `domain` fields are now integer ids instead of embedded
  documents

### Fixed

- [TD-4348] Return errors if load_graph fails, so that an event is created.
- [TD-5075] Fixed implementation can't be moved to another rule

## [4.49.0] 2022-08-16

### Added

- [TD-5113] Add data_structures_hierarchy ds_id index
- [TD-4945] Allow to publish from creation and published implementations
- [TD-5070]
  - Added must_not filters for rule implementations
  - Filter draf implementation for users without permissions

## [4.48.1] 2022-08-02

### Fixed

- [TD-5106] An implementation's domain id couldn't be changed

## [4.48.0] 2022-07-26

### Added

- [TD-4987]
  - `api/rule_results/search` now include ruleless implementation results
  - Add pagination for updated_at
- [TD-5053] Add implementation_ref on `api/implementations/search`
- [TD-4441] Send grant_approval event when grant approval is created with rejection
- [TD-4922] Force cache to add implementations workflow status

### Fixed

- [TD-5011] `TemplateCache.list/0` was returning duplicate entries
- [TD-5042] Removal request for grant created through /api/bulk_grants with
  source_user_name and without user_id

### Changed

- [TD-5072] Remove deprecated `type_params` from `rules` table and corresponding
  mappings
- [TD-5001] Improved support for data structure alias:
  - Data structure alias is now persisted and returned in responses. The alias
    is obtained or removed when a structure note containing an `alias` field is
    published or deprecated, respectively
  - Metadata fields (e.g. `order`, `precision`, `nullable`) in data structure
    responses are now returned within the `metadata` property
- [TD-3614] Support for access token revocation
- [TD-4925] Create new draft when editing a published implementation only if it
  has changes
- [TD-4997] Change search executions API sources list filter from 'AND' to 'OR'
- [TD-4987] `/api/rule_results/search` now include ruleless implementation
  results and supports pagination
- [TD-4175] Data structure tags may now be inherited by descendents of the
  tagged data structure

## [4.47.1] 2022-07-18

### Added

- [TD-5053] Add implementation_ref on `api/implementations/search`

## [4.47.0] 2022-07-05

### Changed

- [TD-4412] Update td-cache for changes in templates preprocessing

### Added

- [TD-4920] Add results to implementation query api/v2
- [TD-4921] Add implementation workflow events
- [TD-4894] Multiple field validations
- [TD-4993] Add last_quality_event to implementation api/v2
- [TD-4176]
  - Added descrition in data structure tag
  - Changed description for comment in data structures tags link
- [TD-4661] Support for ReferenceDatasets on Implementations

### Fixed

- [TD-4959] Use implementation_ref instead of implementation_key for status changes
- [TD-4952] Missing code from [TD-4655]

## [4.46.1] 2022-06-23

### Fixed

- [TD-4962] Submit results only for published implementations

## [4.46.0] 2022-06-21

### Changed

- [TD-4739] Validate dynamic content for safety to prevent XSS attacks
- [TD-4923] Remove implementation_key dependency for version management

### Added

- [TD-4431] Support for requesting removal of grants
- [TD-4919] Allow query implementation versions using /api/v2

### Fixed

- [TD-4918] Implementations permissions
- [TD-4911] Implementations download was failing for ruleless implementations
- [TD-4950] Implementations move and clone actions for admin

## [4.45.0] 2022-06-06

### Added

- [TD-4540] Add approval workflow for quality implementations
- [TD-3633] Take into account ruleless implementations in event publishing
- [TD-4872] Support querying structures by `external_id` in GraphQL API
- [TD-3920] Alias support for structures
- [TD-4855] Support `Profile` searching with params (offset, limit, since)
- [TD-4843] Support filters grants by `system_external_id`

### Fixed

- [TD-4852] Ruleless implementation weren't being linked with data structures on
  creation
- [TD-4835] It was possible to execute non-executable implementations
- [TD-4878] Error loading structure metadata with synchronous API

## [4.44.0] 2022-05-23

### Added

- [TD-4045] Rule implementation `execute` action
- [TD-4457] Allow to have grants for non existing users in truedat
- [TD-4548] Upload/Download csv notes with multiple selection fields separted by `|`
- [TD-4660] Support for reference data
- [TD-4230] GraphQL `Templates` schema preprocesses templates

### Fixed

- [TD-4799] Performance issue filtering executions by source
- [TD-4848] Timeout on structures notes upload
- [TD-4849] Reindex grants in their bulk update API

## [4.43.2] 2022-05-12

### Fixed

- ImplementationsStructures migration was breaking with null structure_ids on dataset
- Typo in `implementations.ex`

## [4.43.1] 2022-05-11

### Added

- [TD-4089] Support for implementations without rules

## [4.43.0] 2022-05-09

### Added

- [TD-3186] Support for links between implementations and structures
- [TD-4538] Segments definitions in the implementations, and support for segment
  results

### Fixed

- [TD-4783]
  - Lineage Graph is not generated
  - Change chunk size for adding metadata in linage upload
- [TD-4586] Asynchronous CSV bulk update

### Changed

- [TD-4723] Support for domain-specific data structure tags

## [4.42.0] 2022-04-25

### Added

- [TD-4098] GraphQL query for data structures
- [TD-4683] GraphQL query for data structure relations
- [TD-2026] Add metadata to lineage graph

### Changed

- [TD-4536] Support rule implementation with multiple populations

### Fixed

- [TD-4721] User with permissions can list sources

### Added

- [TD-4695] Structure bulk update was not reindexing structures with updated
  notes
- [TD-3128] Profile `null_count`, `total_count` and `unique_count` fields were
  limited to PostgreSQL `integer` values (maximum 2,147,483,647). They have now
  been changed to `bigint` (maximum 9,223,372,036,854,775,807)

## [4.41.1] 2022-04-04

### Added

- [TD-4126] Support querying the jobs of a source
- [TD-4450] GraphQL mutations for sources

### Fixed

- [TD-4643] Raw implementation creation permission

## [4.41.0] 2022-03-28

### Fixed

- [TD-4535] Structures domains CSV upload bulk update

## [4.40.1] 2022-03-22

### Added

- [TD-3233] Rule result remediation plan
- [TD-4271] Support for linking implementations with business concepts
- [TD-4621] Include data structure version `name` in GraphQL schema
- [TD-4577] List of notes pending approval
- [TD-4447] Support for associating metadata filters with a structure type

### Fixed

- [TD-4580] Added migration to fix implementations without alias
- [TD-4623] Added multiple domains support for grant request approvals

### Changed

- [TD-4527] Exclude logically deleted sources from GraphQL response

### Removed

- [TD-4303] `GET /api/data_structure_types/lite` was removed, reverted
  corresponding changes from [TD-4344]

## [4.40.0] 2022-03-14

### Changed

- [TD-4500] Support data structure with multiple `domain_ids`
- [TD-4461] Avoid reindexing when a domain is modified
- [TD-4491] Refactored search and permissions
- [TD-4604] Include actions in `POST /api/rule_implementations/search` and `POST /api/data_structures/search` responses

## [4.39.0] 2022-03-07

### Added

- [TD-4378] Include the structure description in cache

### Changed

- [TD-4567] Refactor create implementations for non admin users
- [TD-4534] Avoid inheritance if has `with_inheritance: false` param when
  modifying a structure domain

## [4.38.1] 2022-02-23

### Fixed

- [TD-4567] Create implementations for non admin users

## [4.38.0] 2022-02-22

### Added

- [TD-4437] Control rule results upload using new `manage_rule_results`
  permission
- [TD-2511] support for updating specific field of `Source` config
- [TD-4463] Generate audit events for `rule_created` and
  `implementation_created`
- [TD-4425] Shift Implementations CSV last execution date field timezone

### Fixed

- [TD-4427] Fixed a performance issue when calling `/api/executions/search` by
  filtering by sources on the database, avoiding a potential time out

### Changed

- [TD-4553] Improve performance reading large CSV files during structure
  metadata bulk loading

## [4.37.1] 2022-02-10

- [TD-4456] Access audit API

## [4.37.0] 2022-02-07

### Added

- [TD-4277] Include `domain_id` in `rule implementations`
- [TD-4152] Include aditional information on implementations download
- [TD-4102] Support pagination of structure notes
- [TD-2929] UserSearchFilter now has `scope` and is used in Rules and
  RuleImplementations

### Fixed

- [TD-4424] Fixed a performance issue fetching filter values, due to a scripted
  aggregation (`linked_concept_count`), which was preventing elasticsearch from
  using its request cache. Also ensure that `size=0` is used when fetching
  aggregations from elasticsearch (the `hits` are not consumed).

- [TD-4501] Allow regular users to list lineage events based on :view_lineage
  permission

## [4.36.0] 2022-01-24

### Added

- [TD-4125] GraphQL support for data sources
- [TD-4100] Allow partial loads for notes in case that there are errors on the
  file
- [TD-4312]
  - Autogenerated template identifier field
  - Prevent identifier change if a new structure note version is created
  - Mapping to search by identifier
- [TD-4100] Allow partial loads for notes in case that there are errors on the
  file
- [TD-4293] Added quality implementations audit events
- [TD-3467] Add gt date condition for `rule results`
- [TD-4389] Add inserted_at in implementations views

## [4.35.1] 2022-01-10

### Fixed

- [TD-4390] Index implementation aliases

## [4.35.0] 2022-01-10

### Added

- [TD-4312] Autogenerated template identifier field
- [TD-4390] Add support for alias on implementations
- [TD-4379] Avoid indexing grants for class field structures

## [4.34.1] 2021-12-16

### Added

- [TD-4387] Limit graph_data maximum length

## [4.34.0] 2021-12-15

### Added

- [TD-4272] Avoid result calculation if it is already present
- [TD-4361] Add `value_modifier` to implementation document
- [TD-4345] Add `implementation_key` to notification payload
- [TD-4270] Move `goal` and `threshold` fields from `Rule` to
  `RuleImplementation`
- [TD-4301] Bulk upload quality `implementations` with csv
- [TD-4276] Materialize structure hierarchy in order to improve query
  performance
- [TD-4314] Bulk upload quality `rules` with csv

### Fixed

- [TD-4273] Error downloading implementations

## [4.33.0] 2021-11-30

### Added

- [TD-4262] Lineage graph polling
- [TD-4344] Add a new endpoint API for lite `structure_types` request without
  `metadata_fields`
- [TD-4358] Format path in editable download CSV

### Changed

- [TD-4299] Change CSV reader to `NimbleCSV` for performance improvement
- [TD-3606] Add descriptive fields to editable CSV download file
- [TD-4306] Add `df_content` to execution groups
- [TD-4341]
- Created function to get DataStructureType without metadata join queries
- Uses this function in DataStructure csv download
- [TD-4351] Remove metadata_fields from structure_types when reindex structures

## [4.32.2] 2021-11-17

- [TD-4216] Fix scroll implementations

## [4.32.0] 2021-11-15

### Added

- [TD-4216] Add scroll to implementations search
- [TD-4253] Include modifier in `/api/rule_implementations/search`
- [TD-4278] `Grants` bulk load

### Changed

- [TD-4174] `RuleResults` references `RuleImplementation` by its `id` instead of
  the `implementation_key`

## [4.31.2] 2021-11-09

### Added

- [TD-4099] Add source events subscriptions

### Changed

- [TD-4280] Increased default timeout on `StructureEnricher.refresh/0` to 60
  seconds

## [4.31.1] 2021-11-04

### Added

- [TD-3733] Structure names indexed in implementations
- [TD-3606] Download editable structures CSV

### Fixed

- [TD-4283] Move `max_payload_length` configuration to `releases.exs`

## [4.31.0] 2021-11-02

### Fixed

- [TD-4211] Subscriptions on data structures include structure note events

### Added

- [TD-4128] Structures bulk update auto_publish notes parameter
- [TD-4204] Add approvals to grant request view
- [TD-4213]
  - Allows GrantRequest from status `processed` to `failed`
  - Created `reason` field on GrantRequestStatus
- [TD-4124] Dependent domain field in td_df_lib
- [TD-4257] Wrapped `Plug.Parsers` to be configured in runtime

## [4.30.0] 2021-10-18

### Added

- [TD-3131] Added details to the rule results to show the `Query` information
- [TD-3874] Allow rule creation/update specifying domain for shared concepts

### Fixed

- [TD-3874] Fix manage_quality_rule permission check when searching rules
- [TD-4140] Bulk Update uses previous values of template when available

## [4.29.2] 2021-10-07

### Fixed

- [TD-4044] Permissions for admin creating a GrantRequestApproval

## [4.29.1] 2021-10-06

### Fixed

- [TD-4186] Error on grants reindex

## [4.29.0] 2021-10-05

### Fixed

- [TD-4018] Fix path of profile execution
- [TD-4166] GrantRequest index must filter pending_roles for approve action

### Added

- [TD-4108] Download grants CSV
  - `POST /api/grants/csv`
- [TD-4076] Support for grant request approval
- [TD-4113] Jobs change status is included in Audit Events
- [TD-3953] Cursor in grants search
- [TD-4114] Update job status after metadata load process
- [TD-4077] Grant request processing workflow support
- [TD-4111] GrantRequest params for getting own grant requests

### Changed

- [TD-4079] Give grant permission only if we have `gr` templates

## [4.28.0] 2021-09-20

### Added

- [TD-3950] Index and search grants
  - `POST /api/grants/search` searches grants
  - `POST /api/grant_filters/search` searches grant filters
  - `POST /api/grants/search/mine` searches "my grants" (granted to me)
  - `POST /api/grant_filters/search/mine` searches "my grants" filters
- [TD-4075] API routes for managing grant approvers:
  - `GET /api/grant_approvers`
  - `GET /api/grant_approvers/:id`
  - `POST /api/grant_approvers`
  - `DELETE /api/grant_approvers/:id`
- [TD-3971] Template mandatory dependent field
- [TD-4107] Adds `system_id` filter to structure_notes/search endpoint
- [TD-4037] change the limit on the taxonomy in aggregations
- [TD-3970] Adds `modifier` and `value_modifier` embbeds to `ConditionRow`

### Changed

- [TD-4065] Allow Implementation keys with spaces, points, etc.

### Fixed

- [TD-4048] `PUT /api/rules/:id` timeout if a rule has many implementations
- [TD-3780] Missing `domain_ids` in Audit events
- [TD-4037] change the limit on the taxonomy in aggregations

## [4.27.0] 2021-09-07

### Changed

- [TD-3824] Data quality rule implementations can now be modified, regardless of
  whether they have associated results or not

## [4.27.0] 2021-09-07

### Added

- [TD-3951] Include additional information for grant events
- [TD-3484] GraphQL API on `/api/v2`
- [TD-3972] Nested population in validations
- [TD-3910] Notifications included for structures notes status changes
- [TD-3546] `with_profiling` filter in data structure version
- [TD-3983] renders request_grant permission on structure_version

### Changed

- [TD-3826] Data quality permissions now uses `domain_id` instead of
  `business_concept_id`
- [TD-3039] `GET /api/data_structures/:data_structure_id/versions/:id` now
  includes mutable metadata in the `metadata` field. The `metadata_versions`
  field is no longer included in the response. The `metadata_fields` field in
  the data structure type responses now include mutable metadata fields.
- [TD-3973] Update td-df-lib for default values in swith fields

## [4.26.0] 2021-08-16

### Added

- [TD-3549] Add new quality rule result type: "deviation"
- [TD-3982] Initial support for grant requests
- [TD-3948] Grants in data structure version visualization
- [TD-2635] Admin can manually delete structures and all its children
- [TD-3917] `PATCH /api/systems/:external_id/metadata` allows mutable metadata
  to be replaced or merged
- [TD-3767] Support for filtering lineage nodes by domain id

### Changed

- [TD-3957] Structure profiles are now validated and expanded
- [TD-3952] Data structure types now support multiple metadata views
- [TD-3859] `PUT /api/units/:name` is now asynchronous when replacing an
  existing unit (fixes timeout issue for large units)
- [TD-4010] Grant `start_date` and `end_date` are now `Date` instead of
  `DateTime`

### Fixed

- [TD-3959] Publish `rule_result_created` event when result is created
- [TD-3908] Timeout on node retrieval
- [TD-4010] Grants were being created with the incorrect `user_id`
- [TD-4013] Internal server error fetching structures with grant having
  `end_date` `nil`
- [TD-4016] `GET /api/data_structures/:id/latest`: grants were being returned
  with the incorrect `data_structure_version`

## [4.25.0] 2021-07-26

### Fixed

- [TD-3929] Reindex the children of the structure domain when modifying
- [TD-3975] Exclude `mutable_metadata` from elasticsearch analysis

### Added

- [TD-3878] Include `domain_id` in structure cache
- [TD-3453] Purge logically deleted structures
- [TD-3906] Notes audit now includes status changes
- [TD-3050] Show quality errors
- [TD-3945] Created Grant entity
- [TD-3947] Display user grant in data structure
- [TD-3551] Restore rule implementations

## [4.24.0] 2021-07-13

### Added

- [TD-3787] Allow CSV bulk load of structure notes with autopublish capability
  for non admin users. These updates must follow new structure notes' workflow.

### Changed

- [TD-3933] Maximum size of payload for metadata upload using multipart data can
  now be configured using the `MAX_PAYLOAD_LENGTH` environment variable

### Fixed

- [TD-3752] Show execution implementation filter with no result data
- [TD-3867] Exception calculating some lineage graphs (graph 1.2.0)

### Added

- [TD-3230] Taxonomy aggregations with enriched information

## [4.23.0] 2021-06-28

### Fixed

- [TD-3893] Children classifications
- [TD-3905] Fix bug with StructureNote aggregation
- [TD-3907] Fix metadata index failure

### Added

- [TD-3720] Update structure domain (with children)
- [TD-3522] Support for StructureNote management with workflow
- [TD-3552] Executable implementations

## [4.22.0] 2021-06-15

### Changed

- [TD-3735] Include extra information in tag related events
- [TD-3447] Filter concept rules but do not check permissions over resource

### Fixed

- [TD-3837] Perfomance issue iterating over Redis keys to obtain linked concept
  count. The actual link count is only used in a comparison with 0 (to filter
  structures with or without concept links), so instead of counting links for
  each structure, assume 1 if structure has any linked concepts and 0 otherwise.
- [TD-3718] Get the extra information when structures are downloaded
- [TD-3864] Issue serializing certain lineage graphs as JSON

### Added

- [TD-3736] Tags in data structure version document

## [4.21.0] 2021-05-31

### Added

- [TD-3446] Domain in rule

### Fixed

- [TD-3236] Show path in profile execution
- [TD-3794] Metadata load fails when classifying structures
- [TD-3502] Avoid uploading files that are not images

### Changed

- [TD-3753] Build using Elixir 1.12 and Erlang/OTP 24
- [TD-3642] On startup ensures rules and implementations elasticsearch indices
  are created

## [4.20.1] 2021-05-18

### Added

- [TD-3236] Upload json profile

## [4.20.0] 2021-05-17

### Added

- [TD-3398] Support classification of data structures
- [TD-3500] Support for signing configuration using a secret key
- [TD-3597] Link between structures and tags

### Changed

- Security patches from `alpine:3.13`
- Update dependencies
- [TD-3680] Improve data catalog bulk indexing performance
- Timestamps on `DataStructure`, `DataStructureVersion`, `DataStructureRelation`
  and `StructureMetadata` are now `utc_datetime_usec`

## [4.19.2] 2021-05-07

### Fixed

- [TD-3630] Issue querying executions when some implementations have no source

## [4.19.0] 2021-05-04

### Changed

- [TD-3526] Merged `td-dq` with `td-dd`. See `CHANGELOG-dq.md` for changes in
  `td-dq` previous to this merge
- [TD-3621] Increase maximum length for JSON request bodies. The value for JSON
  request bodies can now be configured using the `MAX_PAYLOAD_LENGTH`
  environment variable.
- [TD-3596] Support tagging of data structures

### Added

- [TD-3517] Profile executions and events
- [TD-3189] Add templates in the creation of implementations

## [4.18.0] 2021-04-19

### Added

- [TD-3497] Allow system metadata to be uploaded using a JSON request body

### Fixed

- [TD-3566] `data_structure_relation` `parent_id` and `child_id` must not be
  `nil`

### Changed

- [TD-3498] Merged `td-cx` with `td-dd`. See `CHANGELOG-cx.md` for changes in
  `td-cx` previous to this merge.

## [4.17.0] 2021-04-05

### Added

- [TD-3108] add `profile_structure` permission to structures with `data_fields`

### Changed

- [TD-3445] Postgres port configurable through `DB_PORT` environment variable

## [4.16.0] 2021-03-22

### Added

- [TD-2951] `profile_structure` permission

### Fixed

- [TD-3235] Fallback of uncontroller responses on metadata controller

### Removed

- [TD-3421] remove `/data_structures/search/source_alias` endpoint

## [4.15.0] 2021-03-08

### Changed

- [TD-3341] Build with `elixir:1.11.3-alpine`, runtime `alpine:3.13`
- [TD-3329] Elasticsearch index settings are now configurable using environment
  variables:
  - `ES_TIMEOUT`: Connection timeout in milliseconds (default `5000`)
  - `ES_RECV_TIMEOUT`: Response timeout in milliseconds (default `40000`)
  - `ES_SHARDS`: Number of shards (default `1`)
  - `ES_REPLICAS`: Number of replicas (default `1`)
  - `ES_REFRESH_INTERVAL`: Index refresh interval (default `30s`)
  - `ES_INDEXING_SLOWLOG_THRESHOLD_WARN`: Indexing slowlog warning threshold
    (default `10s`)
  - `ES_INDEXING_SLOWLOG_THRESHOLD_INFO`: Indexing slowlog info threshold
    (default `5s`)
  - `ES_INDEXING_SLOWLOG_THRESHOLD_DEBUG`: Indexing slowlog debug threshold
    (default `2s`)
  - `ES_INDEXING_SLOWLOG_THRESHOLD_TRACE`: Indexing slowlog trace threshold
    (default `500ms`)
  - `ES_INDEXING_SLOWLOG_LEVEL`: Indexing slowlog level (default `info`)
  - `ES_INDEXING_SLOWLOG_SOURCE`: Indexing slowlog source limit (default `1000`)
- [TD-3222] `structures` index alias can now be configured using the
  `ES_ALIAS_STRUCTURES` environment variable

## [4.14.0] 2021-02-22

### Added

- [TD-3268] Source in data structure

### Changed

- [TD-3245] Tested compatibility with PostgreSQL 9.6, 10.15, 11.10, 12.5 and
  13.1. CI pipeline changed to use `postgres:12.5-alpine`.

## [4.13.0] 2021-02-08

### Added

- [TD-3263] Use HTTP Basic authentication for Elasticsearch if environment
  variables `ES_USERNAME` and `ES_PASSWORD` are present

### Fixed

- [TD-3264] Data structure type migration task was preventing application from
  starting up under certain data-dependent conditions. The task has now been
  removed as it is no longer needed.

## [4.12.1] 2021-01-28

### Fixed

- [TD-3248] Referenced structure ids were not being obtained correctly from
  cache

## [4.12.0] 2021-01-25

### Fixed

- [TD-3203] Truncate `field_type` to 32766 bytes when indexing (maximum sortable
  field length in elasticsearch)

### Changed

- [TD-3163] Auth tokens now include `role` claim instead of `is_admin` flag
- [TD-3164] Service accounts can view systems, view data structures and load
  metadata
- [TD-3182] Allow to use redis with password

## [4.11.1] 2021-01-15

### Fixed

- [TD-3204] Performance regression fetching a data structure version
- [TD-3204] Ancestry was being returned in inverse order

## [4.11.0] 2021-01-11

### Changed

- [TD-3170] Build docker image which runs with non-root user
- [TD-2655] Support bulk updating of domain_id, improve performance of mutable
  metadata updates
- [TD-3103] Changes obtaining referenced structure ids in rule implementations
- [TD-2655] Support bulk updating of domain_id
- [TD-2331] Return the path of deleted structures
- Performance improvements of metadata load process

### Fixed

- [TD-3172] Return error changeset when a data structure type cannot be inserted
  or updated

## [4.10.0] 2020-12-14

### Added

- [TD-3065] Support filtering on `updated_at` (date range)
- [TD-2486] Template type `domain`

### Fixed

- [TD-3142] `/api/data_structure_types` was failing if template was missing

## [4.9.0] 2020-11-30

### Changed

- [TD-2258] Filter structures by `linked_concepts_count`
- [TD-2946] Replace unit on PUT request

### Added

- [TD-3089] Widget and type `copy` on df

### Changed

- [TD-3066] Keep track of deleted structures in redis

## [4.8.0] 2020-11-16

### Added

- [TD-3112] The `domain_id` of a data structure can now be modified via API
- [TD-3115] Log error responses received from elasticsearch during bulk
  reindexing

## [4.7.0] 2020-11-03

### Added

- [TD-3071] Ignore empty lines on bulk upload

## [4.6.0] 2020-10-19

### Added

- [TD-2485]:
  - Enrich template fields from cache
  - Mappings for system type of templates

### Changed

- [TD-3058] Database connection timeout now can be configured using the
  environment variable `DB_TIMEOUT_MILLIS`

## [4.5.0] 2020-10-05

### Added

- [TD-2942] CSV upload of structures extra info
- [TD-2958] Extra info mapping and aggregations

### Changed

- [TD-2988] Cache entries for data structures are now refreshed every hour

## [4.4.0] 2020-09-22

### Added

- [TD-2943]:
  - Data Structure Type: Metadata fields
  - Endpoint to query all possible metadata fields for a given query

### Fixed

- [TD-2979] Timeout issues loading metadata

## [4.3.0] 2020-09-07

### Added

- [TD-2928] Data Dictionary custom user search filters
- [TD-2587] Download CSV for a given graph

### Changed

- [TD-2285] Check permissions for nodes related to units
- [TD-2720] Bulk Update:
  - Update only structures having content
  - Validate only updated fields

### Fixed

- [TD-2310] Exclude confidential structures from children and siblings if user
  has no permission to manage confidential structures

## [4.2.0] 2020-08-17

### Added

- [TD-2280] As a business glossary I want to create a concept with the same name
  as an existing concept in another domain to allow multi-organization
  management
- [TD-2941] Enable scrolling on `/api/data_structures/search` endpoint:
  - Initiate scrolling by including `scroll` parameter in request body
  - Continue scrolling by sending a request body with `scroll_id` and `scroll`

## [4.1.0] 2020-07-20

### Added

- [TD-911] Allow to limit lineage/impact levels
- [TD-2322] Allow to search all data structures versions without 10_000 limit
  using ES scroll API
- [TD-2774] Startup task to create data structure types

### Fixed

- [TD-2826] `DataStructures.list_data_structures` can receive `domain_id` list

### Changed

- [TD-2280] Do not retrieve information by name

## [4.0.0] 2020-07-01

### Changed

- [TD-2637] Audit events are now published to Redis instead of via HTTP
- [TD-2322] Allow to query deleted structures and systems having deleted
  structures

### Added

- [TD-2322] Index structure parent and number of linked concepts

## [3.24.0] 2020-06-15

### Fixed

- [TD-2593] Retrive parents over `default` relation type to build path

## [3.23.0] 2020-06-01

### Fixed

- [TD-2636] Bulk update was replacing instead of merging dynamic content

### Added

- [TD-2562] Endpoint `GET /api/data_structures/search/source_alias` to return
  the list of distinct structures metadata aliases

### Changed

- [TD-2643] Show metadata on structure relations
- [TD-2487] Exclude deleted structures from csv download
- [TD-2629] Update td-df-lib to omit template fields of type `image` on indexing
- [TD-2492] Update td-df-lib to include new numeric template types
- [TD-2261] Cache structures on load

### Removed

- [TD-2691] Removed unused comments functionality (routes
  `/api/data_structures/:id/comments` and `/api/comments`)

## [3.22.0] 2020-05-18

### Changed

- [TD-2321] Include `metadata` in data structure version response
- [TD-2589] Include `df_content.*`, `description` and `path.text` in search
  fields. Note that a complete reindex is required for the `path.text` field to
  be indexed. This will be performed automatically when the service starts
  unless the key `TdDd.DataStructures.Migrations:TD-2589` exists in Redis.
- [TD-2373] Removed dependency on Neo4j:
  - Neo4j is no longer used. The graph model is now persisted in PostgreSQL.
  - Lineage metadata is now uploaded using `PUT /api/units/:unit_name` passing
    `nodes` and `rels` files as form encoded data. Since the import process is
    performed as a background task, the API returns `202 Accepted`.
  - Each `unit_name` represents a replaceable unit of lineage metadata. New data
    files uploaded using the same unit name will overwrite the existing nodes
    and relations in that unit.
  - Latest status for a unit can be queried using `GET /api/units/:unit_name`.
  - Events relating to a unit can be queried using `GET /api/units/:unit_name/events`.
  - A unit can be logically deleted using `DELETE /api/units/:unit_name`.
  - A unit can be physically deleted using `DELETE /api/units/:unit_name?logical=false`.
  - [TD-2495] Changed structures loader migration key to cache all structures
    again including their metadata

### Removed

- [TD-2373] **BREAKING CHANGE** lineage data can no longer be uploaded to
  `/api/data_structures/metadata` or `/api/td_dl`

## [3.20.1] 2020-04-24

### Fixed

- [TD-2520] Root id retrieval from merkle graph

## [3.20.0] 2020-04-20

### Added

- [TD-2439] Include links in data structure relations response
- [TD-2531] Support `field_external_id` in `data_fields` metadata

### Changed

- [TD-2531] Include `external_id` in data structure hash calculation. Also,
  replace usage of Erlang's `:digraph` library with `Graph`. Note that this the
  hashes of all data structures will be recalculated the first time the service
  starts after this change is applied.

## [3.19.0] 2020-04-06

### Fixed

- [TD-2364] Loader issue when `external_id` and `parent_external_id` provided

### Added

- [TD-2364] Reindex structures linked to updated domains
- [TD-2318] Include node types in `/api/graphs/:id` response

### Changed

- [TD-2472] GraphData: Ignore duplicate relations when importing from Neo4j

## [3.18.0] 2020-03-23

### Added

- [TD-2326] Support for mutable metadata

### Changed

- [TD-2218] Revaluate structure children when its deletion is undone

## [3.17.0] 2020-03-09

### Added

- [TD-2336] System now has df_content
- [TD-2329] System search returns structure count info: count of structures by
  type and total structures count

## [3.16.0] 2020-02-25

### Changed

- [TD-2328] Support `domain_external_id` in structure metadata, removed `ou`
  from model

## [3.15.1] 2020-02-12

### Fixed

- [TD-2342] API failures when Neo4J is not present

## [3.15.0] 2020-02-10

### Added

- [TD-1595] Data lineage support
- [TD-2327] Data lineage metadata upload at `/api/data_structures/metadata` and
  `/api/td_dl/metadata`
- [TD-2292] Relation type in structures relations
- [TD-2293] Relation type in structures api

### Changed

- [TD-2269] Update elasticsearch mapping for dynamic field using new content
  model
- [TD-2284] Show systems to user with read permission in any structure, return
  structures count

## [3.14.0] 2020-01-27

### Changed

- [TD-2269] Update elasticsearch mappings for dynamic content

## [3.13.0] 2020-01-13

### Changed

- [TD-2272] 40 seconds timeout to query elasticsearch

## [3.12.0] 2019-12-19

### Added

- [TD-2210] Cache parent id in structures' cache

## [3.11.0] 2019-11-25

### Added

- [TD-2115] data_structure_lineage_id having external id of data lineage

### Changed

- [TD-2250] filter profiling whe user has not permission
  `view_data_structures_profile`

## [3.10.0] 2019-11-11

### Added

- [TD-2186] Return profile info in data structure view

## [3.9.0] 2019-10-28

### Added

- [TD-2144] Support ngram-search in structure name
- [TD-2159] Mapping for data field type

### Changed

- [TD-2200] Prevalence of data structure's attributes over metadata on versions
  index

### Changed

- [TD-2187] Add external_id to Structure cached info. Put in cache structures
  present in rule_implementations system_params

## [3.8.0] 2019-10-14

### Fixed

- [TD-2188] Synchronous upload does not work

### Changed

- [TD-2130] In bulk upload move parsing functions to GenServer"
- [TD-2176] Nullable field as boolean in metadata
- [TD-1721] Reindex automatically when a template changes
  - Breaking change: New environment variable ES_URL replaces existing
    ES_HOST/ES_PORT
- [TD-2124] Users without permission to link a data structure should not get the
  option to link in data catalog

## [3.7.0] 2019-09-30

### Added

- [TD-2010] As a Connector I want to delete all structures of a group
- [TD-2077] Support synchronous metadata upload for a specific data structure
- [TD-2089] Profiling support for structures
- [TD-2118] Metadata as mapping in data structures search
- [TD-2068] Use sortable normalizer for some fields in ES mappings
- [TD-1871] Structures CSV download

## [3.6.0] 2019-09-16

### Added

- [TD-1650] Automatic versioning of changed data structures
- [TD-2046] Bulk update endpoint for Data Catalog extra info
- [TD-2090] Search results and filters now use `:link_data_structure` permission
  instead of `:view_data_structure` depending on `referer` header

### Changed

- Metadata upload format (see config/metadata.exs for detail):
  - Structures CSV required fields:
    - `external_id` (globally unique)
    - `name`
    - `system` (or `POST` to `/systems/:system_external_id/metadata`)
    - `group`
    - `type`
  - Fields CSV required fields:
    - `external_id` (of structure)
    - `field_name`
    - `type`
  - Relations CSV required fields:
    - `parent_external_id`
    - `child_external_id`

## [3.5.5] 2019-09-09

### Changed

- Startup task to rename external_id of SQL server structures

## [3.5.2] 2019-09-04

### Fixed

- [TD-2087] DataStructure response excluded immediate parent from ancestry

## [3.5.1] 2019-09-03

### Fixed

- [TD-2080] DataStructureLoader was failing due to changes in [TD-2072]
- [TD-2081] Event stream consumer did not respect host and port config options

## [3.5.0] 2019-09-02

### Changed

- [TD-2061] Data structure external id is now required and unique
- [TD-2072] Refactor model to move mutable/versionable fields from DataStructure
  to DataStructureVersion

### Fixed

- [TD-2047] Check status filter when retrieving search filters

## [3.3.0] 2019-08-05

### Added

- [TD-1560] Enriched description field in template content

### Changed

- [TD-2027] Improve indexing performance
- [TD-1985] Type of template field user with an aggregation size of 50
- [TD-2009] Get external id by data structure system and external id, fixed
  ancestry in structure view

### Fixed

- [TD-1991] Performance issues due to blocking Redis connections
- [TD-2028] Eliminate duplicated data structure versions
- [TD-2003] Avoid loading a structure with a relation with itself in bulk load

### Removed

- [TD-1534] Remove data fields from model

## [3.2.0] 2019-07-24

### Fixed

- [TD-1996] Change `external_id` to text in data_structures
- [TD-1854] Data field metadata is not updated during metadata upload

### Added

- [TD-1845] Soft deletion of data structures no longer present in CSV input for
  system/group
- [TD-1970] New endpoint for
  `api/systems/:system_external_id/structures/:structure_external_id`

### Changed

- [TD-1532] Improve support for linking with business concepts (fields are no
  longer used)
- [TD-2002] Update td-cache and delete permissions list from config
- [TD-1927] Allow structure `class` property to be specified in metadata CSV

## [3.1.0] 2019-07-08

### Changed

- [TD-1618] Cache improvements. Use td-cache instead of td-perms.
- [TD-1866] Exclude logic deleted data structures in catalog navigation, catalog
  table and filters

## [3.0.1] 2019-07-05

### Fixed

- [TD-1967] Task to remove duplicate data structure versions, filter duplicates
  in CSV input

## [3.0.0] 2019-06-25

### Fixed

- [TD-1860] Fields were not associated to corresponding version when loading new
  version of existing structure
- [TD-1864] Indexes structures with `field` class
- [TD-1851] Verify permissions while getting the root structures of a system

### Changed

- [TD-1793] Checks if field structure has `df_content` and enriches
  data_structure :show
- [TD-1891] Bulk load types translation from data fields to data structures
- [TD-1533] Ignores search term when it is no on Aggregation

## [2.21.0] 2019-06-10

### Fixed

- [TD-1825] Structures of fields with metadata type are not setting its type
  correctly - metadata type key is not correct

### Added

- [TD-1824] Bump td-perms version to fix relations key
- [TD-1702] Support new permission `view_data_structures_profile`

### Changed

- [TD-1847] Filter class field on system_datastructure to improve performance

### Removed

- [TD-1832] Removed `business_concept_id` from data fields

## [2.20.1] 2019-05-28

### Added

- [TD-1819] Include `external_id` and `class` in data structure and data
  structure version show responses

## [2.20.0] 2019-05-27

### Added

- [TD-1703] Include system and ancestry in data structure and data structure
  version show responses

### Fixed

- [TD-1747] Structures upload is not creating relation between structures and
  fields when including version number
- [TD-1758] Structures with `field` class are no indexed on create/upload
- [TD-1797] Structures of Fields of type Metric and Attribute must have that
  type instead of Field

## [2.19.0] 2019-05-14

### Fixed

- [TD-1774] Newline is missing in logger format

### Added

- [TD-1704] Index path of data structures and return in search results
- Metadata upload success response is now 202 Accepted instead of 204 No Content

## [2.18.0] 2019-04-30

### Fixed

- [TD-1697] Dynamic content indexing and mapping

## [2.17.0] 2019-04-17

### Added

- [TD-1597] allow deletion of data structures with relations
- [TD-1593] System as an independent entity
- [TD-1626] Load data fields as structures
- [TD-1634] Include data structure metadata field to selectively disable
  indexing ("indexable" == "false")
- Improve elasticsearch index mappings
- [TD-1554] added endpoint for getting root structures of a system

### Changed

- [TD-1627] Removes df_name from the structure and uses the structure type as
  definition of template
- [TD-1636] Use `alpine:3.9` as base image for docker runtime

## [2.16.0] 2019-04-01

### Added

- [TD-1571] Elixir's Logger config will check for `EX_LOGGER_FORMAT` variable to
  override format

### Changed

- [TD-1530] Changed csv upload to write extra fields on metadata

## [2.15.0] 2019-03-18

### Changed

- [TD-1543] Updated to Phoenix 1.4, Ecto 3.0, Cowboy 2.0
- [TD-1526] Include parents and siblings in show data_structure response

## [2.14.0] 2019-03-04

### Changed

- Increase metadata upload file limit from 20M to 100M

## [2.12.1] 2019-01-28

### Changed

- Update td-df-lib version

## [2.12.0] 2019-01-24

### Changed

- [TD-1320] Aggregations are returned on data structures search

## [2.11.1] 2019-01-17

### Changed

- New cache to access linked business concepts of a field
  (`TdPerms.RelationCache`)

## [2.11.0] 2019-01-16

### Fixed

- Bulk index data structures in batches of 100 to avoid reaching HTTP request
  size limit

## [2.10.8] 2019-01-08

### Fixed

- Added `type` field to structure index that was wrongly removed

## [2.10.7] 2018-12-20

### Added

- [TD-1306] Add new field `external_id` to link data_structures with parents,
  children and fields.

## [2.10.6] 2018-12-20

### Changed

- Reindex data structures in background
- Reindex data structures after metadata is loaded

### Fixed

- Metadata loader structure diff was not calculating correctly the fields to be
  removed

## [2.10.2] 2018-12-19

### Changed

- [TD-1198] add functionality for confidential data structure
  - added field confidential to data_structure
  - check for `manage_confidential_structures` on listing and updating data
    structures
  - added elasticsearch filter regarding confidential permissions

## [2.10.1] 2018-12-17

### Changed

- Increase elasticsearch client default `recv_timeout` to 20 seconds
- Increase filter aggregation size to 50
- Remove `name` filter

## [2.10.0] 2018-12-12

### Changed

- [TD-1313] Adds type to structure filters

## [2.9.4] 2018-12-06

### Changed

- [TD-1104] Improved support for data structure versions

## [2.9.3] 2018-12-04

### Added

- [TD-1104] API endpoint `/api/data_structures/{id}/versions/{version}` to read
  specific version of a data structure

## [2.9.2] 2018-12-04

### Changed

- [TD-1153] Client may now use `sort` parameter to order search results

## [2.9.1] 2018-12-04

### Added

- [TD-1104] Support explicit version in data_structures metadata upload

## [2.9.0] 2018-12-01

### Added

- [TD-1207] Parent/child relationships between data structure versions

## [2.8.6] 2018-11-22

### Added

- [TD-1186] Adds dynamic form fields to structure filters

## [2.8.5] 2018-11-22

### Changed

- Order search results by `name.raw`

## [2.8.4] 2018-11-22

### Changed

- Configure Ecto to use UTC datetime for timestamps

## [2.8.3] 2018-11-20

### Added

- New endpoint to upload metadata `POST /api/data_structures/metadata`

## [2.8.2] 2018-11-20

### Added

- Data structure view return `domain_id`

## [2.8.1] 2018-11-19

### Added

- [TD-1062] Support for Dynamic Forms in data structures

### Removed

- Remove LOPD field from data structures

## [2.8.0] 2018-11-15

### Added

- [TD-1104] Initial support for versioning of data structures

## [2.6.2] 2018-10-30

### Added

- Modify endpoint from `/api/search/reindex_all` to
  `/api/data_structures/search/reindex_all`
- Verify if the user is admin while calling `reindex_all`<|MERGE_RESOLUTION|>--- conflicted
+++ resolved
@@ -1,14 +1,11 @@
 # Changelog
 
-<<<<<<< HEAD
 ## [7.5.3] 2025-06-04
 
 ### Added
 
 - [TD-6219] Skip embedding indexing for both grants and grant requests
 
-=======
->>>>>>> 527b7790
 ## [7.5.2] 2025-05-26
 
 ### Fixed
@@ -20,7 +17,7 @@
 
 ### Added
 
-- [TD-6219]: 
+- [TD-6219]:
   - Put data structure embeddings in elastic
   - Add suggestion controller
 
