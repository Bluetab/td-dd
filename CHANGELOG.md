--- conflicted
+++ resolved
@@ -2,13 +2,10 @@
 
 ## [Unreleased]
 
-<<<<<<< HEAD
-=======
 ### Added
 
 - [TD-1881] Rule Implementations soft deletion: Update for soft delete implementations and query them
 
->>>>>>> f08c9aa4
 ### Changed
 
 - [TD-2187] Retrieve/Store rule implementations structures using Structure Cache. Delete redundant structure info stored in rule_implementations. Load in Structure Cache structures being used by existing Rule Implementations
