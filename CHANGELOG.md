# Changelog

## [Unreleased]

### Added

- [TD-4361] Add `value_modifier` to implementation document
- [TD-4345] Add `implementation_key` to notification payload
- [TD-4270] Move `goal` and `threshold` fields from `Rule` to `RuleImplementation`
- [TD-4301] Bulk upload quality implementations with csv
<<<<<<< HEAD
=======
- [TD-4276] Materialize structure hierarchy in order to improve query performance
>>>>>>> b63d7a24

## [4.33.0] 2021-11-30

### Added

- [TD-4262] Lineage graph polling
- [TD-4344] Add a new enpoint API for lite `structure_types` request without `metadata_fields`
- [TD-4358] Format path in editable download CSV

### Changed

- [TD-4299] Change CSV reader to `NimbleCSV` for performance improvement
- [TD-3606] Add descriptive fields to editable CSV download file
- [TD-4306] Add `df_content` to execution groups
- [TD-4341]
 - Created function to get DataStructureType without metadata join queries
 - Uses this function in DataStructure csv download
- [TD-4351] Remove metadata_fields from structure_types when reindex structures


## [4.32.2] 2021-11-17

- [TD-4216] Fix scroll implementations

## [4.32.0] 2021-11-15

### Added

- [TD-4216] Add scroll to implementations search
- [TD-4253] Include modifier in `/api/rule_implementations/search`
- [TD-4278] `Grants` bulk load

### Changed

- [TD-4174] `RuleResults` references `RuleImplementation` by its `id` instead of the `implementation_key`

## [4.31.2] 2021-11-09

### Added

- [TD-4099] Add source events subscriptions

### Changed

- [TD-4280] Increased default timeout on `StructureEnricher.refresh/0` to 60
  seconds

## [4.31.1] 2021-11-04

### Added

- [TD-3733] Structure names indexed in implementations
- [TD-3606] Download editable structures CSV

### Fixed

- [TD-4283] Move `max_payload_length` configuration to `releases.exs`

## [4.31.0] 2021-11-02

### Fixed

- [TD-4211] Subscriptions on data structures include structure note events

### Added

- [TD-4128] Structures bulk update auto_publish notes parameter
- [TD-4204] Add approvals to grant request view
- [TD-4213]
  - Allows GrantRequest from status `processed` to `failed`
  - Created `reason` field on GrantRequestStatus
- [TD-4124] Dependent domain field in td_df_lib
- [TD-4257] Wrapped `Plug.Parsers` to be configured in runtime

## [4.30.0] 2021-10-18

### Added

- [TD-3131] Added details to the rule results to show the `Query` information 
- [TD-3874] Allow rule creation/update specifying domain for shared concepts

### Fixed

- [TD-3874] Fix manage_quality_rule permission check when searching rules
- [TD-4140] Bulk Update uses previous values of template when available

## [4.29.2] 2021-10-07

### Fixed

- [TD-4044] Permissions for admin creating a GrantRequestApproval

## [4.29.1] 2021-10-06

### Fixed

- [TD-4186] Error on grants reindex

## [4.29.0] 2021-10-05

### Fixed

- [TD-4018] Fix path of profile execution
- [TD-4166] GrantRequest index must filter pending_roles for approve action

### Added

- [TD-4108] Download grants CSV
  - `POST /api/grants/csv`
- [TD-4076] Support for grant request approval
- [TD-4113] Jobs change status is included in Audit Events
- [TD-3953] Cursor in grants search
- [TD-4114] Update job status after metadata load process
- [TD-4077] Grant request processing workflow support
- [TD-4111] GrantRequest params for getting own grant requests

### Changed

- [TD-4079] Give grant permission only if we have `gr` templates 

## [4.28.0] 2021-09-20

### Added

- [TD-3950] Index and search grants
  - `POST /api/grants/search` searches grants
  - `POST /api/grant_filters/search` searches grant filters
  - `POST /api/grants/search/mine` searches "my grants" (granted to me)
  - `POST /api/grant_filters/search/mine` searches "my grants" filters 
- [TD-4075] API routes for managing grant approvers:
  - `GET /api/grant_approvers`
  - `GET /api/grant_approvers/:id`
  - `POST /api/grant_approvers`
  - `DELETE /api/grant_approvers/:id`
- [TD-3971] Template mandatory dependent field
- [TD-4107] Adds `system_id` filter to structure_notes/search endpoint 
- [TD-4037] change the limit on the taxonomy in aggregations
- [TD-3970] Adds `modifier` and `value_modifier` embbeds to `ConditionRow`

### Changed

- [TD-4065] Allow Implementation keys with spaces, points, etc.

### Fixed

- [TD-4048] `PUT /api/rules/:id` timeout if a rule has many implementations
- [TD-3780] Missing `domain_ids` in Audit events
- [TD-4037] change the limit on the taxonomy in aggregations

## [4.27.0] 2021-09-07

### Changed

- [TD-3824] Data quality rule implementations can now be modified, regardless of
  whether they have associated results or not

## [4.27.0] 2021-09-07

### Added

- [TD-3951] Include additional information for grant events
- [TD-3484] GraphQL API on `/api/v2`
- [TD-3972] Nested population in validations
- [TD-3910] Notifications included for structures notes status changes
- [TD-3546] `with_profiling` filter in data structure version
- [TD-3983] renders request_grant permission on structure_version

### Changed

- [TD-3826] Data quality permissions now uses `domain_id` instead of
  `business_concept_id`
- [TD-3039] `GET /api/data_structures/:data_structure_id/versions/:id` now
  includes mutable metadata in the `metadata` field. The `metadata_versions`
  field is no longer included in the response. The `metadata_fields` field in
  the data structure type responses now include mutable metadata fields.
- [TD-3973] Update td-df-lib for default values in swith fields

## [4.26.0] 2021-08-16

### Added

- [TD-3549] Add new quality rule result type: "deviation"
- [TD-3982] Initial support for grant requests
- [TD-3948] Grants in data structure version visualization
- [TD-2635] Admin can manually delete structures and all its children
- [TD-3917] `PATCH /api/systems/:external_id/metadata` allows mutable metadata
  to be replaced or merged
- [TD-3767] Support for filtering lineage nodes by domain id

### Changed

- [TD-3957] Structure profiles are now validated and expanded
- [TD-3952] Data structure types now support multiple metadata views
- [TD-3859] `PUT /api/units/:name` is now asynchronous when replacing an
  existing unit (fixes timeout issue for large units)
- [TD-4010] Grant `start_date` and `end_date` are now `Date` instead of
  `DateTime`

### Fixed

- [TD-3959] Publish `rule_result_created` event when result is created
- [TD-3908] Timeout on node retrieval
- [TD-4010] Grants were being created with the incorrect `user_id`
- [TD-4013] Internal server error fetching structures with grant having
  `end_date` `nil`
- [TD-4016] `GET /api/data_structures/:id/latest`: grants were being returned
  with the incorrect `data_structure_version`

## [4.25.0] 2021-07-26

### Fixed

- [TD-3929] Reindex the children of the structure domain when modifying
- [TD-3975] Exclude `mutable_metadata` from elasticsearch analysis

### Added

- [TD-3878] Include `domain_id` in structure cache
- [TD-3453] Purge logically deleted structures
- [TD-3906] Notes audit now includes status changes
- [TD-3050] Show quality errors
- [TD-3945] Created Grant entity
- [TD-3947] Display user grant in data structure
- [TD-3551] Restore rule implementations

## [4.24.0] 2021-07-13

### Added

- [TD-3787] Allow CSV bulk load of structure notes with autopublish capability
  for non admin users. These updates must follow new structure notes' workflow.

### Changed

- [TD-3933] Maximum size of payload for metadata upload using multipart data can
  now be configured using the `MAX_PAYLOAD_LENGTH` environment variable

### Fixed

- [TD-3752] Show execution implementation filter with no result data
- [TD-3867] Exception calculating some lineage graphs (graph 1.2.0)

### Added

- [TD-3230] Taxonomy aggregations with enriched information

## [4.23.0] 2021-06-28

### Fixed

- [TD-3893] Children classifications
- [TD-3905] Fix bug with StructureNote aggregation
- [TD-3907] Fix metadata index failure

### Added

- [TD-3720] Update structure domain (with children)
- [TD-3522] Support for StructureNote management with workflow
- [TD-3552] Executable implementations

## [4.22.0] 2021-06-15

### Changed

- [TD-3735] Include extra information in tag related events
- [TD-3447] Filter concept rules but do not check permissions over resource

### Fixed

- [TD-3837] Perfomance issue iterating over Redis keys to obtain linked concept
  count. The actual link count is only used in a comparison with 0 (to filter
  structures with or without concept links), so instead of counting links for
  each structure, assume 1 if structure has any linked concepts and 0 otherwise.
- [TD-3718] Get the extra information when structures are downloaded
- [TD-3864] Issue serializing certain lineage graphs as JSON

### Added

- [TD-3736] Tags in data structure version document

## [4.21.0] 2021-05-31

### Added

- [TD-3446] Domain in rule

### Fixed

- [TD-3236] Show path in profile execution
- [TD-3794] Metadata load fails when classifying structures
- [TD-3502] Avoid uploading files that are not images

### Changed

- [TD-3753] Build using Elixir 1.12 and Erlang/OTP 24
- [TD-3642] On startup ensures rules and implementations elasticsearch indices
  are created

## [4.20.1] 2021-05-18

### Added

- [TD-3236] Upload json profile

## [4.20.0] 2021-05-17

### Added

- [TD-3398] Support classification of data structures
- [TD-3500] Support for signing configuration using a secret key
- [TD-3597] Link between structures and tags

### Changed

- Security patches from `alpine:3.13`
- Update dependencies
- [TD-3680] Improve data catalog bulk indexing performance
- Timestamps on `DataStructure`, `DataStructureVersion`, `DataStructureRelation`
  and `StructureMetadata` are now `utc_datetime_usec`

## [4.19.2] 2021-05-07

### Fixed

- [TD-3630] Issue querying executions when some implementations have no source

## [4.19.0] 2021-05-04

### Changed

- [TD-3526] Merged `td-dq` with `td-dd`. See `CHANGELOG-dq.md` for changes in
  `td-dq` previous to this merge
- [TD-3621] Increase maximum length for JSON request bodies. The value for JSON
  request bodies can now be configured using the `MAX_PAYLOAD_LENGTH`
  environment variable.
- [TD-3596] Support tagging of data structures

### Added

- [TD-3517] Profile executions and events
- [TD-3189] Add templates in the creation of implementations

## [4.18.0] 2021-04-19

### Added

- [TD-3497] Allow system metadata to be uploaded using a JSON request body

### Fixed

- [TD-3566] `data_structure_relation` `parent_id` and `child_id` must not be
  `nil`

### Changed

- [TD-3498] Merged `td-cx` with `td-dd`. See `CHANGELOG-cx.md` for changes in
  `td-cx` previous to this merge.

## [4.17.0] 2021-04-05

### Added

- [TD-3108] add `profile_structure` permission to structures with `data_fields`

### Changed

- [TD-3445] Postgres port configurable through `DB_PORT` environment variable

## [4.16.0] 2021-03-22

### Added

- [TD-2951] `profile_structure` permission

### Fixed

- [TD-3235] Fallback of uncontroller responses on metadata controller

### Removed

- [TD-3421] remove `/data_structures/search/source_alias` endpoint

## [4.15.0] 2021-03-08

### Changed

- [TD-3341] Build with `elixir:1.11.3-alpine`, runtime `alpine:3.13`
- [TD-3329] Elasticsearch index settings are now configurable using environment
  variables:
  - `ES_TIMEOUT`: Connection timeout in milliseconds (default `5000`)
  - `ES_RECV_TIMEOUT`: Response timeout in milliseconds (default `40000`)
  - `ES_SHARDS`: Number of shards (default `1`)
  - `ES_REPLICAS`: Number of replicas (default `1`)
  - `ES_REFRESH_INTERVAL`: Index refresh interval (default `30s`)
  - `ES_INDEXING_SLOWLOG_THRESHOLD_WARN`: Indexing slowlog warning threshold
    (default `10s`)
  - `ES_INDEXING_SLOWLOG_THRESHOLD_INFO`: Indexing slowlog info threshold
    (default `5s`)
  - `ES_INDEXING_SLOWLOG_THRESHOLD_DEBUG`: Indexing slowlog debug threshold
    (default `2s`)
  - `ES_INDEXING_SLOWLOG_THRESHOLD_TRACE`: Indexing slowlog trace threshold
    (default `500ms`)
  - `ES_INDEXING_SLOWLOG_LEVEL`: Indexing slowlog level (default `info`)
  - `ES_INDEXING_SLOWLOG_SOURCE`: Indexing slowlog source limit (default `1000`)
- [TD-3222] `structures` index alias can now be configured using the
  `ES_ALIAS_STRUCTURES` environment variable

## [4.14.0] 2021-02-22

### Added

- [TD-3268] Source in data structure

### Changed

- [TD-3245] Tested compatibility with PostgreSQL 9.6, 10.15, 11.10, 12.5 and
  13.1. CI pipeline changed to use `postgres:12.5-alpine`.

## [4.13.0] 2021-02-08

### Added

- [TD-3263] Use HTTP Basic authentication for Elasticsearch if environment
  variables `ES_USERNAME` and `ES_PASSWORD` are present

### Fixed

- [TD-3264] Data structure type migration task was preventing application from
  starting up under certain data-dependent conditions. The task has now been
  removed as it is no longer needed.

## [4.12.1] 2021-01-28

### Fixed

- [TD-3248] Referenced structure ids were not being obtained correctly from
  cache

## [4.12.0] 2021-01-25

### Fixed

- [TD-3203] Truncate `field_type` to 32766 bytes when indexing (maximum sortable
  field length in elasticsearch)

### Changed

- [TD-3163] Auth tokens now include `role` claim instead of `is_admin` flag
- [TD-3164] Service accounts can view systems, view data structures and load
  metadata
- [TD-3182] Allow to use redis with password

## [4.11.1] 2021-01-15

### Fixed

- [TD-3204] Performance regression fetching a data structure version
- [TD-3204] Ancestry was being returned in inverse order

## [4.11.0] 2021-01-11

### Changed

- [TD-3170] Build docker image which runs with non-root user
- [TD-2655] Support bulk updating of domain_id, improve performance of mutable
  metadata updates
- [TD-3103] Changes obtaining referenced structure ids in rule implementations
- [TD-2655] Support bulk updating of domain_id
- [TD-2331] Return the path of deleted structures
- Performance improvements of metadata load process

### Fixed

- [TD-3172] Return error changeset when a data structure type cannot be inserted
  or updated

## [4.10.0] 2020-12-14

### Added

- [TD-3065] Support filtering on `updated_at` (date range)
- [TD-2486] Template type `domain`

### Fixed

- [TD-3142] `/api/data_structure_types` was failing if template was missing

## [4.9.0] 2020-11-30

### Changed

- [TD-2258] Filter structures by `linked_concepts_count`
- [TD-2946] Replace unit on PUT request

### Added

- [TD-3089] Widget and type `copy` on df

### Changed

- [TD-3066] Keep track of deleted structures in redis

## [4.8.0] 2020-11-16

### Added

- [TD-3112] The `domain_id` of a data structure can now be modified via API
- [TD-3115] Log error responses received from elasticsearch during bulk
  reindexing

## [4.7.0] 2020-11-03

### Added

- [TD-3071] Ignore empty lines on bulk upload

## [4.6.0] 2020-10-19

### Added

- [TD-2485]:
  - Enrich template fields from cache
  - Mappings for system type of templates

### Changed

- [TD-3058] Database connection timeout now can be configured using the
  environment variable `DB_TIMEOUT_MILLIS`

## [4.5.0] 2020-10-05

### Added

- [TD-2942] CSV upload of structures extra info
- [TD-2958] Extra info mapping and aggregations

### Changed

- [TD-2988] Cache entries for data structures are now refreshed every hour

## [4.4.0] 2020-09-22

### Added

- [TD-2943]:
  - Data Structure Type: Metadata fields
  - Endpoint to query all possible metadata fields for a given query

### Fixed

- [TD-2979] Timeout issues loading metadata

## [4.3.0] 2020-09-07

### Added

- [TD-2928] Data Dictionary custom user search filters
- [TD-2587] Download CSV for a given graph

### Changed

- [TD-2285] Check permissions for nodes related to units
- [TD-2720] Bulk Update:
  - Update only structures having content
  - Validate only updated fields

### Fixed

- [TD-2310] Exclude confidential structures from children and siblings if user
  has no permission to manage confidential structures

## [4.2.0] 2020-08-17

### Added

- [TD-2280] As a business glossary I want to create a concept with the same name
  as an existing concept in another domain to allow multi-organization
  management
- [TD-2941] Enable scrolling on `/api/data_structures/search` endpoint:
  - Initiate scrolling by including `scroll` parameter in request body
  - Continue scrolling by sending a request body with `scroll_id` and `scroll`

## [4.1.0] 2020-07-20

### Added

- [TD-911] Allow to limit lineage/impact levels
- [TD-2322] Allow to search all data structures versions without 10_000 limit
  using ES scroll API
- [TD-2774] Startup task to create data structure types

### Fixed

- [TD-2826] `DataStructures.list_data_structures` can receive `domain_id` list

### Changed

- [TD-2280] Do not retrieve information by name

## [4.0.0] 2020-07-01

### Changed

- [TD-2637] Audit events are now published to Redis instead of via HTTP
- [TD-2322] Allow to query deleted structures and systems having deleted
  structures

### Added

- [TD-2322] Index structure parent and number of linked concepts

## [3.24.0] 2020-06-15

### Fixed

- [TD-2593] Retrive parents over `default` relation type to build path

## [3.23.0] 2020-06-01

### Fixed

- [TD-2636] Bulk update was replacing instead of merging dynamic content

### Added

- [TD-2562] Endpoint `GET /api/data_structures/search/source_alias` to return
  the list of distinct structures metadata aliases

### Changed

- [TD-2643] Show metadata on structure relations
- [TD-2487] Exclude deleted structures from csv download
- [TD-2629] Update td-df-lib to omit template fields of type `image` on indexing
- [TD-2492] Update td-df-lib to include new numeric template types
- [TD-2261] Cache structures on load

### Removed

- [TD-2691] Removed unused comments functionality (routes
  `/api/data_structures/:id/comments` and `/api/comments`)

## [3.22.0] 2020-05-18

### Changed

- [TD-2321] Include `metadata` in data structure version response
- [TD-2589] Include `df_content.*`, `description` and `path.text` in search
  fields. Note that a complete reindex is required for the `path.text` field to
  be indexed. This will be performed automatically when the service starts
  unless the key `TdDd.DataStructures.Migrations:TD-2589` exists in Redis.
- [TD-2373] Removed dependency on Neo4j:
  - Neo4j is no longer used. The graph model is now persisted in PostgreSQL.
  - Lineage metadata is now uploaded using `PUT /api/units/:unit_name` passing
    `nodes` and `rels` files as form encoded data. Since the import process is
    performed as a background task, the API returns `202 Accepted`.
  - Each `unit_name` represents a replaceable unit of lineage metadata. New data
    files uploaded using the same unit name will overwrite the existing nodes
    and relations in that unit.
  - Latest status for a unit can be queried using `GET /api/units/:unit_name`.
  - Events relating to a unit can be queried using `GET /api/units/:unit_name/events`.
  - A unit can be logically deleted using `DELETE /api/units/:unit_name`.
  - A unit can be physically deleted using `DELETE /api/units/:unit_name?logical=false`.
  - [TD-2495] Changed structures loader migration key to cache all structures
    again including their metadata

### Removed

- [TD-2373] **BREAKING CHANGE** lineage data can no longer be uploaded to
  `/api/data_structures/metadata` or `/api/td_dl`

## [3.20.1] 2020-04-24

### Fixed

- [TD-2520] Root id retrieval from merkle graph

## [3.20.0] 2020-04-20

### Added

- [TD-2439] Include links in data structure relations response
- [TD-2531] Support `field_external_id` in `data_fields` metadata

### Changed

- [TD-2531] Include `external_id` in data structure hash calculation. Also,
  replace usage of Erlang's `:digraph` library with `Graph`. Note that this the
  hashes of all data structures will be recalculated the first time the service
  starts after this change is applied.

## [3.19.0] 2020-04-06

### Fixed

- [TD-2364] Loader issue when `external_id` and `parent_external_id` provided

### Added

- [TD-2364] Reindex structures linked to updated domains
- [TD-2318] Include node types in `/api/graphs/:id` response

### Changed

- [TD-2472] GraphData: Ignore duplicate relations when importing from Neo4j

## [3.18.0] 2020-03-23

### Added

- [TD-2326] Support for mutable metadata

### Changed

- [TD-2218] Revaluate structure children when its deletion is undone

## [3.17.0] 2020-03-09

### Added

- [TD-2336] System now has df_content
- [TD-2329] System search returns structure count info: count of structures by
  type and total structures count

## [3.16.0] 2020-02-25

### Changed

- [TD-2328] Support `domain_external_id` in structure metadata, removed `ou`
  from model

## [3.15.1] 2020-02-12

### Fixed

- [TD-2342] API failures when Neo4J is not present

## [3.15.0] 2020-02-10

### Added

- [TD-1595] Data lineage support
- [TD-2327] Data lineage metadata upload at `/api/data_structures/metadata` and
  `/api/td_dl/metadata`
- [TD-2292] Relation type in structures relations
- [TD-2293] Relation type in structures api

### Changed

- [TD-2269] Update elasticsearch mapping for dynamic field using new content
  model
- [TD-2284] Show systems to user with read permission in any structure, return
  structures count

## [3.14.0] 2020-01-27

### Changed

- [TD-2269] Update elasticsearch mappings for dynamic content

## [3.13.0] 2020-01-13

### Changed

- [TD-2272] 40 seconds timeout to query elasticsearch

## [3.12.0] 2019-12-19

### Added

- [TD-2210] Cache parent id in structures' cache

## [3.11.0] 2019-11-25

### Added

- [TD-2115] data_structure_lineage_id having external id of data lineage

### Changed

- [TD-2250] filter profiling whe user has not permission
  `view_data_structures_profile`

## [3.10.0] 2019-11-11

### Added

- [TD-2186] Return profile info in data structure view

## [3.9.0] 2019-10-28

### Added

- [TD-2144] Support ngram-search in structure name
- [TD-2159] Mapping for data field type

### Changed

- [TD-2200] Prevalence of data structure's attributes over metadata on versions
  index

### Changed

- [TD-2187] Add external_id to Structure cached info. Put in cache structures
  present in rule_implementations system_params

## [3.8.0] 2019-10-14

### Fixed

- [TD-2188] Synchronous upload does not work

### Changed

- [TD-2130] In bulk upload move parsing functions to GenServer"
- [TD-2176] Nullable field as boolean in metadata
- [TD-1721] Reindex automatically when a template changes
  - Breaking change: New environment variable ES_URL replaces existing
    ES_HOST/ES_PORT
- [TD-2124] Users without permission to link a data structure should not get the
  option to link in data catalog

## [3.7.0] 2019-09-30

### Added

- [TD-2010] As a Connector I want to delete all structures of a group
- [TD-2077] Support synchronous metadata upload for a specific data structure
- [TD-2089] Profiling support for structures
- [TD-2118] Metadata as mapping in data structures search
- [TD-2068] Use sortable normalizer for some fields in ES mappings
- [TD-1871] Structures CSV download

## [3.6.0] 2019-09-16

### Added

- [TD-1650] Automatic versioning of changed data structures
- [TD-2046] Bulk update endpoint for Data Catalog extra info
- [TD-2090] Search results and filters now use `:link_data_structure` permission
  instead of `:view_data_structure` depending on `referer` header

### Changed

- Metadata upload format (see config/metadata.exs for detail):
  - Structures CSV required fields:
    - `external_id` (globally unique)
    - `name`
    - `system` (or `POST` to `/systems/:system_external_id/metadata`)
    - `group`
    - `type`
  - Fields CSV required fields:
    - `external_id` (of structure)
    - `field_name`
    - `type`
  - Relations CSV required fields:
    - `parent_external_id`
    - `child_external_id`

## [3.5.5] 2019-09-09

### Changed

- Startup task to rename external_id of SQL server structures

## [3.5.2] 2019-09-04

### Fixed

- [TD-2087] DataStructure response excluded immediate parent from ancestry

## [3.5.1] 2019-09-03

### Fixed

- [TD-2080] DataStructureLoader was failing due to changes in [TD-2072]
- [TD-2081] Event stream consumer did not respect host and port config options

## [3.5.0] 2019-09-02

### Changed

- [TD-2061] Data structure external id is now required and unique
- [TD-2072] Refactor model to move mutable/versionable fields from DataStructure
  to DataStructureVersion

### Fixed

- [TD-2047] Check status filter when retrieving search filters

## [3.3.0] 2019-08-05

### Added

- [TD-1560] Enriched description field in template content

### Changed

- [TD-2027] Improve indexing performance
- [TD-1985] Type of template field user with an aggregation size of 50
- [TD-2009] Get external id by data structure system and external id, fixed
  ancestry in structure view

### Fixed

- [TD-1991] Performance issues due to blocking Redis connections
- [TD-2028] Eliminate duplicated data structure versions
- [TD-2003] Avoid loading a structure with a relation with itself in bulk load

### Removed

- [TD-1534] Remove data fields from model

## [3.2.0] 2019-07-24

### Fixed

- [TD-1996] Change `external_id` to text in data_structures
- [TD-1854] Data field metadata is not updated during metadata upload

### Added

- [TD-1845] Soft deletion of data structures no longer present in CSV input for
  system/group
- [TD-1970] New endpoint for
  `api/systems/:system_external_id/structures/:structure_external_id`

### Changed

- [TD-1532] Improve support for linking with business concepts (fields are no
  longer used)
- [TD-2002] Update td-cache and delete permissions list from config
- [TD-1927] Allow structure `class` property to be specified in metadata CSV

## [3.1.0] 2019-07-08

### Changed

- [TD-1618] Cache improvements. Use td-cache instead of td-perms.
- [TD-1866] Exclude logic deleted data structures in catalog navigation, catalog
  table and filters

## [3.0.1] 2019-07-05

### Fixed

- [TD-1967] Task to remove duplicate data structure versions, filter duplicates
  in CSV input

## [3.0.0] 2019-06-25

### Fixed

- [TD-1860] Fields were not associated to corresponding version when loading new
  version of existing structure
- [TD-1864] Indexes structures with `field` class
- [TD-1851] Verify permissions while getting the root structures of a system

### Changed

- [TD-1793] Checks if field structure has `df_content` and enriches
  data_structure :show
- [TD-1891] Bulk load types translation from data fields to data structures
- [TD-1533] Ignores search term when it is no on Aggregation

## [2.21.0] 2019-06-10

### Fixed

- [TD-1825] Structures of fields with metadata type are not setting its type
  correctly - metadata type key is not correct

### Added

- [TD-1824] Bump td-perms version to fix relations key
- [TD-1702] Support new permission `view_data_structures_profile`

### Changed

- [TD-1847] Filter class field on system_datastructure to improve performance

### Removed

- [TD-1832] Removed `business_concept_id` from data fields

## [2.20.1] 2019-05-28

### Added

- [TD-1819] Include `external_id` and `class` in data structure and data
  structure version show responses

## [2.20.0] 2019-05-27

### Added

- [TD-1703] Include system and ancestry in data structure and data structure
  version show responses

### Fixed

- [TD-1747] Structures upload is not creating relation between structures and
  fields when including version number
- [TD-1758] Structures with `field` class are no indexed on create/upload
- [TD-1797] Structures of Fields of type Metric and Attribute must have that
  type instead of Field

## [2.19.0] 2019-05-14

### Fixed

- [TD-1774] Newline is missing in logger format

### Added

- [TD-1704] Index path of data structures and return in search results
- Metadata upload success response is now 202 Accepted instead of 204 No Content

## [2.18.0] 2019-04-30

### Fixed

- [TD-1697] Dynamic content indexing and mapping

## [2.17.0] 2019-04-17

### Added

- [TD-1597] allow deletion of data structures with relations
- [TD-1593] System as an independent entity
- [TD-1626] Load data fields as structures
- [TD-1634] Include data structure metadata field to selectively disable
  indexing ("indexable" == "false")
- Improve elasticsearch index mappings
- [TD-1554] added endpoint for getting root structures of a system

### Changed

- [TD-1627] Removes df_name from the structure and uses the structure type as
  definition of template
- [TD-1636] Use `alpine:3.9` as base image for docker runtime

## [2.16.0] 2019-04-01

### Added

- [TD-1571] Elixir's Logger config will check for `EX_LOGGER_FORMAT` variable to
  override format

### Changed

- [TD-1530] Changed csv upload to write extra fields on metadata

## [2.15.0] 2019-03-18

### Changed

- [TD-1543] Updated to Phoenix 1.4, Ecto 3.0, Cowboy 2.0
- [TD-1526] Include parents and siblings in show data_structure response

## [2.14.0] 2019-03-04

### Changed

- Increase metadata upload file limit from 20M to 100M

## [2.12.1] 2019-01-28

### Changed

- Update td-df-lib version

## [2.12.0] 2019-01-24

### Changed

- [TD-1320] Aggregations are returned on data structures search

## [2.11.1] 2019-01-17

### Changed

- New cache to access linked business concepts of a field
  (`TdPerms.RelationCache`)

## [2.11.0] 2019-01-16

### Fixed

- Bulk index data structures in batches of 100 to avoid reaching HTTP request
  size limit

## [2.10.8] 2019-01-08

### Fixed

- Added `type` field to structure index that was wrongly removed

## [2.10.7] 2018-12-20

### Added

- [TD-1306] Add new field `external_id` to link data_structures with parents,
  children and fields.

## [2.10.6] 2018-12-20

### Changed

- Reindex data structures in background
- Reindex data structures after metadata is loaded

### Fixed

- Metadata loader structure diff was not calculating correctly the fields to be
  removed

## [2.10.2] 2018-12-19

### Changed

- [TD-1198] add functionality for confidential data structure
  - added field confidential to data_structure
  - check for `manage_confidential_structures` on listing and updating data
    structures
  - added elasticsearch filter regarding confidential permissions

## [2.10.1] 2018-12-17

### Changed

- Increase elasticsearch client default `recv_timeout` to 20 seconds
- Increase filter aggregation size to 50
- Remove `name` filter

## [2.10.0] 2018-12-12

### Changed

- [TD-1313] Adds type to structure filters

## [2.9.4] 2018-12-06

### Changed

- [TD-1104] Improved support for data structure versions

## [2.9.3] 2018-12-04

### Added

- [TD-1104] API endpoint `/api/data_structures/{id}/versions/{version}` to read
  specific version of a data structure

## [2.9.2] 2018-12-04

### Changed

- [TD-1153] Client may now use `sort` parameter to order search results

## [2.9.1] 2018-12-04

### Added

- [TD-1104] Support explicit version in data_structures metadata upload

## [2.9.0] 2018-12-01

### Added

- [TD-1207] Parent/child relationships between data structure versions

## [2.8.6] 2018-11-22

### Added

- [TD-1186] Adds dynamic form fields to structure filters

## [2.8.5] 2018-11-22

### Changed

- Order search results by `name.raw`

## [2.8.4] 2018-11-22

### Changed

- Configure Ecto to use UTC datetime for timestamps

## [2.8.3] 2018-11-20

### Added

- New endpoint to upload metadata `POST /api/data_structures/metadata`

## [2.8.2] 2018-11-20

### Added

- Data structure view return `domain_id`

## [2.8.1] 2018-11-19

### Added

- [TD-1062] Support for Dynamic Forms in data structures

### Removed

- Remove LOPD field from data structures

## [2.8.0] 2018-11-15

### Added

- [TD-1104] Initial support for versioning of data structures

## [2.6.2] 2018-10-30

### Added

- Modify endpoint from `/api/search/reindex_all` to
  `/api/data_structures/search/reindex_all`
- Verify if the user is admin while calling `reindex_all`<|MERGE_RESOLUTION|>--- conflicted
+++ resolved
@@ -8,10 +8,7 @@
 - [TD-4345] Add `implementation_key` to notification payload
 - [TD-4270] Move `goal` and `threshold` fields from `Rule` to `RuleImplementation`
 - [TD-4301] Bulk upload quality implementations with csv
-<<<<<<< HEAD
-=======
 - [TD-4276] Materialize structure hierarchy in order to improve query performance
->>>>>>> b63d7a24
 
 ## [4.33.0] 2021-11-30
 
