--- conflicted
+++ resolved
@@ -2,18 +2,16 @@
 
 ## [Unreleased]
 
-<<<<<<< HEAD
 ### Added
 
 - [TD-3263] Use HTTP Basic authentication for Elasticsearch if environment
   variables `ES_USERNAME` and `ES_PASSWORD` are present
-=======
+  
 ### Fixed
 
 - [TD-3264] Data structure type migration task was preventing application from
   starting up under certain data-dependent conditions. The task has now been
   removed as it is no longer needed.
->>>>>>> 26d65eae
 
 ## [4.12.1] 2021-01-28
 
