# Changelog

## [Unreleased]

### Fixed

<<<<<<< HEAD
- [TD-5140] Changed implementations ids by implementations refs and links migration
- [TD-4927] Fix upload implementations file with and without rule raise an error
=======
- [TD-5250] GraphQL `latestGrantRequest` no longer returns `forbidden` for users
  with `view_data_structure` permissions
- [TD-5140] Changed implementations ids by implementations refs and links
  migration

>>>>>>> b20c8630
### Added

- [TD-4558] Support for managing data quality functions using API
- [TD-5195] Support for global user filters
- [TD-3087] OR/AND in implementations validations

## [4.52.0] 2022-10-03

### Changed

- [TD-4871] Unify `Claims` structs, replace `canada` with `bodyguard` for
  authorizations
- [TD-5184] Removed dependency on td-hypermedia library

### Added

- [TD-4903] Include `sobelow` static code analysis in CI pipeline
- [TD-4214] Publish grant requests workflow events
- [TD-2430] Allow different join types on implementation dataset

### Fixed

- [TD-4587]
  - Download implementations with reference_data
  - Implementations download when dataset has a table joing itself
- [TD-5183] Auto deprecate rule implementations based on
  its referenced structures and datasets

## [4.51.0] 2022-09-19

### Added

- [TD-5076] Allow to clone implementations for non admin users
- [TD-5169] Improve list_data_structure_versions since query performance
- [TD-5170] Capture graph tests Logger.warn output
- [TD-5082] Filter protected metadata (field "_protected")
- [TD-5133] Support for creating grant requests for third parties

### Changed

- [TD-5168] GraphQL `source` query no longer enriches dynamic domain fields
- [TD-4794] GraphQL `domains` query now supports additional actions

### Fixed

- [TD-4956] When downloading structures csv, fields with same name on templates were duplicated

### Removed

- [TD-4794] Removed `/api/unit_domains` (replaced by GraphQL `domains` query)

## [4.50.0] 2022-09-05

### Added

- [TD-5078] Add request modification for Grants

### Changed

- [TD-3371] Catalog CSV download can now return more than 10,000 structures
- [TD-4994] Performance improvements of lineage load process
- [TD-4757] Take into account data structure `updated_at` in data structure
  version since-claused listing
- [TD-5091] Dynamic `domain` fields are now integer ids instead of embedded
  documents

### Fixed

- [TD-4348] Return errors if load_graph fails, so that an event is created.
- [TD-5075] Fixed implementation can't be moved to another rule

## [4.49.0] 2022-08-16

### Added

- [TD-5113] Add data_structures_hierarchy ds_id index
- [TD-4945] Allow to publish from creation and published implementations
- [TD-5070]
  - Added must_not filters for rule implementations
  - Filter draf implementation for users without permissions

## [4.48.1] 2022-08-02

### Fixed

- [TD-5106] An implementation's domain id couldn't be changed

## [4.48.0] 2022-07-26

### Added

- [TD-4987]
  - `api/rule_results/search` now include ruleless implementation results
  - Add pagination for updated_at
- [TD-5053] Add implementation_ref on `api/implementations/search`
- [TD-4441] Send grant_approval event when grant approval is created with rejection
- [TD-4922] Force cache to add implementations workflow status

### Fixed

- [TD-5011] `TemplateCache.list/0` was returning duplicate entries
- [TD-5042] Removal request for grant created through /api/bulk_grants with
  source_user_name and without user_id

### Changed

- [TD-5072] Remove deprecated `type_params` from `rules` table and corresponding
  mappings
- [TD-5001] Improved support for data structure alias:
  - Data structure alias is now persisted and returned in responses. The alias
    is obtained or removed when a structure note containing an `alias` field is
    published or deprecated, respectively
  - Metadata fields (e.g. `order`, `precision`, `nullable`) in data structure
    responses are now returned within the `metadata` property
- [TD-3614] Support for access token revocation
- [TD-4925] Create new draft when editing a published implementation only if it
  has changes
- [TD-4997] Change search executions API sources list filter from 'AND' to 'OR'
- [TD-4987] `/api/rule_results/search` now include ruleless implementation
  results and supports pagination
- [TD-4175] Data structure tags may now be inherited by descendents of the
  tagged data structure

## [4.47.1] 2022-07-18

### Added

- [TD-5053] Add implementation_ref on `api/implementations/search`

## [4.47.0] 2022-07-05

### Changed

- [TD-4412] Update td-cache for changes in templates preprocessing

### Added

- [TD-4920] Add results to implementation query api/v2
- [TD-4921] Add implementation workflow events
- [TD-4894] Multiple field validations
- [TD-4993] Add last_quality_event to implementation api/v2
- [TD-4176]
  - Added descrition in data structure tag
  - Changed description for comment in data structures tags link
- [TD-4661] Support for ReferenceDatasets on Implementations

### Fixed

- [TD-4959] Use implementation_ref instead of implementation_key for status changes
- [TD-4952] Missing code from [TD-4655]

## [4.46.1] 2022-06-23

### Fixed

- [TD-4962] Submit results only for published implementations

## [4.46.0] 2022-06-21

### Changed

- [TD-4739] Validate dynamic content for safety to prevent XSS attacks
- [TD-4923] Remove implementation_key dependency for version management

### Added

- [TD-4431] Support for requesting removal of grants
- [TD-4919] Allow query implementation versions using /api/v2

### Fixed

- [TD-4918] Implementations permissions
- [TD-4911] Implementations download was failing for ruleless implementations
- [TD-4950] Implementations move and clone actions for admin

## [4.45.0] 2022-06-06

### Added

- [TD-4540] Add approval workflow for quality implementations
- [TD-3633] Take into account ruleless implementations in event publishing
- [TD-4872] Support querying structures by `external_id` in GraphQL API
- [TD-3920] Alias support for structures
- [TD-4855] Support `Profile` searching with params (offset, limit, since)
- [TD-4843] Support filters grants by `system_external_id`

### Fixed

- [TD-4852] Ruleless implementation weren't being linked with data structures on
  creation
- [TD-4835] It was possible to execute non-executable implementations
- [TD-4878] Error loading structure metadata with synchronous API

## [4.44.0] 2022-05-23

### Added

- [TD-4045] Rule implementation `execute` action
- [TD-4457] Allow to have grants for non existing users in truedat
- [TD-4548] Upload/Download csv notes with multiple selection fields separted by `|`
- [TD-4660] Support for reference data
- [TD-4230] GraphQL `Templates` schema preprocesses templates

### Fixed

- [TD-4799] Performance issue filtering executions by source
- [TD-4848] Timeout on structures notes upload
- [TD-4849] Reindex grants in their bulk update API

## [4.43.2] 2022-05-12

### Fixed

- ImplementationsStructures migration was breaking with null structure_ids on dataset
- Typo in `implementations.ex`

## [4.43.1] 2022-05-11

### Added

- [TD-4089] Support for implementations without rules

## [4.43.0] 2022-05-09

### Added

- [TD-3186] Support for links between implementations and structures
- [TD-4538] Segments definitions in the implementations, and support for segment
  results

### Fixed

- [TD-4783]
  - Lineage Graph is not generated
  - Change chunk size for adding metadata in linage upload
- [TD-4586] Asynchronous CSV bulk update

### Changed

- [TD-4723] Support for domain-specific data structure tags

## [4.42.0] 2022-04-25

### Added

- [TD-4098] GraphQL query for data structures
- [TD-4683] GraphQL query for data structure relations
- [TD-2026] Add metadata to lineage graph

### Changed

- [TD-4536] Support rule implementation with multiple populations

### Fixed

- [TD-4721] User with permissions can list sources

### Added

- [TD-4695] Structure bulk update was not reindexing structures with updated
  notes
- [TD-3128] Profile `null_count`, `total_count` and `unique_count` fields were
  limited to PostgreSQL `integer` values (maximum 2,147,483,647). They have now
  been changed to `bigint` (maximum 9,223,372,036,854,775,807)

## [4.41.1] 2022-04-04

### Added

- [TD-4126] Support querying the jobs of a source
- [TD-4450] GraphQL mutations for sources

### Fixed

- [TD-4643] Raw implementation creation permission

## [4.41.0] 2022-03-28

### Fixed

- [TD-4535] Structures domains CSV upload bulk update

## [4.40.1] 2022-03-22

### Added

- [TD-3233] Rule result remediation plan
- [TD-4271] Support for linking implementations with business concepts
- [TD-4621] Include data structure version `name` in GraphQL schema
- [TD-4577] List of notes pending approval
- [TD-4447] Support for associating metadata filters with a structure type

### Fixed

- [TD-4580] Added migration to fix implementations without alias
- [TD-4623] Added multiple domains support for grant request approvals

### Changed

- [TD-4527] Exclude logically deleted sources from GraphQL response

### Removed

- [TD-4303] `GET /api/data_structure_types/lite` was removed, reverted
  corresponding changes from [TD-4344]

## [4.40.0] 2022-03-14

### Changed

- [TD-4500] Support data structure with multiple `domain_ids`
- [TD-4461] Avoid reindexing when a domain is modified
- [TD-4491] Refactored search and permissions
- [TD-4604] Include actions in `POST /api/rule_implementations/search` and `POST /api/data_structures/search` responses

## [4.39.0] 2022-03-07

### Added

- [TD-4378] Include the structure description in cache

### Changed

- [TD-4567] Refactor create implementations for non admin users
- [TD-4534] Avoid inheritance if has `with_inheritance: false` param when
  modifying a structure domain

## [4.38.1] 2022-02-23

### Fixed

- [TD-4567] Create implementations for non admin users

## [4.38.0] 2022-02-22

### Added

- [TD-4437] Control rule results upload using new `manage_rule_results`
  permission
- [TD-2511] support for updating specific field of `Source` config
- [TD-4463] Generate audit events for `rule_created` and
  `implementation_created`
- [TD-4425] Shift Implementations CSV last execution date field timezone

### Fixed

- [TD-4427] Fixed a performance issue when calling `/api/executions/search` by
  filtering by sources on the database, avoiding a potential time out

### Changed

- [TD-4553] Improve performance reading large CSV files during structure
  metadata bulk loading

## [4.37.1] 2022-02-10

- [TD-4456] Access audit API

## [4.37.0] 2022-02-07

### Added

- [TD-4277] Include `domain_id` in `rule implementations`
- [TD-4152] Include aditional information on implementations download
- [TD-4102] Support pagination of structure notes
- [TD-2929] UserSearchFilter now has `scope` and is used in Rules and
  RuleImplementations

### Fixed

- [TD-4424] Fixed a performance issue fetching filter values, due to a scripted
  aggregation (`linked_concept_count`), which was preventing elasticsearch from
  using its request cache. Also ensure that `size=0` is used when fetching
  aggregations from elasticsearch (the `hits` are not consumed).

- [TD-4501] Allow regular users to list lineage events based on :view_lineage
  permission

## [4.36.0] 2022-01-24

### Added

- [TD-4125] GraphQL support for data sources
- [TD-4100] Allow partial loads for notes in case that there are errors on the
  file
- [TD-4312]
  - Autogenerated template identifier field
  - Prevent identifier change if a new structure note version is created
  - Mapping to search by identifier
- [TD-4100] Allow partial loads for notes in case that there are errors on the
  file
- [TD-4293] Added quality implementations audit events
- [TD-3467] Add gt date condition for `rule results`
- [TD-4389] Add inserted_at in implementations views

## [4.35.1] 2022-01-10

### Fixed

- [TD-4390] Index implementation aliases

## [4.35.0] 2022-01-10

### Added

- [TD-4312] Autogenerated template identifier field
- [TD-4390] Add support for alias on implementations
- [TD-4379] Avoid indexing grants for class field structures

## [4.34.1] 2021-12-16

### Added

- [TD-4387] Limit graph_data maximum length

## [4.34.0] 2021-12-15

### Added

- [TD-4272] Avoid result calculation if it is already present
- [TD-4361] Add `value_modifier` to implementation document
- [TD-4345] Add `implementation_key` to notification payload
- [TD-4270] Move `goal` and `threshold` fields from `Rule` to
  `RuleImplementation`
- [TD-4301] Bulk upload quality `implementations` with csv
- [TD-4276] Materialize structure hierarchy in order to improve query
  performance
- [TD-4314] Bulk upload quality `rules` with csv

### Fixed

- [TD-4273] Error downloading implementations

## [4.33.0] 2021-11-30

### Added

- [TD-4262] Lineage graph polling
- [TD-4344] Add a new endpoint API for lite `structure_types` request without
  `metadata_fields`
- [TD-4358] Format path in editable download CSV

### Changed

- [TD-4299] Change CSV reader to `NimbleCSV` for performance improvement
- [TD-3606] Add descriptive fields to editable CSV download file
- [TD-4306] Add `df_content` to execution groups
- [TD-4341]
- Created function to get DataStructureType without metadata join queries
- Uses this function in DataStructure csv download
- [TD-4351] Remove metadata_fields from structure_types when reindex structures

## [4.32.2] 2021-11-17

- [TD-4216] Fix scroll implementations

## [4.32.0] 2021-11-15

### Added

- [TD-4216] Add scroll to implementations search
- [TD-4253] Include modifier in `/api/rule_implementations/search`
- [TD-4278] `Grants` bulk load

### Changed

- [TD-4174] `RuleResults` references `RuleImplementation` by its `id` instead of
  the `implementation_key`

## [4.31.2] 2021-11-09

### Added

- [TD-4099] Add source events subscriptions

### Changed

- [TD-4280] Increased default timeout on `StructureEnricher.refresh/0` to 60
  seconds

## [4.31.1] 2021-11-04

### Added

- [TD-3733] Structure names indexed in implementations
- [TD-3606] Download editable structures CSV

### Fixed

- [TD-4283] Move `max_payload_length` configuration to `releases.exs`

## [4.31.0] 2021-11-02

### Fixed

- [TD-4211] Subscriptions on data structures include structure note events

### Added

- [TD-4128] Structures bulk update auto_publish notes parameter
- [TD-4204] Add approvals to grant request view
- [TD-4213]
  - Allows GrantRequest from status `processed` to `failed`
  - Created `reason` field on GrantRequestStatus
- [TD-4124] Dependent domain field in td_df_lib
- [TD-4257] Wrapped `Plug.Parsers` to be configured in runtime

## [4.30.0] 2021-10-18

### Added

- [TD-3131] Added details to the rule results to show the `Query` information
- [TD-3874] Allow rule creation/update specifying domain for shared concepts

### Fixed

- [TD-3874] Fix manage_quality_rule permission check when searching rules
- [TD-4140] Bulk Update uses previous values of template when available

## [4.29.2] 2021-10-07

### Fixed

- [TD-4044] Permissions for admin creating a GrantRequestApproval

## [4.29.1] 2021-10-06

### Fixed

- [TD-4186] Error on grants reindex

## [4.29.0] 2021-10-05

### Fixed

- [TD-4018] Fix path of profile execution
- [TD-4166] GrantRequest index must filter pending_roles for approve action

### Added

- [TD-4108] Download grants CSV
  - `POST /api/grants/csv`
- [TD-4076] Support for grant request approval
- [TD-4113] Jobs change status is included in Audit Events
- [TD-3953] Cursor in grants search
- [TD-4114] Update job status after metadata load process
- [TD-4077] Grant request processing workflow support
- [TD-4111] GrantRequest params for getting own grant requests

### Changed

- [TD-4079] Give grant permission only if we have `gr` templates

## [4.28.0] 2021-09-20

### Added

- [TD-3950] Index and search grants
  - `POST /api/grants/search` searches grants
  - `POST /api/grant_filters/search` searches grant filters
  - `POST /api/grants/search/mine` searches "my grants" (granted to me)
  - `POST /api/grant_filters/search/mine` searches "my grants" filters
- [TD-4075] API routes for managing grant approvers:
  - `GET /api/grant_approvers`
  - `GET /api/grant_approvers/:id`
  - `POST /api/grant_approvers`
  - `DELETE /api/grant_approvers/:id`
- [TD-3971] Template mandatory dependent field
- [TD-4107] Adds `system_id` filter to structure_notes/search endpoint
- [TD-4037] change the limit on the taxonomy in aggregations
- [TD-3970] Adds `modifier` and `value_modifier` embbeds to `ConditionRow`

### Changed

- [TD-4065] Allow Implementation keys with spaces, points, etc.

### Fixed

- [TD-4048] `PUT /api/rules/:id` timeout if a rule has many implementations
- [TD-3780] Missing `domain_ids` in Audit events
- [TD-4037] change the limit on the taxonomy in aggregations

## [4.27.0] 2021-09-07

### Changed

- [TD-3824] Data quality rule implementations can now be modified, regardless of
  whether they have associated results or not

## [4.27.0] 2021-09-07

### Added

- [TD-3951] Include additional information for grant events
- [TD-3484] GraphQL API on `/api/v2`
- [TD-3972] Nested population in validations
- [TD-3910] Notifications included for structures notes status changes
- [TD-3546] `with_profiling` filter in data structure version
- [TD-3983] renders request_grant permission on structure_version

### Changed

- [TD-3826] Data quality permissions now uses `domain_id` instead of
  `business_concept_id`
- [TD-3039] `GET /api/data_structures/:data_structure_id/versions/:id` now
  includes mutable metadata in the `metadata` field. The `metadata_versions`
  field is no longer included in the response. The `metadata_fields` field in
  the data structure type responses now include mutable metadata fields.
- [TD-3973] Update td-df-lib for default values in swith fields

## [4.26.0] 2021-08-16

### Added

- [TD-3549] Add new quality rule result type: "deviation"
- [TD-3982] Initial support for grant requests
- [TD-3948] Grants in data structure version visualization
- [TD-2635] Admin can manually delete structures and all its children
- [TD-3917] `PATCH /api/systems/:external_id/metadata` allows mutable metadata
  to be replaced or merged
- [TD-3767] Support for filtering lineage nodes by domain id

### Changed

- [TD-3957] Structure profiles are now validated and expanded
- [TD-3952] Data structure types now support multiple metadata views
- [TD-3859] `PUT /api/units/:name` is now asynchronous when replacing an
  existing unit (fixes timeout issue for large units)
- [TD-4010] Grant `start_date` and `end_date` are now `Date` instead of
  `DateTime`

### Fixed

- [TD-3959] Publish `rule_result_created` event when result is created
- [TD-3908] Timeout on node retrieval
- [TD-4010] Grants were being created with the incorrect `user_id`
- [TD-4013] Internal server error fetching structures with grant having
  `end_date` `nil`
- [TD-4016] `GET /api/data_structures/:id/latest`: grants were being returned
  with the incorrect `data_structure_version`

## [4.25.0] 2021-07-26

### Fixed

- [TD-3929] Reindex the children of the structure domain when modifying
- [TD-3975] Exclude `mutable_metadata` from elasticsearch analysis

### Added

- [TD-3878] Include `domain_id` in structure cache
- [TD-3453] Purge logically deleted structures
- [TD-3906] Notes audit now includes status changes
- [TD-3050] Show quality errors
- [TD-3945] Created Grant entity
- [TD-3947] Display user grant in data structure
- [TD-3551] Restore rule implementations

## [4.24.0] 2021-07-13

### Added

- [TD-3787] Allow CSV bulk load of structure notes with autopublish capability
  for non admin users. These updates must follow new structure notes' workflow.

### Changed

- [TD-3933] Maximum size of payload for metadata upload using multipart data can
  now be configured using the `MAX_PAYLOAD_LENGTH` environment variable

### Fixed

- [TD-3752] Show execution implementation filter with no result data
- [TD-3867] Exception calculating some lineage graphs (graph 1.2.0)

### Added

- [TD-3230] Taxonomy aggregations with enriched information

## [4.23.0] 2021-06-28

### Fixed

- [TD-3893] Children classifications
- [TD-3905] Fix bug with StructureNote aggregation
- [TD-3907] Fix metadata index failure

### Added

- [TD-3720] Update structure domain (with children)
- [TD-3522] Support for StructureNote management with workflow
- [TD-3552] Executable implementations

## [4.22.0] 2021-06-15

### Changed

- [TD-3735] Include extra information in tag related events
- [TD-3447] Filter concept rules but do not check permissions over resource

### Fixed

- [TD-3837] Perfomance issue iterating over Redis keys to obtain linked concept
  count. The actual link count is only used in a comparison with 0 (to filter
  structures with or without concept links), so instead of counting links for
  each structure, assume 1 if structure has any linked concepts and 0 otherwise.
- [TD-3718] Get the extra information when structures are downloaded
- [TD-3864] Issue serializing certain lineage graphs as JSON

### Added

- [TD-3736] Tags in data structure version document

## [4.21.0] 2021-05-31

### Added

- [TD-3446] Domain in rule

### Fixed

- [TD-3236] Show path in profile execution
- [TD-3794] Metadata load fails when classifying structures
- [TD-3502] Avoid uploading files that are not images

### Changed

- [TD-3753] Build using Elixir 1.12 and Erlang/OTP 24
- [TD-3642] On startup ensures rules and implementations elasticsearch indices
  are created

## [4.20.1] 2021-05-18

### Added

- [TD-3236] Upload json profile

## [4.20.0] 2021-05-17

### Added

- [TD-3398] Support classification of data structures
- [TD-3500] Support for signing configuration using a secret key
- [TD-3597] Link between structures and tags

### Changed

- Security patches from `alpine:3.13`
- Update dependencies
- [TD-3680] Improve data catalog bulk indexing performance
- Timestamps on `DataStructure`, `DataStructureVersion`, `DataStructureRelation`
  and `StructureMetadata` are now `utc_datetime_usec`

## [4.19.2] 2021-05-07

### Fixed

- [TD-3630] Issue querying executions when some implementations have no source

## [4.19.0] 2021-05-04

### Changed

- [TD-3526] Merged `td-dq` with `td-dd`. See `CHANGELOG-dq.md` for changes in
  `td-dq` previous to this merge
- [TD-3621] Increase maximum length for JSON request bodies. The value for JSON
  request bodies can now be configured using the `MAX_PAYLOAD_LENGTH`
  environment variable.
- [TD-3596] Support tagging of data structures

### Added

- [TD-3517] Profile executions and events
- [TD-3189] Add templates in the creation of implementations

## [4.18.0] 2021-04-19

### Added

- [TD-3497] Allow system metadata to be uploaded using a JSON request body

### Fixed

- [TD-3566] `data_structure_relation` `parent_id` and `child_id` must not be
  `nil`

### Changed

- [TD-3498] Merged `td-cx` with `td-dd`. See `CHANGELOG-cx.md` for changes in
  `td-cx` previous to this merge.

## [4.17.0] 2021-04-05

### Added

- [TD-3108] add `profile_structure` permission to structures with `data_fields`

### Changed

- [TD-3445] Postgres port configurable through `DB_PORT` environment variable

## [4.16.0] 2021-03-22

### Added

- [TD-2951] `profile_structure` permission

### Fixed

- [TD-3235] Fallback of uncontroller responses on metadata controller

### Removed

- [TD-3421] remove `/data_structures/search/source_alias` endpoint

## [4.15.0] 2021-03-08

### Changed

- [TD-3341] Build with `elixir:1.11.3-alpine`, runtime `alpine:3.13`
- [TD-3329] Elasticsearch index settings are now configurable using environment
  variables:
  - `ES_TIMEOUT`: Connection timeout in milliseconds (default `5000`)
  - `ES_RECV_TIMEOUT`: Response timeout in milliseconds (default `40000`)
  - `ES_SHARDS`: Number of shards (default `1`)
  - `ES_REPLICAS`: Number of replicas (default `1`)
  - `ES_REFRESH_INTERVAL`: Index refresh interval (default `30s`)
  - `ES_INDEXING_SLOWLOG_THRESHOLD_WARN`: Indexing slowlog warning threshold
    (default `10s`)
  - `ES_INDEXING_SLOWLOG_THRESHOLD_INFO`: Indexing slowlog info threshold
    (default `5s`)
  - `ES_INDEXING_SLOWLOG_THRESHOLD_DEBUG`: Indexing slowlog debug threshold
    (default `2s`)
  - `ES_INDEXING_SLOWLOG_THRESHOLD_TRACE`: Indexing slowlog trace threshold
    (default `500ms`)
  - `ES_INDEXING_SLOWLOG_LEVEL`: Indexing slowlog level (default `info`)
  - `ES_INDEXING_SLOWLOG_SOURCE`: Indexing slowlog source limit (default `1000`)
- [TD-3222] `structures` index alias can now be configured using the
  `ES_ALIAS_STRUCTURES` environment variable

## [4.14.0] 2021-02-22

### Added

- [TD-3268] Source in data structure

### Changed

- [TD-3245] Tested compatibility with PostgreSQL 9.6, 10.15, 11.10, 12.5 and
  13.1. CI pipeline changed to use `postgres:12.5-alpine`.

## [4.13.0] 2021-02-08

### Added

- [TD-3263] Use HTTP Basic authentication for Elasticsearch if environment
  variables `ES_USERNAME` and `ES_PASSWORD` are present

### Fixed

- [TD-3264] Data structure type migration task was preventing application from
  starting up under certain data-dependent conditions. The task has now been
  removed as it is no longer needed.

## [4.12.1] 2021-01-28

### Fixed

- [TD-3248] Referenced structure ids were not being obtained correctly from
  cache

## [4.12.0] 2021-01-25

### Fixed

- [TD-3203] Truncate `field_type` to 32766 bytes when indexing (maximum sortable
  field length in elasticsearch)

### Changed

- [TD-3163] Auth tokens now include `role` claim instead of `is_admin` flag
- [TD-3164] Service accounts can view systems, view data structures and load
  metadata
- [TD-3182] Allow to use redis with password

## [4.11.1] 2021-01-15

### Fixed

- [TD-3204] Performance regression fetching a data structure version
- [TD-3204] Ancestry was being returned in inverse order

## [4.11.0] 2021-01-11

### Changed

- [TD-3170] Build docker image which runs with non-root user
- [TD-2655] Support bulk updating of domain_id, improve performance of mutable
  metadata updates
- [TD-3103] Changes obtaining referenced structure ids in rule implementations
- [TD-2655] Support bulk updating of domain_id
- [TD-2331] Return the path of deleted structures
- Performance improvements of metadata load process

### Fixed

- [TD-3172] Return error changeset when a data structure type cannot be inserted
  or updated

## [4.10.0] 2020-12-14

### Added

- [TD-3065] Support filtering on `updated_at` (date range)
- [TD-2486] Template type `domain`

### Fixed

- [TD-3142] `/api/data_structure_types` was failing if template was missing

## [4.9.0] 2020-11-30

### Changed

- [TD-2258] Filter structures by `linked_concepts_count`
- [TD-2946] Replace unit on PUT request

### Added

- [TD-3089] Widget and type `copy` on df

### Changed

- [TD-3066] Keep track of deleted structures in redis

## [4.8.0] 2020-11-16

### Added

- [TD-3112] The `domain_id` of a data structure can now be modified via API
- [TD-3115] Log error responses received from elasticsearch during bulk
  reindexing

## [4.7.0] 2020-11-03

### Added

- [TD-3071] Ignore empty lines on bulk upload

## [4.6.0] 2020-10-19

### Added

- [TD-2485]:
  - Enrich template fields from cache
  - Mappings for system type of templates

### Changed

- [TD-3058] Database connection timeout now can be configured using the
  environment variable `DB_TIMEOUT_MILLIS`

## [4.5.0] 2020-10-05

### Added

- [TD-2942] CSV upload of structures extra info
- [TD-2958] Extra info mapping and aggregations

### Changed

- [TD-2988] Cache entries for data structures are now refreshed every hour

## [4.4.0] 2020-09-22

### Added

- [TD-2943]:
  - Data Structure Type: Metadata fields
  - Endpoint to query all possible metadata fields for a given query

### Fixed

- [TD-2979] Timeout issues loading metadata

## [4.3.0] 2020-09-07

### Added

- [TD-2928] Data Dictionary custom user search filters
- [TD-2587] Download CSV for a given graph

### Changed

- [TD-2285] Check permissions for nodes related to units
- [TD-2720] Bulk Update:
  - Update only structures having content
  - Validate only updated fields

### Fixed

- [TD-2310] Exclude confidential structures from children and siblings if user
  has no permission to manage confidential structures

## [4.2.0] 2020-08-17

### Added

- [TD-2280] As a business glossary I want to create a concept with the same name
  as an existing concept in another domain to allow multi-organization
  management
- [TD-2941] Enable scrolling on `/api/data_structures/search` endpoint:
  - Initiate scrolling by including `scroll` parameter in request body
  - Continue scrolling by sending a request body with `scroll_id` and `scroll`

## [4.1.0] 2020-07-20

### Added

- [TD-911] Allow to limit lineage/impact levels
- [TD-2322] Allow to search all data structures versions without 10_000 limit
  using ES scroll API
- [TD-2774] Startup task to create data structure types

### Fixed

- [TD-2826] `DataStructures.list_data_structures` can receive `domain_id` list

### Changed

- [TD-2280] Do not retrieve information by name

## [4.0.0] 2020-07-01

### Changed

- [TD-2637] Audit events are now published to Redis instead of via HTTP
- [TD-2322] Allow to query deleted structures and systems having deleted
  structures

### Added

- [TD-2322] Index structure parent and number of linked concepts

## [3.24.0] 2020-06-15

### Fixed

- [TD-2593] Retrive parents over `default` relation type to build path

## [3.23.0] 2020-06-01

### Fixed

- [TD-2636] Bulk update was replacing instead of merging dynamic content

### Added

- [TD-2562] Endpoint `GET /api/data_structures/search/source_alias` to return
  the list of distinct structures metadata aliases

### Changed

- [TD-2643] Show metadata on structure relations
- [TD-2487] Exclude deleted structures from csv download
- [TD-2629] Update td-df-lib to omit template fields of type `image` on indexing
- [TD-2492] Update td-df-lib to include new numeric template types
- [TD-2261] Cache structures on load

### Removed

- [TD-2691] Removed unused comments functionality (routes
  `/api/data_structures/:id/comments` and `/api/comments`)

## [3.22.0] 2020-05-18

### Changed

- [TD-2321] Include `metadata` in data structure version response
- [TD-2589] Include `df_content.*`, `description` and `path.text` in search
  fields. Note that a complete reindex is required for the `path.text` field to
  be indexed. This will be performed automatically when the service starts
  unless the key `TdDd.DataStructures.Migrations:TD-2589` exists in Redis.
- [TD-2373] Removed dependency on Neo4j:
  - Neo4j is no longer used. The graph model is now persisted in PostgreSQL.
  - Lineage metadata is now uploaded using `PUT /api/units/:unit_name` passing
    `nodes` and `rels` files as form encoded data. Since the import process is
    performed as a background task, the API returns `202 Accepted`.
  - Each `unit_name` represents a replaceable unit of lineage metadata. New data
    files uploaded using the same unit name will overwrite the existing nodes
    and relations in that unit.
  - Latest status for a unit can be queried using `GET /api/units/:unit_name`.
  - Events relating to a unit can be queried using `GET /api/units/:unit_name/events`.
  - A unit can be logically deleted using `DELETE /api/units/:unit_name`.
  - A unit can be physically deleted using `DELETE /api/units/:unit_name?logical=false`.
  - [TD-2495] Changed structures loader migration key to cache all structures
    again including their metadata

### Removed

- [TD-2373] **BREAKING CHANGE** lineage data can no longer be uploaded to
  `/api/data_structures/metadata` or `/api/td_dl`

## [3.20.1] 2020-04-24

### Fixed

- [TD-2520] Root id retrieval from merkle graph

## [3.20.0] 2020-04-20

### Added

- [TD-2439] Include links in data structure relations response
- [TD-2531] Support `field_external_id` in `data_fields` metadata

### Changed

- [TD-2531] Include `external_id` in data structure hash calculation. Also,
  replace usage of Erlang's `:digraph` library with `Graph`. Note that this the
  hashes of all data structures will be recalculated the first time the service
  starts after this change is applied.

## [3.19.0] 2020-04-06

### Fixed

- [TD-2364] Loader issue when `external_id` and `parent_external_id` provided

### Added

- [TD-2364] Reindex structures linked to updated domains
- [TD-2318] Include node types in `/api/graphs/:id` response

### Changed

- [TD-2472] GraphData: Ignore duplicate relations when importing from Neo4j

## [3.18.0] 2020-03-23

### Added

- [TD-2326] Support for mutable metadata

### Changed

- [TD-2218] Revaluate structure children when its deletion is undone

## [3.17.0] 2020-03-09

### Added

- [TD-2336] System now has df_content
- [TD-2329] System search returns structure count info: count of structures by
  type and total structures count

## [3.16.0] 2020-02-25

### Changed

- [TD-2328] Support `domain_external_id` in structure metadata, removed `ou`
  from model

## [3.15.1] 2020-02-12

### Fixed

- [TD-2342] API failures when Neo4J is not present

## [3.15.0] 2020-02-10

### Added

- [TD-1595] Data lineage support
- [TD-2327] Data lineage metadata upload at `/api/data_structures/metadata` and
  `/api/td_dl/metadata`
- [TD-2292] Relation type in structures relations
- [TD-2293] Relation type in structures api

### Changed

- [TD-2269] Update elasticsearch mapping for dynamic field using new content
  model
- [TD-2284] Show systems to user with read permission in any structure, return
  structures count

## [3.14.0] 2020-01-27

### Changed

- [TD-2269] Update elasticsearch mappings for dynamic content

## [3.13.0] 2020-01-13

### Changed

- [TD-2272] 40 seconds timeout to query elasticsearch

## [3.12.0] 2019-12-19

### Added

- [TD-2210] Cache parent id in structures' cache

## [3.11.0] 2019-11-25

### Added

- [TD-2115] data_structure_lineage_id having external id of data lineage

### Changed

- [TD-2250] filter profiling whe user has not permission
  `view_data_structures_profile`

## [3.10.0] 2019-11-11

### Added

- [TD-2186] Return profile info in data structure view

## [3.9.0] 2019-10-28

### Added

- [TD-2144] Support ngram-search in structure name
- [TD-2159] Mapping for data field type

### Changed

- [TD-2200] Prevalence of data structure's attributes over metadata on versions
  index

### Changed

- [TD-2187] Add external_id to Structure cached info. Put in cache structures
  present in rule_implementations system_params

## [3.8.0] 2019-10-14

### Fixed

- [TD-2188] Synchronous upload does not work

### Changed

- [TD-2130] In bulk upload move parsing functions to GenServer"
- [TD-2176] Nullable field as boolean in metadata
- [TD-1721] Reindex automatically when a template changes
  - Breaking change: New environment variable ES_URL replaces existing
    ES_HOST/ES_PORT
- [TD-2124] Users without permission to link a data structure should not get the
  option to link in data catalog

## [3.7.0] 2019-09-30

### Added

- [TD-2010] As a Connector I want to delete all structures of a group
- [TD-2077] Support synchronous metadata upload for a specific data structure
- [TD-2089] Profiling support for structures
- [TD-2118] Metadata as mapping in data structures search
- [TD-2068] Use sortable normalizer for some fields in ES mappings
- [TD-1871] Structures CSV download

## [3.6.0] 2019-09-16

### Added

- [TD-1650] Automatic versioning of changed data structures
- [TD-2046] Bulk update endpoint for Data Catalog extra info
- [TD-2090] Search results and filters now use `:link_data_structure` permission
  instead of `:view_data_structure` depending on `referer` header

### Changed

- Metadata upload format (see config/metadata.exs for detail):
  - Structures CSV required fields:
    - `external_id` (globally unique)
    - `name`
    - `system` (or `POST` to `/systems/:system_external_id/metadata`)
    - `group`
    - `type`
  - Fields CSV required fields:
    - `external_id` (of structure)
    - `field_name`
    - `type`
  - Relations CSV required fields:
    - `parent_external_id`
    - `child_external_id`

## [3.5.5] 2019-09-09

### Changed

- Startup task to rename external_id of SQL server structures

## [3.5.2] 2019-09-04

### Fixed

- [TD-2087] DataStructure response excluded immediate parent from ancestry

## [3.5.1] 2019-09-03

### Fixed

- [TD-2080] DataStructureLoader was failing due to changes in [TD-2072]
- [TD-2081] Event stream consumer did not respect host and port config options

## [3.5.0] 2019-09-02

### Changed

- [TD-2061] Data structure external id is now required and unique
- [TD-2072] Refactor model to move mutable/versionable fields from DataStructure
  to DataStructureVersion

### Fixed

- [TD-2047] Check status filter when retrieving search filters

## [3.3.0] 2019-08-05

### Added

- [TD-1560] Enriched description field in template content

### Changed

- [TD-2027] Improve indexing performance
- [TD-1985] Type of template field user with an aggregation size of 50
- [TD-2009] Get external id by data structure system and external id, fixed
  ancestry in structure view

### Fixed

- [TD-1991] Performance issues due to blocking Redis connections
- [TD-2028] Eliminate duplicated data structure versions
- [TD-2003] Avoid loading a structure with a relation with itself in bulk load

### Removed

- [TD-1534] Remove data fields from model

## [3.2.0] 2019-07-24

### Fixed

- [TD-1996] Change `external_id` to text in data_structures
- [TD-1854] Data field metadata is not updated during metadata upload

### Added

- [TD-1845] Soft deletion of data structures no longer present in CSV input for
  system/group
- [TD-1970] New endpoint for
  `api/systems/:system_external_id/structures/:structure_external_id`

### Changed

- [TD-1532] Improve support for linking with business concepts (fields are no
  longer used)
- [TD-2002] Update td-cache and delete permissions list from config
- [TD-1927] Allow structure `class` property to be specified in metadata CSV

## [3.1.0] 2019-07-08

### Changed

- [TD-1618] Cache improvements. Use td-cache instead of td-perms.
- [TD-1866] Exclude logic deleted data structures in catalog navigation, catalog
  table and filters

## [3.0.1] 2019-07-05

### Fixed

- [TD-1967] Task to remove duplicate data structure versions, filter duplicates
  in CSV input

## [3.0.0] 2019-06-25

### Fixed

- [TD-1860] Fields were not associated to corresponding version when loading new
  version of existing structure
- [TD-1864] Indexes structures with `field` class
- [TD-1851] Verify permissions while getting the root structures of a system

### Changed

- [TD-1793] Checks if field structure has `df_content` and enriches
  data_structure :show
- [TD-1891] Bulk load types translation from data fields to data structures
- [TD-1533] Ignores search term when it is no on Aggregation

## [2.21.0] 2019-06-10

### Fixed

- [TD-1825] Structures of fields with metadata type are not setting its type
  correctly - metadata type key is not correct

### Added

- [TD-1824] Bump td-perms version to fix relations key
- [TD-1702] Support new permission `view_data_structures_profile`

### Changed

- [TD-1847] Filter class field on system_datastructure to improve performance

### Removed

- [TD-1832] Removed `business_concept_id` from data fields

## [2.20.1] 2019-05-28

### Added

- [TD-1819] Include `external_id` and `class` in data structure and data
  structure version show responses

## [2.20.0] 2019-05-27

### Added

- [TD-1703] Include system and ancestry in data structure and data structure
  version show responses

### Fixed

- [TD-1747] Structures upload is not creating relation between structures and
  fields when including version number
- [TD-1758] Structures with `field` class are no indexed on create/upload
- [TD-1797] Structures of Fields of type Metric and Attribute must have that
  type instead of Field

## [2.19.0] 2019-05-14

### Fixed

- [TD-1774] Newline is missing in logger format

### Added

- [TD-1704] Index path of data structures and return in search results
- Metadata upload success response is now 202 Accepted instead of 204 No Content

## [2.18.0] 2019-04-30

### Fixed

- [TD-1697] Dynamic content indexing and mapping

## [2.17.0] 2019-04-17

### Added

- [TD-1597] allow deletion of data structures with relations
- [TD-1593] System as an independent entity
- [TD-1626] Load data fields as structures
- [TD-1634] Include data structure metadata field to selectively disable
  indexing ("indexable" == "false")
- Improve elasticsearch index mappings
- [TD-1554] added endpoint for getting root structures of a system

### Changed

- [TD-1627] Removes df_name from the structure and uses the structure type as
  definition of template
- [TD-1636] Use `alpine:3.9` as base image for docker runtime

## [2.16.0] 2019-04-01

### Added

- [TD-1571] Elixir's Logger config will check for `EX_LOGGER_FORMAT` variable to
  override format

### Changed

- [TD-1530] Changed csv upload to write extra fields on metadata

## [2.15.0] 2019-03-18

### Changed

- [TD-1543] Updated to Phoenix 1.4, Ecto 3.0, Cowboy 2.0
- [TD-1526] Include parents and siblings in show data_structure response

## [2.14.0] 2019-03-04

### Changed

- Increase metadata upload file limit from 20M to 100M

## [2.12.1] 2019-01-28

### Changed

- Update td-df-lib version

## [2.12.0] 2019-01-24

### Changed

- [TD-1320] Aggregations are returned on data structures search

## [2.11.1] 2019-01-17

### Changed

- New cache to access linked business concepts of a field
  (`TdPerms.RelationCache`)

## [2.11.0] 2019-01-16

### Fixed

- Bulk index data structures in batches of 100 to avoid reaching HTTP request
  size limit

## [2.10.8] 2019-01-08

### Fixed

- Added `type` field to structure index that was wrongly removed

## [2.10.7] 2018-12-20

### Added

- [TD-1306] Add new field `external_id` to link data_structures with parents,
  children and fields.

## [2.10.6] 2018-12-20

### Changed

- Reindex data structures in background
- Reindex data structures after metadata is loaded

### Fixed

- Metadata loader structure diff was not calculating correctly the fields to be
  removed

## [2.10.2] 2018-12-19

### Changed

- [TD-1198] add functionality for confidential data structure
  - added field confidential to data_structure
  - check for `manage_confidential_structures` on listing and updating data
    structures
  - added elasticsearch filter regarding confidential permissions

## [2.10.1] 2018-12-17

### Changed

- Increase elasticsearch client default `recv_timeout` to 20 seconds
- Increase filter aggregation size to 50
- Remove `name` filter

## [2.10.0] 2018-12-12

### Changed

- [TD-1313] Adds type to structure filters

## [2.9.4] 2018-12-06

### Changed

- [TD-1104] Improved support for data structure versions

## [2.9.3] 2018-12-04

### Added

- [TD-1104] API endpoint `/api/data_structures/{id}/versions/{version}` to read
  specific version of a data structure

## [2.9.2] 2018-12-04

### Changed

- [TD-1153] Client may now use `sort` parameter to order search results

## [2.9.1] 2018-12-04

### Added

- [TD-1104] Support explicit version in data_structures metadata upload

## [2.9.0] 2018-12-01

### Added

- [TD-1207] Parent/child relationships between data structure versions

## [2.8.6] 2018-11-22

### Added

- [TD-1186] Adds dynamic form fields to structure filters

## [2.8.5] 2018-11-22

### Changed

- Order search results by `name.raw`

## [2.8.4] 2018-11-22

### Changed

- Configure Ecto to use UTC datetime for timestamps

## [2.8.3] 2018-11-20

### Added

- New endpoint to upload metadata `POST /api/data_structures/metadata`

## [2.8.2] 2018-11-20

### Added

- Data structure view return `domain_id`

## [2.8.1] 2018-11-19

### Added

- [TD-1062] Support for Dynamic Forms in data structures

### Removed

- Remove LOPD field from data structures

## [2.8.0] 2018-11-15

### Added

- [TD-1104] Initial support for versioning of data structures

## [2.6.2] 2018-10-30

### Added

- Modify endpoint from `/api/search/reindex_all` to
  `/api/data_structures/search/reindex_all`
- Verify if the user is admin while calling `reindex_all`<|MERGE_RESOLUTION|>--- conflicted
+++ resolved
@@ -4,16 +4,12 @@
 
 ### Fixed
 
-<<<<<<< HEAD
-- [TD-5140] Changed implementations ids by implementations refs and links migration
-- [TD-4927] Fix upload implementations file with and without rule raise an error
-=======
 - [TD-5250] GraphQL `latestGrantRequest` no longer returns `forbidden` for users
   with `view_data_structure` permissions
 - [TD-5140] Changed implementations ids by implementations refs and links
   migration
-
->>>>>>> b20c8630
+- [TD-4927] Fix upload implementations file with and without rule raise an error
+
 ### Added
 
 - [TD-4558] Support for managing data quality functions using API
