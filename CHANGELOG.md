--- conflicted
+++ resolved
@@ -32,12 +32,8 @@
 ### Added
 
 - [TD-7401] Update `td-core` version
-<<<<<<< HEAD
-- [TD-7340] Support for `dynamic_table` template fields
-=======
 - [TD-7075] Support for Implementation XLSX download and upload
 - [TD-7487] Allow to reprocess grant requests that failed to be processed
->>>>>>> 6b0c1bdf
 
 ## [7.10.1] 2025-09-19
 
