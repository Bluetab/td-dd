# Changelog

## [Unreleased]

<<<<<<< HEAD
### Changed

- [TD-2629] Update td-df-lib to omit template fields of type `image` on indexing
=======
### Fixed

- [TD-2633] Allow logic deletion of rule implementations with results
>>>>>>> 74b8a33c

## [3.22.0] 2020-05-18

### Added

- [TD-2495] Added rule implementations endpoint to filter rule implementations
  by rule, rule implementation and dataset structures properties
- [TD-2624] Support Base64 encoded rule implementation `raw_content` properties

## [3.21.1] 2020-05-08

### Fixed

- [TD-2609] Could not create rule implementations with operators without value

## [3.21.0] 2020-05-04

### Changed

- [TD-2491] Implementation not editable if it has rule results. Added
  value_type_filter to operator

## [3.20.0] 2020-04-20

### Added

- [TD-2361] Rule Implementations of raw type

### Changed

- [TD-2408] Migrated to Elixir 1.10

## [3.19.0] 2020-04-06

### Changed

- [TD-2364] Reindex rules on domain update
- [TD-1691] Cache rules not being linked to a concept

### Fixed

- [TD-2365] Read concept from Redis cache in rule reindexing

## [3.18.0] 2020-03-23

### Added

- [TD-2256] New field `params` in Rule Results for storing JSON params

### Changed

- [TD-2359] Rule Implementation schema adapted to accept multiple join clauses

## [3.17.0] 2020-03-09

### Changed

- [TD-2309] Unique rule implementation key. Renamed current implementation key
  duplicates

## [3.14.0] 2020-01-27

### Changed

- [TD-1658] List results related to non deleted rules or implementations
- [TD-2269] Update elasticsearch mappings for dynamic content

## [3.13.0] 2020-01-13

### Fixed

- [TD-2210] Migrate implementations associated with a deleted rule

### Changed

- [TD-2288] Round floor of results in rule results

## [3.12.0] 2019-12-19

### Added

- [TD-2210] Rule Implementation model and removal of rule types

## [3.10.0] 2019-11-11

### Changed

- [TD-2199] Rule result as float. Errors uploaded in Rule Results and result
  calculated for errors_number Rule Type.
- [TD-2226] Added Error response in Rule Results upload

### Fixed

- [TD-2164] Changed phoenix_swagger and ex_json_schema dependencies to fix
  swagger
- [TD-1881] show implementations results whether deleted or not
- [TD-2208] Rule ids can be sent as parameter in Rules execution endpoint

## [3.9.0] 2019-10-28

### Added

- [TD-1493] Given a structure_id get implementations associated
- [TD-1881] Rule Implementations soft deletion: Update for soft delete
  implementations and query them

### Changed

- [TD-2187] Retrieve/Store rule implementations structures using Structure
  Cache. Delete redundant structure info stored in rule_implementations. Load in
  Structure Cache structures being used by existing Rule Implementations

## [3.8.0] 2019-10-14

### Added

- [TD-1859] Index cached content of related business concept
- [TD-2048] New Rule Type system param ´system_required´ of type boolean with
  hidden property
- [TD-1987] New Rule property result_type of types percentage or errors number

### Changed

- [TD-2048] Attribute system in Rule Implementation requirement is defined in
  Rule Type system params as ´system_required´
- [TD-2158] Sortable mappings used in filters with sort and raw properties
- [TD-2093] Description type to map

## [3.7.0] 2019-09-30

### Added

- [TD-1619] Accept ISO-8601 datetime format in rule results
- [TD-2084] Delete stale rules from cache and publish rule deletion events
- [TD-2069] Added ES mappings for sort normalization

## [3.6.0] 2019-09-16

### Changed

- Use td-hypermedia 3.6.1

### Deleted

- [TD-2095] Field name from system params' path

## [3.5.1] 2019-09-03

### Fixed

- [TD-2081] Event stream consumer did not respect redis_host and port config
  options

## [3.5.0] 2019-09-02

### Added

- [TD-1907] Cache failed rule results
- [TD-1986] Added errors and records to rule implementation results

## [3.4.0] 2019-08-19

### Changed

- [TD-1656] Added all rule implementation results to rule implementation show
  response

### Added

- [TD-2044] Execute rules when I have permissions to execute

## [3.3.0] 2019-08-05

### Added

- [TD-1776] permission view_quality_rule
- [TD-1560] Enriched description field in template content

### Changed

- [TD-1985] Type of template field user with an aggregation size of 50
- [TD-2037] Bump cache version due to lack of performance

## [3.2.0] 2019-07-24

### Changed

- [TD-1939] Change description type in rules table
- [TD-2002] Update td-cache and delete permissions list from config
- [TD-1775] Manage quality rule implementations

## [3.1.0] 2019-07-08

### Changed

- [TD-1618] Cache improvements (use td-cache instead of td-perms)
- [TD-1924] Use Jason instead of Poison for JSON encoding/decoding
- [TD-1827] Added float and whole number cast for type params

## [3.0.0] 2019-06-25

### Added

- [TD-1533] Added structure schema type for system params
- [TD-1690] index implementation results on elastic
- [TD-1687] Soft deletion of rule implementations

### Removed

- [TD-1902] Removed description field from RuleImplementation

### Changed

- [TD-1893] Use CI_JOB_ID instead of CI_PIPELINE_ID

## [2.21.0] 2019-06-10

### Added

- [TD-1802] Added RuleFilterController
- [TD-1824] Bump td-perms version to fix relations key

## [2.20.0] 2019-05-27

### Fixed

- [TD-1743] fixed permissions for quality rules without associated concept
- [TD-1694] filter rules by domain and domain parents

## [2.19.0] 2019-05-14

### Fixed

- [TD-1774] Newline is missing in logs

## [2.18.0] 2019-04-30

### Added

- [TD-1667] New unique constraint formed from Business Concept Id and Name on
  rules

## [2.16.0] 2019-04-01

### Fixed

- [TD-1609] Ignore type param differing from `table`, `column`, or `group`

### Changed

- [TD-1606] Delete references to relation type `business_concept_to_field`
- [TD-1606] Bumped td_perms version to 2.16.0

### Added

- [TD-1571] Elixir's Logger config will check for EX_LOGGER_FORMAT variable to
  override format

### Fixed

- [TD-1587] Avoid rules indexing when they are soft deleted

## [2.15.0] 2019-03-18

### Added

- [TD-1468] Added search and filter functionality

## [2.14.0] 2019-03-04

### Added

- [TD-1179] Added sopport for Dynamix Fields in DQ
- added fields df_content and df_name to rules
- migration moves value o principle and tag to df_content
- removed principle and tag fields and all its handling
- added DF content validation on create/update rule

## [2.13.0] 2019-02-12

### Add

- [TD-1126] Migrations to clean unused tables and fields in model

## [2.13.0] 2019-02-06

### Modified

- [TD-967] New endpoint created to retrieve the rule detail with the possible
  system params used to create an implementation

## [2.12.0] 2019-01-29

### Added

- [TD-1390] Those rules attached to a deleted or deprecated business concept
  will be deleted by a soft deletion

## [2.11.0] 2019-01-11

### Changed

- [TD-859] Allow to create a rule without business concept<|MERGE_RESOLUTION|>--- conflicted
+++ resolved
@@ -2,15 +2,13 @@
 
 ## [Unreleased]
 
-<<<<<<< HEAD
 ### Changed
 
 - [TD-2629] Update td-df-lib to omit template fields of type `image` on indexing
-=======
+
 ### Fixed
 
 - [TD-2633] Allow logic deletion of rule implementations with results
->>>>>>> 74b8a33c
 
 ## [3.22.0] 2020-05-18
 
