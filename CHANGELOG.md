# Changelog

## [Unreleased]

### Added

- [TD-5171] Enriches domain's parents on DataStructureVersion show

### Fixed

<<<<<<< HEAD
- [TD-5244] Admin user can't clone implementations

=======
- [TD-4710] Domain type fields of templates it not working in bulk upload
  implementations
>>>>>>> 139157bf
## [4.53.2] 2022-10-20

### Changed

- [TD-5234] `GET /api/data_structures/:id/versions/:version` now includes
  `implementation_count` in response instead of embedded `implementations`

### Fixed

- [TD-4999] Serialization issue for data structures with profile but without
  class field
- [TD-5273] Allow request functions for grant request creators

## [4.53.1] 2022-10-18

### Fixed

- [TD-5260] Avoid to create a draft with not changes for implementations

## [4.53.0] 2022-10-18

### Fixed

- [TD-5250] GraphQL `latestGrantRequest` no longer returns `forbidden` for users
  with `view_data_structure` permissions
- [TD-5140] Changed implementations ids by implementations refs and links
  migration
- [TD-4927] Fix upload implementations file with and without rule raise an error

### Added

- [TD-4177] Support for querying the executions of an implementation
- [TD-4558] Support for managing data quality functions using API
- [TD-5027] support for restoring deprecated `Implementations`
- [TD-5195] Support for global user filters
- [TD-3087] OR/AND in implementations validations

## [4.52.0] 2022-10-03

### Changed

- [TD-4871] Unify `Claims` structs, replace `canada` with `bodyguard` for
  authorizations
- [TD-5184] Removed dependency on td-hypermedia library

### Added

- [TD-4903] Include `sobelow` static code analysis in CI pipeline
- [TD-4214] Publish grant requests workflow events
- [TD-2430] Allow different join types on implementation dataset

### Fixed

- [TD-4587]
  - Download implementations with reference_data
  - Implementations download when dataset has a table joing itself
- [TD-5183] Auto deprecate rule implementations based on
  its referenced structures and datasets

## [4.51.0] 2022-09-19

### Added

- [TD-5076] Allow to clone implementations for non admin users
- [TD-5169] Improve list_data_structure_versions since query performance
- [TD-5170] Capture graph tests Logger.warn output
- [TD-5082] Filter protected metadata (field "_protected")
- [TD-5133] Support for creating grant requests for third parties

### Changed

- [TD-5168] GraphQL `source` query no longer enriches dynamic domain fields
- [TD-4794] GraphQL `domains` query now supports additional actions

### Fixed

- [TD-4956] When downloading structures csv, fields with same name on templates were duplicated

### Removed

- [TD-4794] Removed `/api/unit_domains` (replaced by GraphQL `domains` query)

## [4.50.0] 2022-09-05

### Added

- [TD-5078] Add request modification for Grants

### Changed

- [TD-3371] Catalog CSV download can now return more than 10,000 structures
- [TD-4994] Performance improvements of lineage load process
- [TD-4757] Take into account data structure `updated_at` in data structure
  version since-claused listing
- [TD-5091] Dynamic `domain` fields are now integer ids instead of embedded
  documents

### Fixed

- [TD-4348] Return errors if load_graph fails, so that an event is created.
- [TD-5075] Fixed implementation can't be moved to another rule

## [4.49.0] 2022-08-16

### Added

- [TD-5113] Add data_structures_hierarchy ds_id index
- [TD-4945] Allow to publish from creation and published implementations
- [TD-5070]
  - Added must_not filters for rule implementations
  - Filter draf implementation for users without permissions

## [4.48.1] 2022-08-02

### Fixed

- [TD-5106] An implementation's domain id couldn't be changed

## [4.48.0] 2022-07-26

### Added

- [TD-4987]
  - `api/rule_results/search` now include ruleless implementation results
  - Add pagination for updated_at
- [TD-5053] Add implementation_ref on `api/implementations/search`
- [TD-4441] Send grant_approval event when grant approval is created with rejection
- [TD-4922] Force cache to add implementations workflow status

### Fixed

- [TD-5011] `TemplateCache.list/0` was returning duplicate entries
- [TD-5042] Removal request for grant created through /api/bulk_grants with
  source_user_name and without user_id

### Changed

- [TD-5072] Remove deprecated `type_params` from `rules` table and corresponding
  mappings
- [TD-5001] Improved support for data structure alias:
  - Data structure alias is now persisted and returned in responses. The alias
    is obtained or removed when a structure note containing an `alias` field is
    published or deprecated, respectively
  - Metadata fields (e.g. `order`, `precision`, `nullable`) in data structure
    responses are now returned within the `metadata` property
- [TD-3614] Support for access token revocation
- [TD-4925] Create new draft when editing a published implementation only if it
  has changes
- [TD-4997] Change search executions API sources list filter from 'AND' to 'OR'
- [TD-4987] `/api/rule_results/search` now include ruleless implementation
  results and supports pagination
- [TD-4175] Data structure tags may now be inherited by descendents of the
  tagged data structure

## [4.47.1] 2022-07-18

### Added

- [TD-5053] Add implementation_ref on `api/implementations/search`

## [4.47.0] 2022-07-05

### Changed

- [TD-4412] Update td-cache for changes in templates preprocessing

### Added

- [TD-4920] Add results to implementation query api/v2
- [TD-4921] Add implementation workflow events
- [TD-4894] Multiple field validations
- [TD-4993] Add last_quality_event to implementation api/v2
- [TD-4176]
  - Added descrition in data structure tag
  - Changed description for comment in data structures tags link
- [TD-4661] Support for ReferenceDatasets on Implementations

### Fixed

- [TD-4959] Use implementation_ref instead of implementation_key for status changes
- [TD-4952] Missing code from [TD-4655]

## [4.46.1] 2022-06-23

### Fixed

- [TD-4962] Submit results only for published implementations

## [4.46.0] 2022-06-21

### Changed

- [TD-4739] Validate dynamic content for safety to prevent XSS attacks
- [TD-4923] Remove implementation_key dependency for version management

### Added

- [TD-4431] Support for requesting removal of grants
- [TD-4919] Allow query implementation versions using /api/v2

### Fixed

- [TD-4918] Implementations permissions
- [TD-4911] Implementations download was failing for ruleless implementations
- [TD-4950] Implementations move and clone actions for admin

## [4.45.0] 2022-06-06

### Added

- [TD-4540] Add approval workflow for quality implementations
- [TD-3633] Take into account ruleless implementations in event publishing
- [TD-4872] Support querying structures by `external_id` in GraphQL API
- [TD-3920] Alias support for structures
- [TD-4855] Support `Profile` searching with params (offset, limit, since)
- [TD-4843] Support filters grants by `system_external_id`

### Fixed

- [TD-4852] Ruleless implementation weren't being linked with data structures on
  creation
- [TD-4835] It was possible to execute non-executable implementations
- [TD-4878] Error loading structure metadata with synchronous API

## [4.44.0] 2022-05-23

### Added

- [TD-4045] Rule implementation `execute` action
- [TD-4457] Allow to have grants for non existing users in truedat
- [TD-4548] Upload/Download csv notes with multiple selection fields separted by `|`
- [TD-4660] Support for reference data
- [TD-4230] GraphQL `Templates` schema preprocesses templates

### Fixed

- [TD-4799] Performance issue filtering executions by source
- [TD-4848] Timeout on structures notes upload
- [TD-4849] Reindex grants in their bulk update API

## [4.43.2] 2022-05-12

### Fixed

- ImplementationsStructures migration was breaking with null structure_ids on dataset
- Typo in `implementations.ex`

## [4.43.1] 2022-05-11

### Added

- [TD-4089] Support for implementations without rules

## [4.43.0] 2022-05-09

### Added

- [TD-3186] Support for links between implementations and structures
- [TD-4538] Segments definitions in the implementations, and support for segment
  results

### Fixed

- [TD-4783]
  - Lineage Graph is not generated
  - Change chunk size for adding metadata in linage upload
- [TD-4586] Asynchronous CSV bulk update

### Changed

- [TD-4723] Support for domain-specific data structure tags

## [4.42.0] 2022-04-25

### Added

- [TD-4098] GraphQL query for data structures
- [TD-4683] GraphQL query for data structure relations
- [TD-2026] Add metadata to lineage graph

### Changed

- [TD-4536] Support rule implementation with multiple populations

### Fixed

- [TD-4721] User with permissions can list sources

### Added

- [TD-4695] Structure bulk update was not reindexing structures with updated
  notes
- [TD-3128] Profile `null_count`, `total_count` and `unique_count` fields were
  limited to PostgreSQL `integer` values (maximum 2,147,483,647). They have now
  been changed to `bigint` (maximum 9,223,372,036,854,775,807)

## [4.41.1] 2022-04-04

### Added

- [TD-4126] Support querying the jobs of a source
- [TD-4450] GraphQL mutations for sources

### Fixed

- [TD-4643] Raw implementation creation permission

## [4.41.0] 2022-03-28

### Fixed

- [TD-4535] Structures domains CSV upload bulk update

## [4.40.1] 2022-03-22

### Added

- [TD-3233] Rule result remediation plan
- [TD-4271] Support for linking implementations with business concepts
- [TD-4621] Include data structure version `name` in GraphQL schema
- [TD-4577] List of notes pending approval
- [TD-4447] Support for associating metadata filters with a structure type

### Fixed

- [TD-4580] Added migration to fix implementations without alias
- [TD-4623] Added multiple domains support for grant request approvals

### Changed

- [TD-4527] Exclude logically deleted sources from GraphQL response

### Removed

- [TD-4303] `GET /api/data_structure_types/lite` was removed, reverted
  corresponding changes from [TD-4344]

## [4.40.0] 2022-03-14

### Changed

- [TD-4500] Support data structure with multiple `domain_ids`
- [TD-4461] Avoid reindexing when a domain is modified
- [TD-4491] Refactored search and permissions
- [TD-4604] Include actions in `POST /api/rule_implementations/search` and `POST /api/data_structures/search` responses

## [4.39.0] 2022-03-07

### Added

- [TD-4378] Include the structure description in cache

### Changed

- [TD-4567] Refactor create implementations for non admin users
- [TD-4534] Avoid inheritance if has `with_inheritance: false` param when
  modifying a structure domain

## [4.38.1] 2022-02-23

### Fixed

- [TD-4567] Create implementations for non admin users

## [4.38.0] 2022-02-22

### Added

- [TD-4437] Control rule results upload using new `manage_rule_results`
  permission
- [TD-2511] support for updating specific field of `Source` config
- [TD-4463] Generate audit events for `rule_created` and
  `implementation_created`
- [TD-4425] Shift Implementations CSV last execution date field timezone

### Fixed

- [TD-4427] Fixed a performance issue when calling `/api/executions/search` by
  filtering by sources on the database, avoiding a potential time out

### Changed

- [TD-4553] Improve performance reading large CSV files during structure
  metadata bulk loading

## [4.37.1] 2022-02-10

- [TD-4456] Access audit API

## [4.37.0] 2022-02-07

### Added

- [TD-4277] Include `domain_id` in `rule implementations`
- [TD-4152] Include aditional information on implementations download
- [TD-4102] Support pagination of structure notes
- [TD-2929] UserSearchFilter now has `scope` and is used in Rules and
  RuleImplementations

### Fixed

- [TD-4424] Fixed a performance issue fetching filter values, due to a scripted
  aggregation (`linked_concept_count`), which was preventing elasticsearch from
  using its request cache. Also ensure that `size=0` is used when fetching
  aggregations from elasticsearch (the `hits` are not consumed).

- [TD-4501] Allow regular users to list lineage events based on :view_lineage
  permission

## [4.36.0] 2022-01-24

### Added

- [TD-4125] GraphQL support for data sources
- [TD-4100] Allow partial loads for notes in case that there are errors on the
  file
- [TD-4312]
  - Autogenerated template identifier field
  - Prevent identifier change if a new structure note version is created
  - Mapping to search by identifier
- [TD-4100] Allow partial loads for notes in case that there are errors on the
  file
- [TD-4293] Added quality implementations audit events
- [TD-3467] Add gt date condition for `rule results`
- [TD-4389] Add inserted_at in implementations views

## [4.35.1] 2022-01-10

### Fixed

- [TD-4390] Index implementation aliases

## [4.35.0] 2022-01-10

### Added

- [TD-4312] Autogenerated template identifier field
- [TD-4390] Add support for alias on implementations
- [TD-4379] Avoid indexing grants for class field structures

## [4.34.1] 2021-12-16

### Added

- [TD-4387] Limit graph_data maximum length

## [4.34.0] 2021-12-15

### Added

- [TD-4272] Avoid result calculation if it is already present
- [TD-4361] Add `value_modifier` to implementation document
- [TD-4345] Add `implementation_key` to notification payload
- [TD-4270] Move `goal` and `threshold` fields from `Rule` to
  `RuleImplementation`
- [TD-4301] Bulk upload quality `implementations` with csv
- [TD-4276] Materialize structure hierarchy in order to improve query
  performance
- [TD-4314] Bulk upload quality `rules` with csv

### Fixed

- [TD-4273] Error downloading implementations

## [4.33.0] 2021-11-30

### Added

- [TD-4262] Lineage graph polling
- [TD-4344] Add a new endpoint API for lite `structure_types` request without
  `metadata_fields`
- [TD-4358] Format path in editable download CSV

### Changed

- [TD-4299] Change CSV reader to `NimbleCSV` for performance improvement
- [TD-3606] Add descriptive fields to editable CSV download file
- [TD-4306] Add `df_content` to execution groups
- [TD-4341]
- Created function to get DataStructureType without metadata join queries
- Uses this function in DataStructure csv download
- [TD-4351] Remove metadata_fields from structure_types when reindex structures

## [4.32.2] 2021-11-17

- [TD-4216] Fix scroll implementations

## [4.32.0] 2021-11-15

### Added

- [TD-4216] Add scroll to implementations search
- [TD-4253] Include modifier in `/api/rule_implementations/search`
- [TD-4278] `Grants` bulk load

### Changed

- [TD-4174] `RuleResults` references `RuleImplementation` by its `id` instead of
  the `implementation_key`

## [4.31.2] 2021-11-09

### Added

- [TD-4099] Add source events subscriptions

### Changed

- [TD-4280] Increased default timeout on `StructureEnricher.refresh/0` to 60
  seconds

## [4.31.1] 2021-11-04

### Added

- [TD-3733] Structure names indexed in implementations
- [TD-3606] Download editable structures CSV

### Fixed

- [TD-4283] Move `max_payload_length` configuration to `releases.exs`

## [4.31.0] 2021-11-02

### Fixed

- [TD-4211] Subscriptions on data structures include structure note events

### Added

- [TD-4128] Structures bulk update auto_publish notes parameter
- [TD-4204] Add approvals to grant request view
- [TD-4213]
  - Allows GrantRequest from status `processed` to `failed`
  - Created `reason` field on GrantRequestStatus
- [TD-4124] Dependent domain field in td_df_lib
- [TD-4257] Wrapped `Plug.Parsers` to be configured in runtime

## [4.30.0] 2021-10-18

### Added

- [TD-3131] Added details to the rule results to show the `Query` information
- [TD-3874] Allow rule creation/update specifying domain for shared concepts

### Fixed

- [TD-3874] Fix manage_quality_rule permission check when searching rules
- [TD-4140] Bulk Update uses previous values of template when available

## [4.29.2] 2021-10-07

### Fixed

- [TD-4044] Permissions for admin creating a GrantRequestApproval

## [4.29.1] 2021-10-06

### Fixed

- [TD-4186] Error on grants reindex

## [4.29.0] 2021-10-05

### Fixed

- [TD-4018] Fix path of profile execution
- [TD-4166] GrantRequest index must filter pending_roles for approve action

### Added

- [TD-4108] Download grants CSV
  - `POST /api/grants/csv`
- [TD-4076] Support for grant request approval
- [TD-4113] Jobs change status is included in Audit Events
- [TD-3953] Cursor in grants search
- [TD-4114] Update job status after metadata load process
- [TD-4077] Grant request processing workflow support
- [TD-4111] GrantRequest params for getting own grant requests

### Changed

- [TD-4079] Give grant permission only if we have `gr` templates

## [4.28.0] 2021-09-20

### Added

- [TD-3950] Index and search grants
  - `POST /api/grants/search` searches grants
  - `POST /api/grant_filters/search` searches grant filters
  - `POST /api/grants/search/mine` searches "my grants" (granted to me)
  - `POST /api/grant_filters/search/mine` searches "my grants" filters
- [TD-4075] API routes for managing grant approvers:
  - `GET /api/grant_approvers`
  - `GET /api/grant_approvers/:id`
  - `POST /api/grant_approvers`
  - `DELETE /api/grant_approvers/:id`
- [TD-3971] Template mandatory dependent field
- [TD-4107] Adds `system_id` filter to structure_notes/search endpoint
- [TD-4037] change the limit on the taxonomy in aggregations
- [TD-3970] Adds `modifier` and `value_modifier` embbeds to `ConditionRow`

### Changed

- [TD-4065] Allow Implementation keys with spaces, points, etc.

### Fixed

- [TD-4048] `PUT /api/rules/:id` timeout if a rule has many implementations
- [TD-3780] Missing `domain_ids` in Audit events
- [TD-4037] change the limit on the taxonomy in aggregations

## [4.27.0] 2021-09-07

### Changed

- [TD-3824] Data quality rule implementations can now be modified, regardless of
  whether they have associated results or not

## [4.27.0] 2021-09-07

### Added

- [TD-3951] Include additional information for grant events
- [TD-3484] GraphQL API on `/api/v2`
- [TD-3972] Nested population in validations
- [TD-3910] Notifications included for structures notes status changes
- [TD-3546] `with_profiling` filter in data structure version
- [TD-3983] renders request_grant permission on structure_version

### Changed

- [TD-3826] Data quality permissions now uses `domain_id` instead of
  `business_concept_id`
- [TD-3039] `GET /api/data_structures/:data_structure_id/versions/:id` now
  includes mutable metadata in the `metadata` field. The `metadata_versions`
  field is no longer included in the response. The `metadata_fields` field in
  the data structure type responses now include mutable metadata fields.
- [TD-3973] Update td-df-lib for default values in swith fields

## [4.26.0] 2021-08-16

### Added

- [TD-3549] Add new quality rule result type: "deviation"
- [TD-3982] Initial support for grant requests
- [TD-3948] Grants in data structure version visualization
- [TD-2635] Admin can manually delete structures and all its children
- [TD-3917] `PATCH /api/systems/:external_id/metadata` allows mutable metadata
  to be replaced or merged
- [TD-3767] Support for filtering lineage nodes by domain id

### Changed

- [TD-3957] Structure profiles are now validated and expanded
- [TD-3952] Data structure types now support multiple metadata views
- [TD-3859] `PUT /api/units/:name` is now asynchronous when replacing an
  existing unit (fixes timeout issue for large units)
- [TD-4010] Grant `start_date` and `end_date` are now `Date` instead of
  `DateTime`

### Fixed

- [TD-3959] Publish `rule_result_created` event when result is created
- [TD-3908] Timeout on node retrieval
- [TD-4010] Grants were being created with the incorrect `user_id`
- [TD-4013] Internal server error fetching structures with grant having
  `end_date` `nil`
- [TD-4016] `GET /api/data_structures/:id/latest`: grants were being returned
  with the incorrect `data_structure_version`

## [4.25.0] 2021-07-26

### Fixed

- [TD-3929] Reindex the children of the structure domain when modifying
- [TD-3975] Exclude `mutable_metadata` from elasticsearch analysis

### Added

- [TD-3878] Include `domain_id` in structure cache
- [TD-3453] Purge logically deleted structures
- [TD-3906] Notes audit now includes status changes
- [TD-3050] Show quality errors
- [TD-3945] Created Grant entity
- [TD-3947] Display user grant in data structure
- [TD-3551] Restore rule implementations

## [4.24.0] 2021-07-13

### Added

- [TD-3787] Allow CSV bulk load of structure notes with autopublish capability
  for non admin users. These updates must follow new structure notes' workflow.

### Changed

- [TD-3933] Maximum size of payload for metadata upload using multipart data can
  now be configured using the `MAX_PAYLOAD_LENGTH` environment variable

### Fixed

- [TD-3752] Show execution implementation filter with no result data
- [TD-3867] Exception calculating some lineage graphs (graph 1.2.0)

### Added

- [TD-3230] Taxonomy aggregations with enriched information

## [4.23.0] 2021-06-28

### Fixed

- [TD-3893] Children classifications
- [TD-3905] Fix bug with StructureNote aggregation
- [TD-3907] Fix metadata index failure

### Added

- [TD-3720] Update structure domain (with children)
- [TD-3522] Support for StructureNote management with workflow
- [TD-3552] Executable implementations

## [4.22.0] 2021-06-15

### Changed

- [TD-3735] Include extra information in tag related events
- [TD-3447] Filter concept rules but do not check permissions over resource

### Fixed

- [TD-3837] Perfomance issue iterating over Redis keys to obtain linked concept
  count. The actual link count is only used in a comparison with 0 (to filter
  structures with or without concept links), so instead of counting links for
  each structure, assume 1 if structure has any linked concepts and 0 otherwise.
- [TD-3718] Get the extra information when structures are downloaded
- [TD-3864] Issue serializing certain lineage graphs as JSON

### Added

- [TD-3736] Tags in data structure version document

## [4.21.0] 2021-05-31

### Added

- [TD-3446] Domain in rule

### Fixed

- [TD-3236] Show path in profile execution
- [TD-3794] Metadata load fails when classifying structures
- [TD-3502] Avoid uploading files that are not images

### Changed

- [TD-3753] Build using Elixir 1.12 and Erlang/OTP 24
- [TD-3642] On startup ensures rules and implementations elasticsearch indices
  are created

## [4.20.1] 2021-05-18

### Added

- [TD-3236] Upload json profile

## [4.20.0] 2021-05-17

### Added

- [TD-3398] Support classification of data structures
- [TD-3500] Support for signing configuration using a secret key
- [TD-3597] Link between structures and tags

### Changed

- Security patches from `alpine:3.13`
- Update dependencies
- [TD-3680] Improve data catalog bulk indexing performance
- Timestamps on `DataStructure`, `DataStructureVersion`, `DataStructureRelation`
  and `StructureMetadata` are now `utc_datetime_usec`

## [4.19.2] 2021-05-07

### Fixed

- [TD-3630] Issue querying executions when some implementations have no source

## [4.19.0] 2021-05-04

### Changed

- [TD-3526] Merged `td-dq` with `td-dd`. See `CHANGELOG-dq.md` for changes in
  `td-dq` previous to this merge
- [TD-3621] Increase maximum length for JSON request bodies. The value for JSON
  request bodies can now be configured using the `MAX_PAYLOAD_LENGTH`
  environment variable.
- [TD-3596] Support tagging of data structures

### Added

- [TD-3517] Profile executions and events
- [TD-3189] Add templates in the creation of implementations

## [4.18.0] 2021-04-19

### Added

- [TD-3497] Allow system metadata to be uploaded using a JSON request body

### Fixed

- [TD-3566] `data_structure_relation` `parent_id` and `child_id` must not be
  `nil`

### Changed

- [TD-3498] Merged `td-cx` with `td-dd`. See `CHANGELOG-cx.md` for changes in
  `td-cx` previous to this merge.

## [4.17.0] 2021-04-05

### Added

- [TD-3108] add `profile_structure` permission to structures with `data_fields`

### Changed

- [TD-3445] Postgres port configurable through `DB_PORT` environment variable

## [4.16.0] 2021-03-22

### Added

- [TD-2951] `profile_structure` permission

### Fixed

- [TD-3235] Fallback of uncontroller responses on metadata controller

### Removed

- [TD-3421] remove `/data_structures/search/source_alias` endpoint

## [4.15.0] 2021-03-08

### Changed

- [TD-3341] Build with `elixir:1.11.3-alpine`, runtime `alpine:3.13`
- [TD-3329] Elasticsearch index settings are now configurable using environment
  variables:
  - `ES_TIMEOUT`: Connection timeout in milliseconds (default `5000`)
  - `ES_RECV_TIMEOUT`: Response timeout in milliseconds (default `40000`)
  - `ES_SHARDS`: Number of shards (default `1`)
  - `ES_REPLICAS`: Number of replicas (default `1`)
  - `ES_REFRESH_INTERVAL`: Index refresh interval (default `30s`)
  - `ES_INDEXING_SLOWLOG_THRESHOLD_WARN`: Indexing slowlog warning threshold
    (default `10s`)
  - `ES_INDEXING_SLOWLOG_THRESHOLD_INFO`: Indexing slowlog info threshold
    (default `5s`)
  - `ES_INDEXING_SLOWLOG_THRESHOLD_DEBUG`: Indexing slowlog debug threshold
    (default `2s`)
  - `ES_INDEXING_SLOWLOG_THRESHOLD_TRACE`: Indexing slowlog trace threshold
    (default `500ms`)
  - `ES_INDEXING_SLOWLOG_LEVEL`: Indexing slowlog level (default `info`)
  - `ES_INDEXING_SLOWLOG_SOURCE`: Indexing slowlog source limit (default `1000`)
- [TD-3222] `structures` index alias can now be configured using the
  `ES_ALIAS_STRUCTURES` environment variable

## [4.14.0] 2021-02-22

### Added

- [TD-3268] Source in data structure

### Changed

- [TD-3245] Tested compatibility with PostgreSQL 9.6, 10.15, 11.10, 12.5 and
  13.1. CI pipeline changed to use `postgres:12.5-alpine`.

## [4.13.0] 2021-02-08

### Added

- [TD-3263] Use HTTP Basic authentication for Elasticsearch if environment
  variables `ES_USERNAME` and `ES_PASSWORD` are present

### Fixed

- [TD-3264] Data structure type migration task was preventing application from
  starting up under certain data-dependent conditions. The task has now been
  removed as it is no longer needed.

## [4.12.1] 2021-01-28

### Fixed

- [TD-3248] Referenced structure ids were not being obtained correctly from
  cache

## [4.12.0] 2021-01-25

### Fixed

- [TD-3203] Truncate `field_type` to 32766 bytes when indexing (maximum sortable
  field length in elasticsearch)

### Changed

- [TD-3163] Auth tokens now include `role` claim instead of `is_admin` flag
- [TD-3164] Service accounts can view systems, view data structures and load
  metadata
- [TD-3182] Allow to use redis with password

## [4.11.1] 2021-01-15

### Fixed

- [TD-3204] Performance regression fetching a data structure version
- [TD-3204] Ancestry was being returned in inverse order

## [4.11.0] 2021-01-11

### Changed

- [TD-3170] Build docker image which runs with non-root user
- [TD-2655] Support bulk updating of domain_id, improve performance of mutable
  metadata updates
- [TD-3103] Changes obtaining referenced structure ids in rule implementations
- [TD-2655] Support bulk updating of domain_id
- [TD-2331] Return the path of deleted structures
- Performance improvements of metadata load process

### Fixed

- [TD-3172] Return error changeset when a data structure type cannot be inserted
  or updated

## [4.10.0] 2020-12-14

### Added

- [TD-3065] Support filtering on `updated_at` (date range)
- [TD-2486] Template type `domain`

### Fixed

- [TD-3142] `/api/data_structure_types` was failing if template was missing

## [4.9.0] 2020-11-30

### Changed

- [TD-2258] Filter structures by `linked_concepts_count`
- [TD-2946] Replace unit on PUT request

### Added

- [TD-3089] Widget and type `copy` on df

### Changed

- [TD-3066] Keep track of deleted structures in redis

## [4.8.0] 2020-11-16

### Added

- [TD-3112] The `domain_id` of a data structure can now be modified via API
- [TD-3115] Log error responses received from elasticsearch during bulk
  reindexing

## [4.7.0] 2020-11-03

### Added

- [TD-3071] Ignore empty lines on bulk upload

## [4.6.0] 2020-10-19

### Added

- [TD-2485]:
  - Enrich template fields from cache
  - Mappings for system type of templates

### Changed

- [TD-3058] Database connection timeout now can be configured using the
  environment variable `DB_TIMEOUT_MILLIS`

## [4.5.0] 2020-10-05

### Added

- [TD-2942] CSV upload of structures extra info
- [TD-2958] Extra info mapping and aggregations

### Changed

- [TD-2988] Cache entries for data structures are now refreshed every hour

## [4.4.0] 2020-09-22

### Added

- [TD-2943]:
  - Data Structure Type: Metadata fields
  - Endpoint to query all possible metadata fields for a given query

### Fixed

- [TD-2979] Timeout issues loading metadata

## [4.3.0] 2020-09-07

### Added

- [TD-2928] Data Dictionary custom user search filters
- [TD-2587] Download CSV for a given graph

### Changed

- [TD-2285] Check permissions for nodes related to units
- [TD-2720] Bulk Update:
  - Update only structures having content
  - Validate only updated fields

### Fixed

- [TD-2310] Exclude confidential structures from children and siblings if user
  has no permission to manage confidential structures

## [4.2.0] 2020-08-17

### Added

- [TD-2280] As a business glossary I want to create a concept with the same name
  as an existing concept in another domain to allow multi-organization
  management
- [TD-2941] Enable scrolling on `/api/data_structures/search` endpoint:
  - Initiate scrolling by including `scroll` parameter in request body
  - Continue scrolling by sending a request body with `scroll_id` and `scroll`

## [4.1.0] 2020-07-20

### Added

- [TD-911] Allow to limit lineage/impact levels
- [TD-2322] Allow to search all data structures versions without 10_000 limit
  using ES scroll API
- [TD-2774] Startup task to create data structure types

### Fixed

- [TD-2826] `DataStructures.list_data_structures` can receive `domain_id` list

### Changed

- [TD-2280] Do not retrieve information by name

## [4.0.0] 2020-07-01

### Changed

- [TD-2637] Audit events are now published to Redis instead of via HTTP
- [TD-2322] Allow to query deleted structures and systems having deleted
  structures

### Added

- [TD-2322] Index structure parent and number of linked concepts

## [3.24.0] 2020-06-15

### Fixed

- [TD-2593] Retrive parents over `default` relation type to build path

## [3.23.0] 2020-06-01

### Fixed

- [TD-2636] Bulk update was replacing instead of merging dynamic content

### Added

- [TD-2562] Endpoint `GET /api/data_structures/search/source_alias` to return
  the list of distinct structures metadata aliases

### Changed

- [TD-2643] Show metadata on structure relations
- [TD-2487] Exclude deleted structures from csv download
- [TD-2629] Update td-df-lib to omit template fields of type `image` on indexing
- [TD-2492] Update td-df-lib to include new numeric template types
- [TD-2261] Cache structures on load

### Removed

- [TD-2691] Removed unused comments functionality (routes
  `/api/data_structures/:id/comments` and `/api/comments`)

## [3.22.0] 2020-05-18

### Changed

- [TD-2321] Include `metadata` in data structure version response
- [TD-2589] Include `df_content.*`, `description` and `path.text` in search
  fields. Note that a complete reindex is required for the `path.text` field to
  be indexed. This will be performed automatically when the service starts
  unless the key `TdDd.DataStructures.Migrations:TD-2589` exists in Redis.
- [TD-2373] Removed dependency on Neo4j:
  - Neo4j is no longer used. The graph model is now persisted in PostgreSQL.
  - Lineage metadata is now uploaded using `PUT /api/units/:unit_name` passing
    `nodes` and `rels` files as form encoded data. Since the import process is
    performed as a background task, the API returns `202 Accepted`.
  - Each `unit_name` represents a replaceable unit of lineage metadata. New data
    files uploaded using the same unit name will overwrite the existing nodes
    and relations in that unit.
  - Latest status for a unit can be queried using `GET /api/units/:unit_name`.
  - Events relating to a unit can be queried using `GET /api/units/:unit_name/events`.
  - A unit can be logically deleted using `DELETE /api/units/:unit_name`.
  - A unit can be physically deleted using `DELETE /api/units/:unit_name?logical=false`.
  - [TD-2495] Changed structures loader migration key to cache all structures
    again including their metadata

### Removed

- [TD-2373] **BREAKING CHANGE** lineage data can no longer be uploaded to
  `/api/data_structures/metadata` or `/api/td_dl`

## [3.20.1] 2020-04-24

### Fixed

- [TD-2520] Root id retrieval from merkle graph

## [3.20.0] 2020-04-20

### Added

- [TD-2439] Include links in data structure relations response
- [TD-2531] Support `field_external_id` in `data_fields` metadata

### Changed

- [TD-2531] Include `external_id` in data structure hash calculation. Also,
  replace usage of Erlang's `:digraph` library with `Graph`. Note that this the
  hashes of all data structures will be recalculated the first time the service
  starts after this change is applied.

## [3.19.0] 2020-04-06

### Fixed

- [TD-2364] Loader issue when `external_id` and `parent_external_id` provided

### Added

- [TD-2364] Reindex structures linked to updated domains
- [TD-2318] Include node types in `/api/graphs/:id` response

### Changed

- [TD-2472] GraphData: Ignore duplicate relations when importing from Neo4j

## [3.18.0] 2020-03-23

### Added

- [TD-2326] Support for mutable metadata

### Changed

- [TD-2218] Revaluate structure children when its deletion is undone

## [3.17.0] 2020-03-09

### Added

- [TD-2336] System now has df_content
- [TD-2329] System search returns structure count info: count of structures by
  type and total structures count

## [3.16.0] 2020-02-25

### Changed

- [TD-2328] Support `domain_external_id` in structure metadata, removed `ou`
  from model

## [3.15.1] 2020-02-12

### Fixed

- [TD-2342] API failures when Neo4J is not present

## [3.15.0] 2020-02-10

### Added

- [TD-1595] Data lineage support
- [TD-2327] Data lineage metadata upload at `/api/data_structures/metadata` and
  `/api/td_dl/metadata`
- [TD-2292] Relation type in structures relations
- [TD-2293] Relation type in structures api

### Changed

- [TD-2269] Update elasticsearch mapping for dynamic field using new content
  model
- [TD-2284] Show systems to user with read permission in any structure, return
  structures count

## [3.14.0] 2020-01-27

### Changed

- [TD-2269] Update elasticsearch mappings for dynamic content

## [3.13.0] 2020-01-13

### Changed

- [TD-2272] 40 seconds timeout to query elasticsearch

## [3.12.0] 2019-12-19

### Added

- [TD-2210] Cache parent id in structures' cache

## [3.11.0] 2019-11-25

### Added

- [TD-2115] data_structure_lineage_id having external id of data lineage

### Changed

- [TD-2250] filter profiling whe user has not permission
  `view_data_structures_profile`

## [3.10.0] 2019-11-11

### Added

- [TD-2186] Return profile info in data structure view

## [3.9.0] 2019-10-28

### Added

- [TD-2144] Support ngram-search in structure name
- [TD-2159] Mapping for data field type

### Changed

- [TD-2200] Prevalence of data structure's attributes over metadata on versions
  index

### Changed

- [TD-2187] Add external_id to Structure cached info. Put in cache structures
  present in rule_implementations system_params

## [3.8.0] 2019-10-14

### Fixed

- [TD-2188] Synchronous upload does not work

### Changed

- [TD-2130] In bulk upload move parsing functions to GenServer"
- [TD-2176] Nullable field as boolean in metadata
- [TD-1721] Reindex automatically when a template changes
  - Breaking change: New environment variable ES_URL replaces existing
    ES_HOST/ES_PORT
- [TD-2124] Users without permission to link a data structure should not get the
  option to link in data catalog

## [3.7.0] 2019-09-30

### Added

- [TD-2010] As a Connector I want to delete all structures of a group
- [TD-2077] Support synchronous metadata upload for a specific data structure
- [TD-2089] Profiling support for structures
- [TD-2118] Metadata as mapping in data structures search
- [TD-2068] Use sortable normalizer for some fields in ES mappings
- [TD-1871] Structures CSV download

## [3.6.0] 2019-09-16

### Added

- [TD-1650] Automatic versioning of changed data structures
- [TD-2046] Bulk update endpoint for Data Catalog extra info
- [TD-2090] Search results and filters now use `:link_data_structure` permission
  instead of `:view_data_structure` depending on `referer` header

### Changed

- Metadata upload format (see config/metadata.exs for detail):
  - Structures CSV required fields:
    - `external_id` (globally unique)
    - `name`
    - `system` (or `POST` to `/systems/:system_external_id/metadata`)
    - `group`
    - `type`
  - Fields CSV required fields:
    - `external_id` (of structure)
    - `field_name`
    - `type`
  - Relations CSV required fields:
    - `parent_external_id`
    - `child_external_id`

## [3.5.5] 2019-09-09

### Changed

- Startup task to rename external_id of SQL server structures

## [3.5.2] 2019-09-04

### Fixed

- [TD-2087] DataStructure response excluded immediate parent from ancestry

## [3.5.1] 2019-09-03

### Fixed

- [TD-2080] DataStructureLoader was failing due to changes in [TD-2072]
- [TD-2081] Event stream consumer did not respect host and port config options

## [3.5.0] 2019-09-02

### Changed

- [TD-2061] Data structure external id is now required and unique
- [TD-2072] Refactor model to move mutable/versionable fields from DataStructure
  to DataStructureVersion

### Fixed

- [TD-2047] Check status filter when retrieving search filters

## [3.3.0] 2019-08-05

### Added

- [TD-1560] Enriched description field in template content

### Changed

- [TD-2027] Improve indexing performance
- [TD-1985] Type of template field user with an aggregation size of 50
- [TD-2009] Get external id by data structure system and external id, fixed
  ancestry in structure view

### Fixed

- [TD-1991] Performance issues due to blocking Redis connections
- [TD-2028] Eliminate duplicated data structure versions
- [TD-2003] Avoid loading a structure with a relation with itself in bulk load

### Removed

- [TD-1534] Remove data fields from model

## [3.2.0] 2019-07-24

### Fixed

- [TD-1996] Change `external_id` to text in data_structures
- [TD-1854] Data field metadata is not updated during metadata upload

### Added

- [TD-1845] Soft deletion of data structures no longer present in CSV input for
  system/group
- [TD-1970] New endpoint for
  `api/systems/:system_external_id/structures/:structure_external_id`

### Changed

- [TD-1532] Improve support for linking with business concepts (fields are no
  longer used)
- [TD-2002] Update td-cache and delete permissions list from config
- [TD-1927] Allow structure `class` property to be specified in metadata CSV

## [3.1.0] 2019-07-08

### Changed

- [TD-1618] Cache improvements. Use td-cache instead of td-perms.
- [TD-1866] Exclude logic deleted data structures in catalog navigation, catalog
  table and filters

## [3.0.1] 2019-07-05

### Fixed

- [TD-1967] Task to remove duplicate data structure versions, filter duplicates
  in CSV input

## [3.0.0] 2019-06-25

### Fixed

- [TD-1860] Fields were not associated to corresponding version when loading new
  version of existing structure
- [TD-1864] Indexes structures with `field` class
- [TD-1851] Verify permissions while getting the root structures of a system

### Changed

- [TD-1793] Checks if field structure has `df_content` and enriches
  data_structure :show
- [TD-1891] Bulk load types translation from data fields to data structures
- [TD-1533] Ignores search term when it is no on Aggregation

## [2.21.0] 2019-06-10

### Fixed

- [TD-1825] Structures of fields with metadata type are not setting its type
  correctly - metadata type key is not correct

### Added

- [TD-1824] Bump td-perms version to fix relations key
- [TD-1702] Support new permission `view_data_structures_profile`

### Changed

- [TD-1847] Filter class field on system_datastructure to improve performance

### Removed

- [TD-1832] Removed `business_concept_id` from data fields

## [2.20.1] 2019-05-28

### Added

- [TD-1819] Include `external_id` and `class` in data structure and data
  structure version show responses

## [2.20.0] 2019-05-27

### Added

- [TD-1703] Include system and ancestry in data structure and data structure
  version show responses

### Fixed

- [TD-1747] Structures upload is not creating relation between structures and
  fields when including version number
- [TD-1758] Structures with `field` class are no indexed on create/upload
- [TD-1797] Structures of Fields of type Metric and Attribute must have that
  type instead of Field

## [2.19.0] 2019-05-14

### Fixed

- [TD-1774] Newline is missing in logger format

### Added

- [TD-1704] Index path of data structures and return in search results
- Metadata upload success response is now 202 Accepted instead of 204 No Content

## [2.18.0] 2019-04-30

### Fixed

- [TD-1697] Dynamic content indexing and mapping

## [2.17.0] 2019-04-17

### Added

- [TD-1597] allow deletion of data structures with relations
- [TD-1593] System as an independent entity
- [TD-1626] Load data fields as structures
- [TD-1634] Include data structure metadata field to selectively disable
  indexing ("indexable" == "false")
- Improve elasticsearch index mappings
- [TD-1554] added endpoint for getting root structures of a system

### Changed

- [TD-1627] Removes df_name from the structure and uses the structure type as
  definition of template
- [TD-1636] Use `alpine:3.9` as base image for docker runtime

## [2.16.0] 2019-04-01

### Added

- [TD-1571] Elixir's Logger config will check for `EX_LOGGER_FORMAT` variable to
  override format

### Changed

- [TD-1530] Changed csv upload to write extra fields on metadata

## [2.15.0] 2019-03-18

### Changed

- [TD-1543] Updated to Phoenix 1.4, Ecto 3.0, Cowboy 2.0
- [TD-1526] Include parents and siblings in show data_structure response

## [2.14.0] 2019-03-04

### Changed

- Increase metadata upload file limit from 20M to 100M

## [2.12.1] 2019-01-28

### Changed

- Update td-df-lib version

## [2.12.0] 2019-01-24

### Changed

- [TD-1320] Aggregations are returned on data structures search

## [2.11.1] 2019-01-17

### Changed

- New cache to access linked business concepts of a field
  (`TdPerms.RelationCache`)

## [2.11.0] 2019-01-16

### Fixed

- Bulk index data structures in batches of 100 to avoid reaching HTTP request
  size limit

## [2.10.8] 2019-01-08

### Fixed

- Added `type` field to structure index that was wrongly removed

## [2.10.7] 2018-12-20

### Added

- [TD-1306] Add new field `external_id` to link data_structures with parents,
  children and fields.

## [2.10.6] 2018-12-20

### Changed

- Reindex data structures in background
- Reindex data structures after metadata is loaded

### Fixed

- Metadata loader structure diff was not calculating correctly the fields to be
  removed

## [2.10.2] 2018-12-19

### Changed

- [TD-1198] add functionality for confidential data structure
  - added field confidential to data_structure
  - check for `manage_confidential_structures` on listing and updating data
    structures
  - added elasticsearch filter regarding confidential permissions

## [2.10.1] 2018-12-17

### Changed

- Increase elasticsearch client default `recv_timeout` to 20 seconds
- Increase filter aggregation size to 50
- Remove `name` filter

## [2.10.0] 2018-12-12

### Changed

- [TD-1313] Adds type to structure filters

## [2.9.4] 2018-12-06

### Changed

- [TD-1104] Improved support for data structure versions

## [2.9.3] 2018-12-04

### Added

- [TD-1104] API endpoint `/api/data_structures/{id}/versions/{version}` to read
  specific version of a data structure

## [2.9.2] 2018-12-04

### Changed

- [TD-1153] Client may now use `sort` parameter to order search results

## [2.9.1] 2018-12-04

### Added

- [TD-1104] Support explicit version in data_structures metadata upload

## [2.9.0] 2018-12-01

### Added

- [TD-1207] Parent/child relationships between data structure versions

## [2.8.6] 2018-11-22

### Added

- [TD-1186] Adds dynamic form fields to structure filters

## [2.8.5] 2018-11-22

### Changed

- Order search results by `name.raw`

## [2.8.4] 2018-11-22

### Changed

- Configure Ecto to use UTC datetime for timestamps

## [2.8.3] 2018-11-20

### Added

- New endpoint to upload metadata `POST /api/data_structures/metadata`

## [2.8.2] 2018-11-20

### Added

- Data structure view return `domain_id`

## [2.8.1] 2018-11-19

### Added

- [TD-1062] Support for Dynamic Forms in data structures

### Removed

- Remove LOPD field from data structures

## [2.8.0] 2018-11-15

### Added

- [TD-1104] Initial support for versioning of data structures

## [2.6.2] 2018-10-30

### Added

- Modify endpoint from `/api/search/reindex_all` to
  `/api/data_structures/search/reindex_all`
- Verify if the user is admin while calling `reindex_all`<|MERGE_RESOLUTION|>--- conflicted
+++ resolved
@@ -8,13 +8,10 @@
 
 ### Fixed
 
-<<<<<<< HEAD
-- [TD-5244] Admin user can't clone implementations
-
-=======
 - [TD-4710] Domain type fields of templates it not working in bulk upload
   implementations
->>>>>>> 139157bf
+- [TD-5244] Admin user can't clone implementations
+
 ## [4.53.2] 2022-10-20
 
 ### Changed
