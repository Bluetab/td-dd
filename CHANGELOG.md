# Changelog

## [Unreleased]

### Added

<<<<<<< HEAD
- [TD-4213]
  - Allows GrantRequest from status `processed` to `failed`
  - Created `reason` field on GrantRequestStatus
=======
- [TD-4124] Dependent domain field in td_df_lib
>>>>>>> c4efafa8

## [4.30.0] 2021-10-18

### Added

- [TD-3131] Added details to the rule results to show the `Query` information 
- [TD-3874] Allow rule creation/update specifying domain for shared concepts

### Fixed

- [TD-3874] Fix manage_quality_rule permission check when searching rules
- [TD-4140] Bulk Update uses previous values of template when available

## [4.29.2] 2021-10-07

### Fixed

- [TD-4044] Permissions for admin creating a GrantRequestApproval

## [4.29.1] 2021-10-06

### Fixed

- [TD-4186] Error on grants reindex

## [4.29.0] 2021-10-05

### Fixed

- [TD-4018] Fix path of profile execution
- [TD-4166] GrantRequest index must filter pending_roles for approve action

### Added

- [TD-4108] Download grants CSV
  - `POST /api/grants/csv`
- [TD-4076] Support for grant request approval
- [TD-4113] Jobs change status is included in Audit Events
- [TD-3953] Cursor in grants search
- [TD-4114] Update job status after metadata load process
- [TD-4077] Grant request processing workflow support
- [TD-4111] GrantRequest params for getting own grant requests

### Changed

- [TD-4079] Give grant permission only if we have `gr` templates 

## [4.28.0] 2021-09-20

### Added

- [TD-3950] Index and search grants
  - `POST /api/grants/search` searches grants
  - `POST /api/grant_filters/search` searches grant filters
  - `POST /api/grants/search/mine` searches "my grants" (granted to me)
  - `POST /api/grant_filters/search/mine` searches "my grants" filters 
- [TD-4075] API routes for managing grant approvers:
  - `GET /api/grant_approvers`
  - `GET /api/grant_approvers/:id`
  - `POST /api/grant_approvers`
  - `DELETE /api/grant_approvers/:id`
- [TD-3971] Template mandatory dependent field
- [TD-4107] Adds `system_id` filter to structure_notes/search endpoint 
- [TD-4037] change the limit on the taxonomy in aggregations
- [TD-3970] Adds `modifier` and `value_modifier` embbeds to `ConditionRow`

### Changed

- [TD-4065] Allow Implementation keys with spaces, points, etc.

### Fixed

- [TD-4048] `PUT /api/rules/:id` timeout if a rule has many implementations
- [TD-3780] Missing `domain_ids` in Audit events
- [TD-4037] change the limit on the taxonomy in aggregations

## [4.27.0] 2021-09-07

### Changed

- [TD-3824] Data quality rule implementations can now be modified, regardless of
  whether they have associated results or not

## [4.27.0] 2021-09-07

### Added

- [TD-3951] Include additional information for grant events
- [TD-3484] GraphQL API on `/api/v2`
- [TD-3972] Nested population in validations
- [TD-3910] Notifications included for structures notes status changes
- [TD-3546] `with_profiling` filter in data structure version
- [TD-3983] renders request_grant permission on structure_version

### Changed

- [TD-3826] Data quality permissions now uses `domain_id` instead of
  `business_concept_id`
- [TD-3039] `GET /api/data_structures/:data_structure_id/versions/:id` now
  includes mutable metadata in the `metadata` field. The `metadata_versions`
  field is no longer included in the response. The `metadata_fields` field in
  the data structure type responses now include mutable metadata fields.
- [TD-3973] Update td-df-lib for default values in swith fields

## [4.26.0] 2021-08-16

### Added

- [TD-3549] Add new quality rule result type: "deviation"
- [TD-3982] Initial support for grant requests
- [TD-3948] Grants in data structure version visualization
- [TD-2635] Admin can manually delete structures and all its children
- [TD-3917] `PATCH /api/systems/:external_id/metadata` allows mutable metadata
  to be replaced or merged
- [TD-3767] Support for filtering lineage nodes by domain id

### Changed

- [TD-3957] Structure profiles are now validated and expanded
- [TD-3952] Data structure types now support multiple metadata views
- [TD-3859] `PUT /api/units/:name` is now asynchronous when replacing an
  existing unit (fixes timeout issue for large units)
- [TD-4010] Grant `start_date` and `end_date` are now `Date` instead of
  `DateTime`

### Fixed

- [TD-3959] Publish `rule_result_created` event when result is created
- [TD-3908] Timeout on node retrieval
- [TD-4010] Grants were being created with the incorrect `user_id`
- [TD-4013] Internal server error fetching structures with grant having
  `end_date` `nil`
- [TD-4016] `GET /api/data_structures/:id/latest`: grants were being returned
  with the incorrect `data_structure_version`

## [4.25.0] 2021-07-26

### Fixed

- [TD-3929] Reindex the children of the structure domain when modifying
- [TD-3975] Exclude `mutable_metadata` from elasticsearch analysis

### Added

- [TD-3878] Include `domain_id` in structure cache
- [TD-3453] Purge logically deleted structures
- [TD-3906] Notes audit now includes status changes
- [TD-3050] Show quality errors
- [TD-3945] Created Grant entity
- [TD-3947] Display user grant in data structure
- [TD-3551] Restore rule implementations

## [4.24.0] 2021-07-13

### Added

- [TD-3787] Allow CSV bulk load of structure notes with autopublish capability
  for non admin users. These updates must follow new structure notes' workflow.

### Changed

- [TD-3933] Maximum size of payload for metadata upload using multipart data can
  now be configured using the `MAX_PAYLOAD_LENGTH` environment variable

### Fixed

- [TD-3752] Show execution implementation filter with no result data
- [TD-3867] Exception calculating some lineage graphs (graph 1.2.0)

### Added

- [TD-3230] Taxonomy aggregations with enriched information

## [4.23.0] 2021-06-28

### Fixed

- [TD-3893] Children classifications
- [TD-3905] Fix bug with StructureNote aggregation
- [TD-3907] Fix metadata index failure

### Added

- [TD-3720] Update structure domain (with children)
- [TD-3522] Support for StructureNote management with workflow
- [TD-3552] Executable implementations

## [4.22.0] 2021-06-15

### Changed

- [TD-3735] Include extra information in tag related events
- [TD-3447] Filter concept rules but do not check permissions over resource

### Fixed

- [TD-3837] Perfomance issue iterating over Redis keys to obtain linked concept
  count. The actual link count is only used in a comparison with 0 (to filter
  structures with or without concept links), so instead of counting links for
  each structure, assume 1 if structure has any linked concepts and 0 otherwise.
- [TD-3718] Get the extra information when structures are downloaded
- [TD-3864] Issue serializing certain lineage graphs as JSON

### Added

- [TD-3736] Tags in data structure version document

## [4.21.0] 2021-05-31

### Added

- [TD-3446] Domain in rule

### Fixed

- [TD-3236] Show path in profile execution
- [TD-3794] Metadata load fails when classifying structures
- [TD-3502] Avoid uploading files that are not images

### Changed

- [TD-3753] Build using Elixir 1.12 and Erlang/OTP 24
- [TD-3642] On startup ensures rules and implementations elasticsearch indices
  are created

## [4.20.1] 2021-05-18

### Added

- [TD-3236] Upload json profile

## [4.20.0] 2021-05-17

### Added

- [TD-3398] Support classification of data structures
- [TD-3500] Support for signing configuration using a secret key
- [TD-3597] Link between structures and tags

### Changed

- Security patches from `alpine:3.13`
- Update dependencies
- [TD-3680] Improve data catalog bulk indexing performance
- Timestamps on `DataStructure`, `DataStructureVersion`, `DataStructureRelation`
  and `StructureMetadata` are now `utc_datetime_usec`

## [4.19.2] 2021-05-07

### Fixed

- [TD-3630] Issue querying executions when some implementations have no source

## [4.19.0] 2021-05-04

### Changed

- [TD-3526] Merged `td-dq` with `td-dd`. See `CHANGELOG-dq.md` for changes in
  `td-dq` previous to this merge
- [TD-3621] Increase maximum length for JSON request bodies. The value for JSON
  request bodies can now be configured using the `MAX_PAYLOAD_LENGTH`
  environment variable.
- [TD-3596] Support tagging of data structures

### Added

- [TD-3517] Profile executions and events
- [TD-3189] Add templates in the creation of implementations

## [4.18.0] 2021-04-19

### Added

- [TD-3497] Allow system metadata to be uploaded using a JSON request body

### Fixed

- [TD-3566] `data_structure_relation` `parent_id` and `child_id` must not be
  `nil`

### Changed

- [TD-3498] Merged `td-cx` with `td-dd`. See `CHANGELOG-cx.md` for changes in
  `td-cx` previous to this merge.

## [4.17.0] 2021-04-05

### Added

- [TD-3108] add `profile_structure` permission to structures with `data_fields`

### Changed

- [TD-3445] Postgres port configurable through `DB_PORT` environment variable

## [4.16.0] 2021-03-22

### Added

- [TD-2951] `profile_structure` permission

### Fixed

- [TD-3235] Fallback of uncontroller responses on metadata controller

### Removed

- [TD-3421] remove `/data_structures/search/source_alias` endpoint

## [4.15.0] 2021-03-08

### Changed

- [TD-3341] Build with `elixir:1.11.3-alpine`, runtime `alpine:3.13`
- [TD-3329] Elasticsearch index settings are now configurable using environment
  variables:
  - `ES_TIMEOUT`: Connection timeout in milliseconds (default `5000`)
  - `ES_RECV_TIMEOUT`: Response timeout in milliseconds (default `40000`)
  - `ES_SHARDS`: Number of shards (default `1`)
  - `ES_REPLICAS`: Number of replicas (default `1`)
  - `ES_REFRESH_INTERVAL`: Index refresh interval (default `30s`)
  - `ES_INDEXING_SLOWLOG_THRESHOLD_WARN`: Indexing slowlog warning threshold
    (default `10s`)
  - `ES_INDEXING_SLOWLOG_THRESHOLD_INFO`: Indexing slowlog info threshold
    (default `5s`)
  - `ES_INDEXING_SLOWLOG_THRESHOLD_DEBUG`: Indexing slowlog debug threshold
    (default `2s`)
  - `ES_INDEXING_SLOWLOG_THRESHOLD_TRACE`: Indexing slowlog trace threshold
    (default `500ms`)
  - `ES_INDEXING_SLOWLOG_LEVEL`: Indexing slowlog level (default `info`)
  - `ES_INDEXING_SLOWLOG_SOURCE`: Indexing slowlog source limit (default `1000`)
- [TD-3222] `structures` index alias can now be configured using the
  `ES_ALIAS_STRUCTURES` environment variable

## [4.14.0] 2021-02-22

### Added

- [TD-3268] Source in data structure

### Changed

- [TD-3245] Tested compatibility with PostgreSQL 9.6, 10.15, 11.10, 12.5 and
  13.1. CI pipeline changed to use `postgres:12.5-alpine`.

## [4.13.0] 2021-02-08

### Added

- [TD-3263] Use HTTP Basic authentication for Elasticsearch if environment
  variables `ES_USERNAME` and `ES_PASSWORD` are present

### Fixed

- [TD-3264] Data structure type migration task was preventing application from
  starting up under certain data-dependent conditions. The task has now been
  removed as it is no longer needed.

## [4.12.1] 2021-01-28

### Fixed

- [TD-3248] Referenced structure ids were not being obtained correctly from
  cache

## [4.12.0] 2021-01-25

### Fixed

- [TD-3203] Truncate `field_type` to 32766 bytes when indexing (maximum sortable
  field length in elasticsearch)

### Changed

- [TD-3163] Auth tokens now include `role` claim instead of `is_admin` flag
- [TD-3164] Service accounts can view systems, view data structures and load
  metadata
- [TD-3182] Allow to use redis with password

## [4.11.1] 2021-01-15

### Fixed

- [TD-3204] Performance regression fetching a data structure version
- [TD-3204] Ancestry was being returned in inverse order

## [4.11.0] 2021-01-11

### Changed

- [TD-3170] Build docker image which runs with non-root user
- [TD-2655] Support bulk updating of domain_id, improve performance of mutable
  metadata updates
- [TD-3103] Changes obtaining referenced structure ids in rule implementations
- [TD-2655] Support bulk updating of domain_id
- [TD-2331] Return the path of deleted structures
- Performance improvements of metadata load process

### Fixed

- [TD-3172] Return error changeset when a data structure type cannot be inserted
  or updated

## [4.10.0] 2020-12-14

### Added

- [TD-3065] Support filtering on `updated_at` (date range)
- [TD-2486] Template type `domain`

### Fixed

- [TD-3142] `/api/data_structure_types` was failing if template was missing

## [4.9.0] 2020-11-30

### Changed

- [TD-2258] Filter structures by `linked_concepts_count`
- [TD-2946] Replace unit on PUT request

### Added

- [TD-3089] Widget and type `copy` on df

### Changed

- [TD-3066] Keep track of deleted structures in redis

## [4.8.0] 2020-11-16

### Added

- [TD-3112] The `domain_id` of a data structure can now be modified via API
- [TD-3115] Log error responses received from elasticsearch during bulk
  reindexing

## [4.7.0] 2020-11-03

### Added

- [TD-3071] Ignore empty lines on bulk upload

## [4.6.0] 2020-10-19

### Added

- [TD-2485]:
  - Enrich template fields from cache
  - Mappings for system type of templates

### Changed

- [TD-3058] Database connection timeout now can be configured using the
  environment variable `DB_TIMEOUT_MILLIS`

## [4.5.0] 2020-10-05

### Added

- [TD-2942] CSV upload of structures extra info
- [TD-2958] Extra info mapping and aggregations

### Changed

- [TD-2988] Cache entries for data structures are now refreshed every hour

## [4.4.0] 2020-09-22

### Added

- [TD-2943]:
  - Data Structure Type: Metadata fields
  - Endpoint to query all possible metadata fields for a given query

### Fixed

- [TD-2979] Timeout issues loading metadata

## [4.3.0] 2020-09-07

### Added

- [TD-2928] Data Dictionary custom user search filters
- [TD-2587] Download CSV for a given graph

### Changed

- [TD-2285] Check permissions for nodes related to units
- [TD-2720] Bulk Update:
  - Update only structures having content
  - Validate only updated fields

### Fixed

- [TD-2310] Exclude confidential structures from children and siblings if user
  has no permission to manage confidential structures

## [4.2.0] 2020-08-17

### Added

- [TD-2280] As a business glossary I want to create a concept with the same name
  as an existing concept in another domain to allow multi-organization
  management
- [TD-2941] Enable scrolling on `/api/data_structures/search` endpoint:
  - Initiate scrolling by including `scroll` parameter in request body
  - Continue scrolling by sending a request body with `scroll_id` and `scroll`

## [4.1.0] 2020-07-20

### Added

- [TD-911] Allow to limit lineage/impact levels
- [TD-2322] Allow to search all data structures versions without 10_000 limit
  using ES scroll API
- [TD-2774] Startup task to create data structure types

### Fixed

- [TD-2826] `DataStructures.list_data_structures` can receive `domain_id` list

### Changed

- [TD-2280] Do not retrieve information by name

## [4.0.0] 2020-07-01

### Changed

- [TD-2637] Audit events are now published to Redis instead of via HTTP
- [TD-2322] Allow to query deleted structures and systems having deleted
  structures

### Added

- [TD-2322] Index structure parent and number of linked concepts

## [3.24.0] 2020-06-15

### Fixed

- [TD-2593] Retrive parents over `default` relation type to build path

## [3.23.0] 2020-06-01

### Fixed

- [TD-2636] Bulk update was replacing instead of merging dynamic content

### Added

- [TD-2562] Endpoint `GET /api/data_structures/search/source_alias` to return
  the list of distinct structures metadata aliases

### Changed

- [TD-2643] Show metadata on structure relations
- [TD-2487] Exclude deleted structures from csv download
- [TD-2629] Update td-df-lib to omit template fields of type `image` on indexing
- [TD-2492] Update td-df-lib to include new numeric template types
- [TD-2261] Cache structures on load

### Removed

- [TD-2691] Removed unused comments functionality (routes
  `/api/data_structures/:id/comments` and `/api/comments`)

## [3.22.0] 2020-05-18

### Changed

- [TD-2321] Include `metadata` in data structure version response
- [TD-2589] Include `df_content.*`, `description` and `path.text` in search
  fields. Note that a complete reindex is required for the `path.text` field to
  be indexed. This will be performed automatically when the service starts
  unless the key `TdDd.DataStructures.Migrations:TD-2589` exists in Redis.
- [TD-2373] Removed dependency on Neo4j:
  - Neo4j is no longer used. The graph model is now persisted in PostgreSQL.
  - Lineage metadata is now uploaded using `PUT /api/units/:unit_name` passing
    `nodes` and `rels` files as form encoded data. Since the import process is
    performed as a background task, the API returns `202 Accepted`.
  - Each `unit_name` represents a replaceable unit of lineage metadata. New data
    files uploaded using the same unit name will overwrite the existing nodes
    and relations in that unit.
  - Latest status for a unit can be queried using `GET /api/units/:unit_name`.
  - Events relating to a unit can be queried using `GET /api/units/:unit_name/events`.
  - A unit can be logically deleted using `DELETE /api/units/:unit_name`.
  - A unit can be physically deleted using `DELETE /api/units/:unit_name?logical=false`.
  - [TD-2495] Changed structures loader migration key to cache all structures
    again including their metadata

### Removed

- [TD-2373] **BREAKING CHANGE** lineage data can no longer be uploaded to
  `/api/data_structures/metadata` or `/api/td_dl`

## [3.20.1] 2020-04-24

### Fixed

- [TD-2520] Root id retrieval from merkle graph

## [3.20.0] 2020-04-20

### Added

- [TD-2439] Include links in data structure relations response
- [TD-2531] Support `field_external_id` in `data_fields` metadata

### Changed

- [TD-2531] Include `external_id` in data structure hash calculation. Also,
  replace usage of Erlang's `:digraph` library with `Graph`. Note that this the
  hashes of all data structures will be recalculated the first time the service
  starts after this change is applied.

## [3.19.0] 2020-04-06

### Fixed

- [TD-2364] Loader issue when `external_id` and `parent_external_id` provided

### Added

- [TD-2364] Reindex structures linked to updated domains
- [TD-2318] Include node types in `/api/graphs/:id` response

### Changed

- [TD-2472] GraphData: Ignore duplicate relations when importing from Neo4j

## [3.18.0] 2020-03-23

### Added

- [TD-2326] Support for mutable metadata

### Changed

- [TD-2218] Revaluate structure children when its deletion is undone

## [3.17.0] 2020-03-09

### Added

- [TD-2336] System now has df_content
- [TD-2329] System search returns structure count info: count of structures by
  type and total structures count

## [3.16.0] 2020-02-25

### Changed

- [TD-2328] Support `domain_external_id` in structure metadata, removed `ou`
  from model

## [3.15.1] 2020-02-12

### Fixed

- [TD-2342] API failures when Neo4J is not present

## [3.15.0] 2020-02-10

### Added

- [TD-1595] Data lineage support
- [TD-2327] Data lineage metadata upload at `/api/data_structures/metadata` and
  `/api/td_dl/metadata`
- [TD-2292] Relation type in structures relations
- [TD-2293] Relation type in structures api

### Changed

- [TD-2269] Update elasticsearch mapping for dynamic field using new content
  model
- [TD-2284] Show systems to user with read permission in any structure, return
  structures count

## [3.14.0] 2020-01-27

### Changed

- [TD-2269] Update elasticsearch mappings for dynamic content

## [3.13.0] 2020-01-13

### Changed

- [TD-2272] 40 seconds timeout to query elasticsearch

## [3.12.0] 2019-12-19

### Added

- [TD-2210] Cache parent id in structures' cache

## [3.11.0] 2019-11-25

### Added

- [TD-2115] data_structure_lineage_id having external id of data lineage

### Changed

- [TD-2250] filter profiling whe user has not permission
  `view_data_structures_profile`

## [3.10.0] 2019-11-11

### Added

- [TD-2186] Return profile info in data structure view

## [3.9.0] 2019-10-28

### Added

- [TD-2144] Support ngram-search in structure name
- [TD-2159] Mapping for data field type

### Changed

- [TD-2200] Prevalence of data structure's attributes over metadata on versions
  index

### Changed

- [TD-2187] Add external_id to Structure cached info. Put in cache structures
  present in rule_implementations system_params

## [3.8.0] 2019-10-14

### Fixed

- [TD-2188] Synchronous upload does not work

### Changed

- [TD-2130] In bulk upload move parsing functions to GenServer"
- [TD-2176] Nullable field as boolean in metadata
- [TD-1721] Reindex automatically when a template changes
  - Breaking change: New environment variable ES_URL replaces existing
    ES_HOST/ES_PORT
- [TD-2124] Users without permission to link a data structure should not get the
  option to link in data catalog

## [3.7.0] 2019-09-30

### Added

- [TD-2010] As a Connector I want to delete all structures of a group
- [TD-2077] Support synchronous metadata upload for a specific data structure
- [TD-2089] Profiling support for structures
- [TD-2118] Metadata as mapping in data structures search
- [TD-2068] Use sortable normalizer for some fields in ES mappings
- [TD-1871] Structures CSV download

## [3.6.0] 2019-09-16

### Added

- [TD-1650] Automatic versioning of changed data structures
- [TD-2046] Bulk update endpoint for Data Catalog extra info
- [TD-2090] Search results and filters now use `:link_data_structure` permission
  instead of `:view_data_structure` depending on `referer` header

### Changed

- Metadata upload format (see config/metadata.exs for detail):
  - Structures CSV required fields:
    - `external_id` (globally unique)
    - `name`
    - `system` (or `POST` to `/systems/:system_external_id/metadata`)
    - `group`
    - `type`
  - Fields CSV required fields:
    - `external_id` (of structure)
    - `field_name`
    - `type`
  - Relations CSV required fields:
    - `parent_external_id`
    - `child_external_id`

## [3.5.5] 2019-09-09

### Changed

- Startup task to rename external_id of SQL server structures

## [3.5.2] 2019-09-04

### Fixed

- [TD-2087] DataStructure response excluded immediate parent from ancestry

## [3.5.1] 2019-09-03

### Fixed

- [TD-2080] DataStructureLoader was failing due to changes in [TD-2072]
- [TD-2081] Event stream consumer did not respect host and port config options

## [3.5.0] 2019-09-02

### Changed

- [TD-2061] Data structure external id is now required and unique
- [TD-2072] Refactor model to move mutable/versionable fields from DataStructure
  to DataStructureVersion

### Fixed

- [TD-2047] Check status filter when retrieving search filters

## [3.3.0] 2019-08-05

### Added

- [TD-1560] Enriched description field in template content

### Changed

- [TD-2027] Improve indexing performance
- [TD-1985] Type of template field user with an aggregation size of 50
- [TD-2009] Get external id by data structure system and external id, fixed
  ancestry in structure view

### Fixed

- [TD-1991] Performance issues due to blocking Redis connections
- [TD-2028] Eliminate duplicated data structure versions
- [TD-2003] Avoid loading a structure with a relation with itself in bulk load

### Removed

- [TD-1534] Remove data fields from model

## [3.2.0] 2019-07-24

### Fixed

- [TD-1996] Change `external_id` to text in data_structures
- [TD-1854] Data field metadata is not updated during metadata upload

### Added

- [TD-1845] Soft deletion of data structures no longer present in CSV input for
  system/group
- [TD-1970] New endpoint for
  `api/systems/:system_external_id/structures/:structure_external_id`

### Changed

- [TD-1532] Improve support for linking with business concepts (fields are no
  longer used)
- [TD-2002] Update td-cache and delete permissions list from config
- [TD-1927] Allow structure `class` property to be specified in metadata CSV

## [3.1.0] 2019-07-08

### Changed

- [TD-1618] Cache improvements. Use td-cache instead of td-perms.
- [TD-1866] Exclude logic deleted data structures in catalog navigation, catalog
  table and filters

## [3.0.1] 2019-07-05

### Fixed

- [TD-1967] Task to remove duplicate data structure versions, filter duplicates
  in CSV input

## [3.0.0] 2019-06-25

### Fixed

- [TD-1860] Fields were not associated to corresponding version when loading new
  version of existing structure
- [TD-1864] Indexes structures with `field` class
- [TD-1851] Verify permissions while getting the root structures of a system

### Changed

- [TD-1793] Checks if field structure has `df_content` and enriches
  data_structure :show
- [TD-1891] Bulk load types translation from data fields to data structures
- [TD-1533] Ignores search term when it is no on Aggregation

## [2.21.0] 2019-06-10

### Fixed

- [TD-1825] Structures of fields with metadata type are not setting its type
  correctly - metadata type key is not correct

### Added

- [TD-1824] Bump td-perms version to fix relations key
- [TD-1702] Support new permission `view_data_structures_profile`

### Changed

- [TD-1847] Filter class field on system_datastructure to improve performance

### Removed

- [TD-1832] Removed `business_concept_id` from data fields

## [2.20.1] 2019-05-28

### Added

- [TD-1819] Include `external_id` and `class` in data structure and data
  structure version show responses

## [2.20.0] 2019-05-27

### Added

- [TD-1703] Include system and ancestry in data structure and data structure
  version show responses

### Fixed

- [TD-1747] Structures upload is not creating relation between structures and
  fields when including version number
- [TD-1758] Structures with `field` class are no indexed on create/upload
- [TD-1797] Structures of Fields of type Metric and Attribute must have that
  type instead of Field

## [2.19.0] 2019-05-14

### Fixed

- [TD-1774] Newline is missing in logger format

### Added

- [TD-1704] Index path of data structures and return in search results
- Metadata upload success response is now 202 Accepted instead of 204 No Content

## [2.18.0] 2019-04-30

### Fixed

- [TD-1697] Dynamic content indexing and mapping

## [2.17.0] 2019-04-17

### Added

- [TD-1597] allow deletion of data structures with relations
- [TD-1593] System as an independent entity
- [TD-1626] Load data fields as structures
- [TD-1634] Include data structure metadata field to selectively disable
  indexing ("indexable" == "false")
- Improve elasticsearch index mappings
- [TD-1554] added endpoint for getting root structures of a system

### Changed

- [TD-1627] Removes df_name from the structure and uses the structure type as
  definition of template
- [TD-1636] Use `alpine:3.9` as base image for docker runtime

## [2.16.0] 2019-04-01

### Added

- [TD-1571] Elixir's Logger config will check for `EX_LOGGER_FORMAT` variable to
  override format

### Changed

- [TD-1530] Changed csv upload to write extra fields on metadata

## [2.15.0] 2019-03-18

### Changed

- [TD-1543] Updated to Phoenix 1.4, Ecto 3.0, Cowboy 2.0
- [TD-1526] Include parents and siblings in show data_structure response

## [2.14.0] 2019-03-04

### Changed

- Increase metadata upload file limit from 20M to 100M

## [2.12.1] 2019-01-28

### Changed

- Update td-df-lib version

## [2.12.0] 2019-01-24

### Changed

- [TD-1320] Aggregations are returned on data structures search

## [2.11.1] 2019-01-17

### Changed

- New cache to access linked business concepts of a field
  (`TdPerms.RelationCache`)

## [2.11.0] 2019-01-16

### Fixed

- Bulk index data structures in batches of 100 to avoid reaching HTTP request
  size limit

## [2.10.8] 2019-01-08

### Fixed

- Added `type` field to structure index that was wrongly removed

## [2.10.7] 2018-12-20

### Added

- [TD-1306] Add new field `external_id` to link data_structures with parents,
  children and fields.

## [2.10.6] 2018-12-20

### Changed

- Reindex data structures in background
- Reindex data structures after metadata is loaded

### Fixed

- Metadata loader structure diff was not calculating correctly the fields to be
  removed

## [2.10.2] 2018-12-19

### Changed

- [TD-1198] add functionality for confidential data structure
  - added field confidential to data_structure
  - check for `manage_confidential_structures` on listing and updating data
    structures
  - added elasticsearch filter regarding confidential permissions

## [2.10.1] 2018-12-17

### Changed

- Increase elasticsearch client default `recv_timeout` to 20 seconds
- Increase filter aggregation size to 50
- Remove `name` filter

## [2.10.0] 2018-12-12

### Changed

- [TD-1313] Adds type to structure filters

## [2.9.4] 2018-12-06

### Changed

- [TD-1104] Improved support for data structure versions

## [2.9.3] 2018-12-04

### Added

- [TD-1104] API endpoint `/api/data_structures/{id}/versions/{version}` to read
  specific version of a data structure

## [2.9.2] 2018-12-04

### Changed

- [TD-1153] Client may now use `sort` parameter to order search results

## [2.9.1] 2018-12-04

### Added

- [TD-1104] Support explicit version in data_structures metadata upload

## [2.9.0] 2018-12-01

### Added

- [TD-1207] Parent/child relationships between data structure versions

## [2.8.6] 2018-11-22

### Added

- [TD-1186] Adds dynamic form fields to structure filters

## [2.8.5] 2018-11-22

### Changed

- Order search results by `name.raw`

## [2.8.4] 2018-11-22

### Changed

- Configure Ecto to use UTC datetime for timestamps

## [2.8.3] 2018-11-20

### Added

- New endpoint to upload metadata `POST /api/data_structures/metadata`

## [2.8.2] 2018-11-20

### Added

- Data structure view return `domain_id`

## [2.8.1] 2018-11-19

### Added

- [TD-1062] Support for Dynamic Forms in data structures

### Removed

- Remove LOPD field from data structures

## [2.8.0] 2018-11-15

### Added

- [TD-1104] Initial support for versioning of data structures

## [2.6.2] 2018-10-30

### Added

- Modify endpoint from `/api/search/reindex_all` to
  `/api/data_structures/search/reindex_all`
- Verify if the user is admin while calling `reindex_all`<|MERGE_RESOLUTION|>--- conflicted
+++ resolved
@@ -4,13 +4,10 @@
 
 ### Added
 
-<<<<<<< HEAD
 - [TD-4213]
   - Allows GrantRequest from status `processed` to `failed`
   - Created `reason` field on GrantRequestStatus
-=======
 - [TD-4124] Dependent domain field in td_df_lib
->>>>>>> c4efafa8
 
 ## [4.30.0] 2021-10-18
 
