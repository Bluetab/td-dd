--- conflicted
+++ resolved
@@ -6,15 +6,12 @@
 
 - [TD-5289] Elasticsearch 7 compatibility
 - [TD-5342] Refactor bulk operations to use Elasticsearch scroll API
-<<<<<<< HEAD
-=======
 - [TD-5136] Download of structures include all structure domains with complete
   path
 
 ### Added
 
 - [TD-5258] Approve grants request rules
->>>>>>> b4dc37cf
 
 ## [4.55.0] 2022-11-14
 
