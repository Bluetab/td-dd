--- conflicted
+++ resolved
@@ -2,16 +2,13 @@
 
 ## [Unreleased]
 
-<<<<<<< HEAD
 ### Fixed
 
 - [TD-1825] Structures of fields with metadata type are not setting its type correctly - metadata type key is not correct  
-=======
+
 ### Added
 
 - [TD-1824] Bump td-perms version to fix relations key
-
->>>>>>> 9cf60fba
 
 ## [2.20.1] 2019-05-28
 
