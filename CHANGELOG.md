--- conflicted
+++ resolved
@@ -12,15 +12,12 @@
 
 ### Changed
 
-<<<<<<< HEAD
+- [TD-5168] GraphQL `source` query no longer enriches dynamic domain fields
 - [TD-4794] GraphQL `domains` query now supports additional actions
 
 ### Removed
 
-- Removed `/api/unit_domains` (replaced by GraphQL `domains` query)
-=======
-- [TD-5168] GraphQL `source` query no longer enriches dynamic domain fields
->>>>>>> 33fe2f07
+- [TD-4794] Removed `/api/unit_domains` (replaced by GraphQL `domains` query)
 
 ## [4.50.0] 2022-09-05
 
