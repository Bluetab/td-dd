# Changelog

## [Unreleased]

### Added

<<<<<<< HEAD
- [TD-2089] Profiling support for structures
=======
- [TD-2118] Metadata as mapping in data structures search 
>>>>>>> 300645fa

## [3.6.0] 2019-09-16

### Added

- [TD-1650] Automatic versioning of changed data structures
- [TD-2046] Bulk update endpoint for Data Catalog extra info

### Changed

- Metadata upload format (see config/metadata.exs for detail):
  - Structures CSV required fields:
    - `external_id` (globally unique)
    - `name`
    - `system` (or `POST` to `/systems/:system_external_id/metadata`)
    - `group`
    - `type`
  - Fields CSV required fields:
    - `external_id` (of structure)
    - `field_name`
    - `type`
  - Relations CSV required fields:
    - `parent_external_id`
    - `child_external_id`

## [3.5.5] 2019-09-09

### Changed

- Startup task to rename external_id of SQL server structures

## [3.5.2] 2019-09-04

### Fixed

- [TD-2087] DataStructure response excluded immediate parent from ancestry

## [3.5.1] 2019-09-03

### Fixed

- [TD-2080] DataStructureLoader was failing due to changes in [TD-2072]
- [TD-2081] Event stream consumer did not respect redis_host and port config options

## [3.5.0] 2019-09-02

### Changed

- [TD-2061] Data structure external id is now required and unique
- [TD-2072] Refactor model to move mutable/versionable fields from DataStructure to DataStructureVersion

### Fixed

- [TD-2047] Check status filter when retrieving search filters

## [3.3.0] 2019-08-05

### Added

- [TD-1560] Enriched description field in template content

### Changed

- [TD-2027] Improve indexing performance
- [TD-1985] Type of template field user with an aggregation size of 50
- [TD-2009] Get external id by data structure system and external id, fixed ancestry in structure view

### Fixed

- [TD-1991] Performance issues due to blocking Redis connections
- [TD-2028] Eliminate duplicated data structure versions
- [TD-2003] Avoid loading a structure with a relation with itself in bulk load

### Removed

- [TD-1534] Remove data fields from model

## [3.2.0] 2019-07-24

### Fixed

- [TD-1996] Change external_id to text in data_structures
- [TD-1854] Data field metadata is not updated during metadata upload

### Added

- [TD-1845] Soft deletion of data structures no longer present in CSV input for system/group
- [TD-1970] New endpoint for "api/systems/{system_external_id}/structures/{structure_external_id}"

### Changed

- [TD-1532] Improve support for linking with business concepts (fields are no longer used)
- [TD-2002] Update td-cache and delete permissions list from config
- [TD-1927] Allow structure "class" property to be specified in metadata CSV

## [3.1.0] 2019-07-08

### Changed

- [TD-1618] Cache improvements. Use td-cache instead of td-perms.
- [TD-1866] Exclude logic deleted data_structures in catalog navigation, catalog table and filters

## [3.0.1] 2019-07-05

### Fixed

- [TD-1967] Task to remove duplicate data structure versions, filter duplicates in CSV input

## [3.0.0] 2019-06-25

### Fixed

- [TD-1860] Fields were not associated to corresponding version when loading new version of existing structure
- [TD-1864] Indexes structures with 'field' class
- [TD-1851] Verify permissions while getting the root structures of a System

### Changed

- [TD-1793] Checks if field structure has df_content and enriches data_structure :show
- [TD-1891] Bulk load types translation from data fields to data structures
- [TD-1533] Ignores search term when it is no on Aggregation

## [2.21.0] 2019-06-10

### Fixed

- [TD-1825] Structures of fields with metadata type are not setting its type correctly - metadata type key is not correct

### Added

- [TD-1824] Bump td-perms version to fix relations key
- [TD-1702] Support new permission view_data_structures_profile

### Changed

- [TD-1847] Filter class field on system_datastructure to improve performance

### Removed

- [TD-1832] Removed business_concept_id from dataFields

## [2.20.1] 2019-05-28

### Added

- [TD-1819] Include external_id and class in data structure and data structure version show responses

## [2.20.0] 2019-05-27

### Added

- [TD-1703] Include system and ancestry in data structure and data structure version show responses

### Fixed

- [TD-1747] Structures upload is not creating relation between structures and fields when including version number
- [TD-1758] Structures with 'field' class are no indexed on create/upload
- [TD-1797] Structures of Fields of type Metric and Attribute must have that type instead of Field

## [2.19.0] 2019-05-14

### Fixed

- [TD-1774] Newline is missing in logger format

### Added

- [TD-1704] Index path of data structures and return in search results
- Metadata upload success response is now 202 Accepted instead of 204 No Content

## [2.18.0] 2019-04-30

### Fixed

- [TD-1697] Dynamic content indexing and mapping

## [2.17.0] 2019-04-17

### Added

- [TD-1597] allow deletion of data structures with relations
- [TD-1593] System as an independent entity
- [TD-1626] Load data fields as structures
- [TD-1634] Include data structure metadata field to selectively disable indexing ("indexable" == "false")
- Improve elasticsearch index mappings
- [TD-1554] added endpoint for getting root structures of a system

### Changed

- [TD-1627] Removes df_name from the structure and uses the structure type as definition of template
- [TD-1636] Use alpine:3.9 as base image for docker runtime

## [2.16.0] 2019-04-01

### Added

- [TD-1571] Elixir's Logger config will check for EX_LOGGER_FORMAT variable to override format

### Changed

- [TD-1530] Changed csv upload to write extra fields on metadata

## [2.15.0] 2019-03-18

### Changed

- [TD-1543] Updated to Phoenix 1.4, Ecto 3.0, Cowboy 2.0
- [TD-1526] Include parents and siblings in show data_structure response

## [2.14.0] 2019-03-04

### Changed

- Increase metadata upload file limit from 20M to 100M

## [2.12.1] 2019-01-28

### Changed

- Update td-df-lib version

## [2.12.0] 2019-01-24

### Changed

- [TD-1320] Aggregations are returned on data structures search

## [2.11.1] 2019-01-17

### Changed

- New cache to access linked business concepts of a field (TdPerms.RelationCache)
- Bump versions of the libraries td-perms and td-df-lib

## [2.11.0] 2019-01-16

### Fixed

- Bulk index data structures in batches of 100 to avoid reaching HTTP request size limit

## [2.10.8] 2019-01-08

### Fixed

- Added type field to structure index that was wrongly removed

## [2.10.7] 2018-12-20

### Added

- [TD-1306] Add new field external_id to link data_structures with parents, children and fields.

## [2.10.6] 2018-12-20

### Changed

- Reindex data structures in background
- Reindex data structures after metadata is loaded

### Fixed

- Metadata loader structure diff was not calculating correctly the fields to be removed

## [2.10.2] 2018-12-19

### Changed

- Update td-perms to 2.10.0
- Update td-df-lib to 2.10.0
- Improvements on authentication for testing. Creating a user, creates a session in the Auth Mock
- Created TaxonomyMockCache for domain related testing
- [TD-1198] add functionality for confidential data structure
  - added field confidential to data_structure
  - check for manage_confidential_structures on listing and updating data_structures
  - added elastic_search filter regarding confidential permissions

## [2.10.1] 2018-12-17

### Changed

- Update HTTPoison to 1.5.0
- Increase elasticsearch client default `recv_timeout` to 20 seconds
- Increase filter aggregation size to 50
- Remove "name" filter

## [2.10.0] 2018-12-12

### Changed

- [TD-1313] Adds type to structure filters

## [2.9.4] 2018-12-06

### Changed

- [TD-1104] Improved support for data structure versions

## [2.9.3] 2018-12-04

### Added

- [TD-1104] API endpoint `/api/data_structures/{id}/versions/{version}` to read specific version of a data structure

## [2.9.2] 2018-12-04

### Changed

- [TD-1153] Data Structure :index now looks for sort query from client to pass to elasticsearch

## [2.9.1] 2018-12-04

### Added

- [TD-1104] Support explicit version in data_structures metadata upload

## [2.9.0] 2018-12-01

### Added

- [TD-1207] Parent/child relationships between data structure versions

## [2.8.6] 2018-11-22

### Added

- [TD-1186] Adds dynamic form fields to structure filters

## [2.8.5] 2018-11-22

### Changed

- Order search results by name.raw

## [2.8.4] 2018-11-22

### Changed

- Configure Ecto to use UTC datetime for timestamps

## [2.8.3] 2018-11-20

### Added

- New endpoint to upload metadata `POST /api/data_structures/metadata`

## [2.8.2] 2018-11-20

### Added

- Data structure view return domain_id

## [2.8.1] 2018-11-19

### Added

- [TD-1062] Support for Dynamic Forms in data structures

### Removed

- Remove LOPD field from data structures

## [2.8.0] 2018-11-15

### Added

- [TD-1104] Initial support for versioning of data structures

## [2.6.2] 2018-10-30

### Added

- Modify endpoint from /api/search/reindex_all to /api/data_structures/search/reindex_all
- Verify if the user is admin while calling reindex_all<|MERGE_RESOLUTION|>--- conflicted
+++ resolved
@@ -4,11 +4,8 @@
 
 ### Added
 
-<<<<<<< HEAD
 - [TD-2089] Profiling support for structures
-=======
 - [TD-2118] Metadata as mapping in data structures search 
->>>>>>> 300645fa
 
 ## [3.6.0] 2019-09-16
 
