--- conflicted
+++ resolved
@@ -9,6 +9,7 @@
 ### Added
 
 - [TD-4903] Include `sobelow` static code analysis in CI pipeline
+- [TD-4214] Publish grant requests workflow events
 
 ### Fixed
 
@@ -23,13 +24,9 @@
 - [TD-5076] Allow to clone implementations for non admin users
 - [TD-5169] Improve list_data_structure_versions since query performance
 - [TD-5170] Capture graph tests Logger.warn output
-<<<<<<< HEAD
-- [TD-4214] Publish grant requests workflow events
-=======
 - [TD-5082] Filter protected metadata (field "_protected")
 - [TD-5133] Support for creating grant requests for third parties
 
-
 ### Changed
 
 - [TD-5168] GraphQL `source` query no longer enriches dynamic domain fields
@@ -42,7 +39,6 @@
 ### Removed
 
 - [TD-4794] Removed `/api/unit_domains` (replaced by GraphQL `domains` query)
->>>>>>> c745cd48
 
 ## [4.50.0] 2022-09-05
 
