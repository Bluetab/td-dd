--- conflicted
+++ resolved
@@ -2,16 +2,13 @@
 
 ## [Unreleased]
 
-<<<<<<< HEAD
 ### Added
 
 - [TD-4540] Add approval workflow for quality implementations
-=======
 ### Fixed
 
 - [TD-4852] Ruleless implementation weren't being linked with data structures on
   creation
->>>>>>> 63feb9f1
 
 ## [4.44.0] 2022-05-23
 
