# Changelog

<<<<<<< HEAD
## [7.5.4] 2025-06-11

### Changed

- [TD-7213] Core lib bump version 7.5.3
=======
## [7.6.1] 2025-06-11

### Changed

- [TD-7213] td-core dependency to tag 7.5.3 instead of branch: "release/7.5.3"

## [7.6.0] 2025-06-10

### Changed

- [TD-7097] Grants download:
  - Change from csv to xlsx
  - Remove metadata column and add new columns: domain, system, path, grant details

### Fixed

- [TD-7278] Update user_id handling in GrantRequestGroupController
>>>>>>> f59762f5

## [7.5.3] 2025-06-04

### Added

- [TD-6219] Skip embedding indexing for both grants and grant requests

## [7.5.2] 2025-05-26

### Fixed

- [TD-7277]:
  - Flop cannot interpret virtual fields unless a cast is explicitly provided in cursor pagination

## [7.5.1] 2025-05-26

### Added

- [TD-6219]:
  - Put data structure embeddings in elastic
  - Add suggestion controller

### Changed

- [TD-7277]:
  - Order by metadata order by default first
  - When metadata order can't be cast return null
  - Order type: ASC null last

## [7.5.0] 2025-04-30

### Added

- [TD-7180] Add 'system' field to XLSX export

### Fixed

[TD-7226] Enhance SSL configuration handling in production

## [7.4.0] 2025-04-09

### Added

- [TD-7115] Add Data Structure Link incremental search
- License and libraries
- [TD-7192] Use whitespace tokenizer with word delimiter filter to ignore `_` on text search
- [TD-7141] Added and indexed last changed field for structure notes

### Changed

- [TD-7192] Use whitespace tokenizer with word delimiter filter to ignore `_` on text search

## [7.3.1] 2025-03-26

### Added

- [TD-7184]
  - New env variable `APPLY_LANG_SETTINGS_STRUCTURES`
  - Avoid call to n + 1 query to `DataStructureQueries.enriched_structure_versions/1`

## [7.3.0] 2025-03-18

### Changed

- [TD-7142] Allow to sort by `non_published_note` in data structure document
- [TD-6677] Download and upload of pending notes in Excel

## [7.2.7] 2025-03-26

### Added

- [TD-7184]
  - This version was also generated with the 7.3.1 hotfix
  - New env variable `APPLY_LANG_SETTINGS_STRUCTURES`
  - Avoid call to n + 1 query to `DataStructureQueries.enriched_structure_versions/1`

## [7.2.6] 2025-03-13

### Changed

- [TD-7161] Make Oban migration schema configurable

## [7.2.5] 2025-03-12

### Changed

- [TD-7161] Make Oban migration schema configurable

## [7.2.4] 2025-03-12

### Changed

- [TD-7161] Make Oban migration schema configurable

## [7.2.3] 2025-03-11

### Changed

- [TD-6927] Permissions for QX

### Fixed

- [TD-7145]
  - Handle empty fields in xlsx bulk upload for notes in status other than `draft`.
  - Put empty fields in row tail.
  - Merge content before parsing.

### Added

- [TD-7155] Introduce simple query string query for structures, grants, grant requests and jobs

## [7.2.2] 2025-03-03

### Added

- [TD-7144] Introduce simple query string query for rules and implementations

### Changed

- [TD-7136] Merge old content with new one on file upload

### Fixed

- [TD-7136] Alias format from note in download

## [7.2.1] 2025-02-26

### Changed

- [TD-7136] Default clause for metadata parse

## [7.2.0] 2025-02-25

### Changed

- [TD-7034] Upload structures through a xlsx endpoint
- [TD-7107] Update implementation_key to be sortable

### Added

- [TD-7086] Add Execution Group dynamic_content and df_content on API response

### Fixed

- [TD-7070] Reindexing of structures when
  - A new note is created
  - A note is deleted
  - A note is bulk updated

## [7.1.1] 2025-02-05

### Changed

- [TD-6871] In "Implementations search" response, changed "concept" field structure, to send id and name.

## [7.1.0] 2025-02-05

### Added

- [TD-6690] Add updated_at in csv downloaded
- [TD-6868] Implement a limit on data structure relationships when fetching and paginating `data_fields`.

### Changed

- [TD-6921] Download/Upload of fields of type link must include both name and url
- [TD-6022] Upload of hierarchy fields should validate that the value is a valid one
- [TD-5119] Bulk uploads are not validating the values of the fields that depend on the value of another field

## [7.0.0] 2025-01-13

### Changed

- [TD-6911]
  - update Elixir 1.18
  - update dependencies
  - update Docker RUNTIME_BASE=alpine:3.21
  - remove swagger
- [TD-3612] Update td-core
- [TD-6921] Change Download / Upload URL field type format

### Added

- [TD-5713]
  - Updates all default analyzers to take `asciifolding` into account.
  - `search_as_you_type` type for identifiers.
  - Defines scope for native and dynamic fields search.
  - Introduces multi match prefix matching query type for `rules`, `implementations` and `jobs`.
- [TD-6981] Add logic to indexed Structures updating dates
  - updated_at takes Data Structure date
  - new field last_change_at takes Structure or Version most recient date

## [6.16.1] 2025-01-08

### Fixed

- [TD-7022] Remove legacy boost from implementation and rule native mappings

## [6.16.0] 2024-12-16

### Added

- [TD-6938] Add Grant Requests Search scroll and inserted_at filter
- [TD-6780] Add Tag and Structure Tag Seach controller and context
- [TD-6982] Added SSL and ApiKey configuration for Elasticsearch
- [TD-6888] Support for expandable Concept links

## [6.15.0] 2024-11-27

### Added

- [TD-6651] Add structure_id for grant_request_group_creation event payload

## [6.13.3] 2024-11-05

### Changed

- [TD-6743] Remove incompatibilities with Elasticsearch v8

## [6.13.2] 2024-10-18

### Fixed

- [TD-6904] Show the name of the linked concept when implementations are downloaded

## [6.13.1] 2024-10-17

### Fixed

- [TD-6895] Legacy df_content for concepts in elastic documents for rules and implementations

## [6.13.0] 2024-10-15

### Changed

- [TD-6469] Concepts links is returned in browser language
- [TD-6617] Update td-df-lib and td-core

### Added

- [TD-6824] Agent V2 permissions
- [TD-6817] `td-df-lib` update to validate `user` and `user_group` template fields in the content of the following entities:
  - `rules`
  - `implementations`
  - `structure notes`
- [TD-6837] Refresh `updated_at` field when create, update or delete tags and delete structure
- [TD-6773] `td-df-lib` returns error when number value has an invalid format and validates required columns in `table` template fields.

### Fixed

- [TD-6859] Filters deleted sources when getting by external_id

## [6.12.1] 2024-09-25

### Fixed

- [TD-6847] Fix data quality tab visibility

## [6.12.0] 2024-09-23

### Fixed

- [TD-6791] Add Structure Note Search old template content support
- [TD-5353] Hide the implementations tab in the structures view and apply permissions when retrieving data

## [6.11.0] 2024-09-05

### Fixed

- [TD-6715] On GrantRequests "must_not_approved_by" filters by pending status

## [6.10.0] 2024-09-03

### Fixed

- [TD-6804] Remove schema in migration querys

## [6.9.3] 2024-08-07

### Fixed

- [TD-6744] DataStructureVersion "has_note" refactor (v2)

## [6.9.2] 2024-07-29

### Added

- [TD-6734] Update td-df-lib and td-core

## [6.9.1] 2024-07-26

### Added

- [TD-6733] Update td-df-lib and td-core

## [6.9.0] 2024-07-26

### Added

- [TD-6689] Add Implementations conditional linked concepts display

### Fixed

- [TD-6659] Fix non admin request grant for default permission
- [TD-5149] Enriches implementation with deleted structures

### Changed

- [TD-6602], [TD-6723] Update td-cache, td-core and td-df-lib
- [TD-6317] Improve performance of queries to retrieve nodes in linage

## [6.8.2] 2024-07-18

### Added

- [TD-6713] Update td-df-lib and td-core

## [6.8.1] 2024-07-05

### Fixed

- [TD-6142] Add correct permissions for create_link action

## [6.8.0] 2024-07-03

### Added

- [TD-6499] Add new content format data origin
- [TD-4647] Elasticsearch index for non-published note
- [TD-4786] Add DSV last version protection on purge

## [6.7.0] 2024-06-13

### Added

- [TD-6399] Add scroll to csv download implementations
- [TD-5788] Eslastic pagination for grant_requests

### Fixed

- [TD-6561]
  - Standardise aggregations limits
  - Use keyword list for elastic search configuration
- [TD-6402] IndexWorker improvement
- [TD-6440] Update td-df-lib

## [6.6.1] 2024-05-24

### Fixed

- [TD-6623] Reduce in memory calculations when requesting metadata

## [6.6.0] 2024-05-21

### Changed

- [TD-6083] Add group id to grant request index

## [6.5.1] 2024-05-20

### Changed

- [TD-6584] Reduce the number of database queries when requesting metadata
  for multiple data structure versions through GraphQL

## [6.5.0] 2024-04-30

### Added

- [TD-6535] Add Store chunk size configuration
- [TD-6492] Update td-df-lib to enrich hierarchy path

### Fixed

- [TD-6424] Fixed switch on fields aren't translated when uploading and
  downloading
- [TD-5981] Grants download
- [TD-6538] Refactor the list data structure version query
- [TD-6552] Update TD-Cache to return all domains if permissions are in default role
- [TD-5495] Foreing keys columns should match original ID columns in all tables

## [6.4.2] 2024-04-29

### Fixed

- [TD-6552] Update td-cache lib for returns all domains only for default role

## [6.4.1] 2024-04-15

### Added

- [TD-6535] Add Store chunk size configuration

### Fixed

- [TD-5981] Grants download

## [6.4.0] 2024-04-09

### Added

- [TD-6283] Add alias in linked data structure test
- [TD-6507] Add Elastic bulk page size for enviroment vars

### Fixed

- [TD-6503] Fix Grant Request bulk creation domain ids
- [TD-6401] Fixed Content aggregations have a maximum of 10 values
- [TD-6521] Fix Raw implemnetations structure links

## [6.3.4] 2024-04-29

### Fixed

- [TD-6552] Update td-cache lib for returns all domains only for default role

## [6.3.3] 2024-04-15

### Added

- [TD-6535] Add Store chunk size configuration

### Fixed

- [TD-5981] Grants download

## [6.3.2] 2024-05-03

## [6.3.1] 2024-05-03

### Added

- [TD-6507] Add Elastic bulk page size for enviroment vars

## [6.3.0] 2024-03-20

### Added

- [TD-6434] Remove Grant actions if structure not grantable
- [TD-4110] Allow structure scoped permissions management
- [TD-6438] Add Remediation Plan fields for API V2.

### Fixed

- [TD-6434] Remove extra quotes in implementation source, population and validation

## [6.2.5] 2024-04-29

### Fixed

- [TD-6552] Update td-cache lib for returns all domains only for default role

## [6.2.4] 2024-04-15

### Added

- [TD-6535] Add Store chunk size configuration

### Fixed

- [TD-5981] Grants download

## [6.2.3] 2024-04-03

### Added

- [TD-6507] Add Elastic bulk page size for enviroment vars

## [6.2.2] 2024-03-08

### Added

- [TD-6456] In bulk grant approves, when a grant revoke is approved, grant is reindexed

## [6.2.1] 2024-02-27

### Added

- [TD-6436] All Dataloaders use `DB_TIMEOUT_MILLIS` environment variable for timeout

## [6.2.0] 2024-02-26

### Added

- [TD-6243] Support for deleting Elasticsearch indexes

### Fixed

- [TD-6425] Ensure SSL if configured for release migration
- [TD-6398] Approval grant request from 'approval grant requests'

## [6.1.2] 2024-04-29

### Fixed

- [TD-6552] Update td-cache lib for returns all domains only for default role

## [6.1.1] 2024-04-03

### Fixed

- [TD-6507] Add Elastic bulk page size for enviroment vars

## [6.1.0] 2023-02-08

### Changed

- [TD-6342] Use td-core Elasticsearch.Document Integer implementation
- [TD-6306] Allow Catalog View config listing for non-admin users

## [6.0.0] 2024-01-19

### Added

- [TD-6181] Refactor for elastic search
- [TD-6165] Catalog view filtered/virtual path navigation
- [TD-6272] Change timeout to use the environement variable

### Fixed

- [TD-6270] Reindex the deleted structures in bulk updates
- [TD-6130] Database lowercase when implementation raw is created

## [5.20.0] 2023-12-19

### Added

- [TD-5505] Grant removal request workflow

### Removed

- [TD-6217] Remove process that automatically deprecates implementations

### Fixed

- [TD-5505] Remove :manage_grant permission for grant removal request group

## [5.19.0] 2023-11-28

### Added

- [TD-6140] Support for AI suggestions on StructureNotes

### Fixed

- [TD-6176] Bulk upload deprecated implementations
- [TD-6145] Deprecate implementation on rule soft deletion
- [TD-6235] Fix regex new raw implementation sql

## [5.18.0] 2023-11-13

### Added

- [TD-5390] Validate inplementation key unique when update implementation
- [TD-4304] Added structures links aggregation in implementation search

### Changed

- [TD-6177] Update td-df-lib to fix format field
- [TD-5319] Increment system aggregation size in data structures search

## [5.17.2] 2023-11-07

### Fixed

- [TD-6173] Domain_ids grant_request filters and elastic config

## [5.17.1] 2023-11-03

### Fixed

- [TD-6159] Elasticsearch upgrade configuration

## [5.17.0] 2023-11-02

### Added

- [TD-6103] Allow empty option for domain type filter
- [TD-6059] Support for reporting reindex tasks on the cluster

### Changed

- [TD-6059] Updated elasticsearch library version

### Fixed

- [TD-6088] Improve implementations reindex

## [5.16.2] 2023-10-19

## [5.16.1] 2023-10-18

### Fixed

- [TD-5540] GrantRequest approval bulk audit events and permissions issue

## [5.16.0] 2023-10-18

### Added

- [TD-5582] Implementation clone copies original business concepts links
- [TD-6082] Support to upload implementations with result type in browser
  language
- [TD-5540] GrantRequest approval bulk with elasticsearch

### Changed

- [TD-5958] Keep graph URL across lineage changes

## [5.15.0] 2023-10-02

### Added

- [TD-5947] Support for DataViews
- [TD-5532] Sources latest event cache
- [TD-6042] Until filter for api/data_structure_notes/search

## [5.14.0] 2023-09-19

### Added

- [TD-5929] Support to upload csv of implementations, rule and strucutures
  in the browser language
  - Download editable metadata is downloaded in the browser language

### Fixed

- [TD-5999] List implementations without rules

## [5.13.1] 2023-09-14

### Fixed

- [TD-6051] Add searchable option for structures and rules

## [5.13.0] 2023-09-05

### Added

- [TD-5979] Retrieve only children/parents using default relation type

### Changed

- [TD-5974] structure_domain_ids filtered by type = validation

### Fixed

- [TD-5898] Fix behavior of removing implementation based on status

## [5.12.0] 2023-08-16

### Fixed

- [TD-6016] Restore missing data fields degree enrichment

## [5.13.0] 2023-09-05

### Added

- [TD-5979] Retrieve only children/parents using default relation type
- [TD-5935] Remediation GraphQL API, with pagination and filters.

### Changed

- [TD-5974] structure_domain_ids filtered by type = validation

### Fixed

- [TD-5898] Fix behavior of removing implementation based on status

## [5.12.0] 2023-08-16

### Added

- [TD-5715] Add posibility for inherit domains when load new structures
- [TD-5902] Ecto migration to remove index duplicity and reduce disk usage
- [TD-5936] Add Note resolver for dataStructureVersion v2 queries
- [TD-5938] Enable Edit as default/raw implementation for draft status implementations
- [TD-5937] Limit Catalog Metadata Views to data structures filters
- [TD-2778] The following:
  - Bulk and complete reindex: better logging.
  - Complete reindex: delete temporal index if there are any errors.
- [TD-5891] Download csv i18n support

### Changed

- [TD-5913] Update td-df-lib to fix depends validation

### Fixed

- [TD-5867] Permit special caracters (Unicode, semicolon, hash) in raw implementations fields (dataset, population and validations)

## [5.11.3] 2023-07-28

### Fixed

- [TD-5943] My grants query now retrieve only the user grants

## [5.11.2] 2023-07-27

### Fixed

- [TD-5946] Add the keyword type and the sorteable in the mapping for `execution_result_info.result`

## [5.11.1] 2023-07-27

### Fixed

- [TD-5952] Multiple filters and search text for elasticsearch in structures

## [5.11.0] 2023-07-24

### Added

- [TD-5829] Add implementations linked structures in ElasticSearch
- [TD-5907] Download Implementation CSV Execution Details for Non-Admin Users
- [TD-5831] Add query with multiple must for structure grant request
- [TD-5379] API Upload implementation result for specific execution

### Changed

- [TD-5844] CSV dynamic content domain fields:
  - Structure notes domain: as name for non-editable CSV and as external id for editable CSV
  - Implementation dynamic content domain: as name instead of external id.
- [TD-5809] Fix td_cluster configuration

### Fixed

- [TD-5878] Fix: change permision check to domain id when a concept is marked as confidential
- [TD-5837] Retrieve mutable metadata for children, data_fields and parents in v2

## [5.10.2] 2023-07-14

### Fixed

- [TD-4986] Readd index.mapping.total_fields.limit deleted in [TD-5808]
  (releases.exs to runtime.exs change)

## [5.10.1] 2023-07-11

### Fixed

- [TD-4986] Note aggregations

## [5.10.0] 2023-07-06

### Added

- [TD-4986] Configurable data catalog bucket views based on note and metadata
  fields
- [TD-5787] Add Elastic Search Boost option in templates
- [TD-5840] Fix color of result in implementations search
- [TD-5593] Add related concept in quality implementations list and implementation download
- [TD-5808] Configured TdCluster

### Changed

- [TD-5912] `.gitlab-ci.yml` adaptations for develop and main branches

### Fixed

- [TD-5886] Sort criteria composition for `list_data_structure_versions` to
  avoid undesired query due to a bad order applying the clauses

## [5.9.0] 2023-06-20

### Added

- [TD-5770] Add database TSL configuration
- [TD-4260] Rule content in implementation aggregations
- [TD-5577] Add retrive global filters for default user

## [5.8.0] 2023-06-05

### Added

- [TD-5752] Add force update control dates when update implementations by web or csv bulk update

### Fixed

- [TD-5810] Fix alias in data_fields v2

### Changed

- [TD-5796] Use domain implementations to check segmentation permissions
- [TD-3916] Update td-df-lib version
- [TD-5803]
  - Upgrade to Elixir 1.14
  - Support for setting Node name on releases
- [TD-5697] Use `HierarchyCache.get_node/1`

## [5.7.0] 2023-05-23

### Added

- [TD-5491] Add link to the structure and the technical name in the downloded files of structures metadata
- [TD-5504] [TD-5141]:
  - Domain Structures for implementations
  - Implementation domain to csv donwload

### Fixed

- [TD-5751] Enrich domains parents in V2
- [TD-5733] Enrich children's alias in V2

## [5.6.0] 2023-05-09

### Added

- [TD-4217] Add result details for admins in implementations csv download
- [TD-5602] Add migration to improve query perfance with 2 new indexes
- [TD-5661] Multiple structures grant requests
- [TD-3807] search filters returns types
- [TD-4591] Add validation in the visibility of the structures that are displayed in the data catalog

### Fixed

- [TD-5732] Fixed reindex all implementation versions when add/delete links
- [TD-5442] Fix hard delete implementation versions
- [TD-5680] Fix Children Data Structure Versions populate their classes correctly

### Changed

- [TD-5744] Increase systems search size to 200

## [5.5.1] 2023-04-18

### Fixed

- [TD-5641] foreign_key for implementation links

## [5.5.0] 2023-04-18

### Added

- [TD-5650] Tests for hierarchy bulk uploads
- [TD-5297] Added `DB_SSL` environment variable for Database SSL connection
- [TD-5641]
  - Move implementation structure links to implementation ref
  - Reindex implementation when add new links

### Fixed

- [TD-5670] Structure notes bulk_update when has invalid external_id and template not found
- [TD-5696] Rejected implementations cant be edited
- [TD-5698] Ruleless implementations reindex when upload results

## [5.4.0] 2023-03-28

### Added

- [TD-5481] Add filename for bulk update events for structure notes

### Changed

- [TD-4870] Implementations and Rule csv download and upload uses unified df_content parsing

### Fixed

- [TD-5685] Implementation df_content was being cleaned on cache enriching
- [TD-5644] Added omitted data in v2 dataStructureVersion endpoint

## [5.3.0] 2023-03-13

### Added

- [TD-4438] Included-in-parameters reference dataset validation
- [TD-5509]
  - Data structure link labels graphql query
  - Data structure link creation using source and target structure IDs
- [TD-3806] Add cached content for implementations, rules, remediations plan and structures notes

### Changed

- [TD-3879] All `raw keyword` indexing mappings uses empty string as null_value

### Fixed

- [TD-5575] Filter implementations with execution permission on execution groups creation
- [TD-5566] Remove template content from Remediation plan audit payload

## [5.2.1] 2023-03-08

### Fixed

- [TD-5645] Preserve previous implementation type on csv updates, use basic for creations

## [5.2.0] 2023-02-28

### Added

- [TD-5471] Bulk update of quality implementations via csv
- [TD-3541] Get data_structure_versions for `api/v2`
- [TD-5599] Improve grant reindex memory usage and API for Task stats
- [TD-5507] Grants API v2

## [5.1.0] 2023-02-13

### Added

- [TD-5479] External_ref in grants to avoid duplicates in grant table
- [TD-5560] LINEAGE_NODES_TIMEOUT releases environment variable for
  TdDd.Lineage.GraphData nodes GenServer call

## [5.0.0] 2023-01-30

### Fixed

- [TD-5472] Enrich template fields of type `domain` for Quality filters
- [TD-5407] Aggregate `must_not` param on Elasticsearch filter

### Changed

- [TD-5300] ReferenceDatasets user management
  - Added `domain_ids` fields
  - Users with `view_data_structure` permission on domain can show, index and
    download ReferenceDataset
  - ReferenceDataset without domain_ids is only visible to `admins`
- [TD-5478] Add `convert_raw` and `convert_default` action for basic
  implementations
- [TD-5493] Improve specific grant(s) reindex performance

### Added

- [TD-5473] `field_parent_id` for `StructureNote` events

## [4.59.0] 2023-01-16

### Changed

- [TD-5344] Embedded structures in rule implementations are now indexed with
  their original `name` regardless of whether they have an alias or not. `alias`
  is indexed as an independent property if present.
- [TD-5199] Soft delete for rule
- [TD-5433] ignore ReferenceData enrich in Implementation if it doesn't exist
- [TD-5432] Publish rule_result_created event using implementation_ref as
  resource_id instead of implementation_id.

### Added

- [TD-5382]
  - field `all_pending_roles` on `GrantRequest` that doesn't depend on the requesting user
  - `GrantRequestApprovalRules` checks on `all_pending_roles`

### Fixed

- [TD-5402] Reference data info is not showed in implementation details
- [TD-5455] Fixed Lineage selection is not displaying any domain in case that no
  lineage structure is in the data catalog
- [TD-5453] [TD-5219]:
  - Correct pagination for Rule results
  - Correct ordering by version and date in Rule results
  - Show latest results on implementations view

### Added

- [TD-4109] On `nodes` show, also handle `domain_id` filter

## [4.58.0] 2022-12-27

### Added

- [TD-5243] Use structures domain in data catalog for data lineage objects
  that have been linked
- [TD-5367] Enrich grant details with actions and user
- [TD-5322] Allow to have multiple grants for the same user in the same structure
- [TD-4300] Add `basic` type for implementations
- [TD-5369] Audit events for Remediation creation
- [TD-5348] Add update action to grant controller

### Changed

- [TD-2642] Improve search in rule names and implementation keys: boost these
  fields and treat underscores as whitespace

## [4.57.0] 2022-12-12

### Added

- [TD-5161] Get specific domains along with their children for `api/v2`

### Changed

- [TD-5365] Foreign key from `accesses` to `data_structures` now uses `id`
  (primary key) instead of `external_id`
- [TD-5391] Grant approval condition rules now use `values` instead of single
  `value`

## [4.56.1] 2022-11-29

### Fixed

- [TD-5374] Approve rule grant request for a structure with multiple domains

## [4.56.0] 2022-11-28

### Changed

- [TD-5342] Refactor bulk operations to use Elasticsearch scroll API
- [TD-5136] Download of structures include all structure domains with complete
  path
- [TD-5341] Created indices on foreign key constraints to improve performance
  when physically deleting data structures
- [TD-4179] Implementation indexing uses inserted_at of original ref
- [TD-4711] Improved user feedback for errors in implementation upload

### Added

- [TD-5289] Elasticsearch 7 compatibility
- [TD-5258] Approve grants request rules
- [TD-5286] Implementation results pagination

## [4.55.0] 2022-11-14

### Added

- [TD-5038] Links between structures
- [TD-5037] Added diff information for draft and pending_aproval structure notes
  in API response

### Fixed

- [TD-5279] Fixed some inconsistencies in implementation bulk upload

## [4.54.0] 2022-10-31

### Changed

- [TD-5284] Phoenix 1.6.x

### Fixed

- [TD-5267] Bulk update was not reindexing changed structure notes
- [TD-5265] `GET /api/user_search_filters/me` wasn't considering the `scope` of
  global filters
- [TD-4710] Domain type fields of templates it not working in bulk upload
  implementations
- [TD-5244] Admin user can't clone implementations

### Added

- [TD-3765] Support for empty_dataset in rule_results
- [TD-5171] Enriches domain's parents on DataStructureVersion show
- [TD-5245] Allow multiple fields for structure modifiers
- [TD-4517] Adds `df_label` to Rule filters aggregation

## [4.53.2] 2022-10-20

### Changed

- [TD-5234] `GET /api/data_structures/:id/versions/:version` now includes
  `implementation_count` in response instead of embedded `implementations`

### Fixed

- [TD-4999] Serialization issue for data structures with profile but without
  class field
- [TD-5273] Allow request functions for grant request creators

## [4.53.1] 2022-10-18

### Fixed

- [TD-5260] Avoid to create a draft with not changes for implementations

## [4.53.0] 2022-10-18

### Fixed

- [TD-5250] GraphQL `latestGrantRequest` no longer returns `forbidden` for users
  with `view_data_structure` permissions
- [TD-5140] Changed implementations ids by implementations refs and links
  migration
- [TD-4927] Fix upload implementations file with and without rule raise an error

### Added

- [TD-4177] Support for querying the executions of an implementation
- [TD-4558] Support for managing data quality functions using API
- [TD-5027] support for restoring deprecated `Implementations`
- [TD-5195] Support for global user filters
- [TD-3087] OR/AND in implementations validations

## [4.52.0] 2022-10-03

### Changed

- [TD-4871] Unify `Claims` structs, replace `canada` with `bodyguard` for
  authorizations
- [TD-5184] Removed dependency on td-hypermedia library

### Added

- [TD-4903] Include `sobelow` static code analysis in CI pipeline
- [TD-4214] Publish grant requests workflow events
- [TD-2430] Allow different join types on implementation dataset

### Fixed

- [TD-4587]
  - Download implementations with reference_data
  - Implementations download when dataset has a table joing itself
- [TD-5183] Auto deprecate rule implementations based on
  its referenced structures and datasets

## [4.51.0] 2022-09-19

### Added

- [TD-5076] Allow to clone implementations for non admin users
- [TD-5169] Improve list_data_structure_versions since query performance
- [TD-5170] Capture graph tests Logger.warn output
- [TD-5082] Filter protected metadata (field "\_protected")
- [TD-5133] Support for creating grant requests for third parties

### Changed

- [TD-5168] GraphQL `source` query no longer enriches dynamic domain fields
- [TD-4794] GraphQL `domains` query now supports additional actions

### Fixed

- [TD-4956] When downloading structures csv, fields with same name on templates were duplicated

### Removed

- [TD-4794] Removed `/api/unit_domains` (replaced by GraphQL `domains` query)

## [4.50.0] 2022-09-05

### Added

- [TD-5078] Add request modification for Grants

### Changed

- [TD-3371] Catalog CSV download can now return more than 10,000 structures
- [TD-4994] Performance improvements of lineage load process
- [TD-4757] Take into account data structure `updated_at` in data structure
  version since-claused listing
- [TD-5091] Dynamic `domain` fields are now integer ids instead of embedded
  documents

### Fixed

- [TD-4348] Return errors if load_graph fails, so that an event is created.
- [TD-5075] Fixed implementation can't be moved to another rule

## [4.49.0] 2022-08-16

### Added

- [TD-5113] Add data_structures_hierarchy ds_id index
- [TD-4945] Allow to publish from creation and published implementations
- [TD-5070]
  - Added must_not filters for rule implementations
  - Filter draf implementation for users without permissions

## [4.48.1] 2022-08-02

### Fixed

- [TD-5106] An implementation's domain id couldn't be changed

## [4.48.0] 2022-07-26

### Added

- [TD-4987]
  - `api/rule_results/search` now include ruleless implementation results
  - Add pagination for updated_at
- [TD-5053] Add implementation_ref on `api/implementations/search`
- [TD-4441] Send grant_approval event when grant approval is created with rejection
- [TD-4922] Force cache to add implementations workflow status

### Fixed

- [TD-5011] `TemplateCache.list/0` was returning duplicate entries
- [TD-5042] Removal request for grant created through /api/bulk_grants with
  source_user_name and without user_id

### Changed

- [TD-5072] Remove deprecated `type_params` from `rules` table and corresponding
  mappings
- [TD-5001] Improved support for data structure alias:
  - Data structure alias is now persisted and returned in responses. The alias
    is obtained or removed when a structure note containing an `alias` field is
    published or deprecated, respectively
  - Metadata fields (e.g. `order`, `precision`, `nullable`) in data structure
    responses are now returned within the `metadata` property
- [TD-3614] Support for access token revocation
- [TD-4925] Create new draft when editing a published implementation only if it
  has changes
- [TD-4997] Change search executions API sources list filter from 'AND' to 'OR'
- [TD-4987] `/api/rule_results/search` now include ruleless implementation
  results and supports pagination
- [TD-4175] Data structure tags may now be inherited by descendents of the
  tagged data structure

## [4.47.1] 2022-07-18

### Added

- [TD-5053] Add implementation_ref on `api/implementations/search`

## [4.47.0] 2022-07-05

### Changed

- [TD-4412] Update td-cache for changes in templates preprocessing

### Added

- [TD-4920] Add results to implementation query api/v2
- [TD-4921] Add implementation workflow events
- [TD-4894] Multiple field validations
- [TD-4993] Add last_quality_event to implementation api/v2
- [TD-4176]
  - Added descrition in data structure tag
  - Changed description for comment in data structures tags link
- [TD-4661] Support for ReferenceDatasets on Implementations

### Fixed

- [TD-4959] Use implementation_ref instead of implementation_key for status changes
- [TD-4952] Missing code from [TD-4655]

## [4.46.1] 2022-06-23

### Fixed

- [TD-4962] Submit results only for published implementations

## [4.46.0] 2022-06-21

### Changed

- [TD-4739] Validate dynamic content for safety to prevent XSS attacks
- [TD-4923] Remove implementation_key dependency for version management

### Added

- [TD-4431] Support for requesting removal of grants
- [TD-4919] Allow query implementation versions using /api/v2

### Fixed

- [TD-4918] Implementations permissions
- [TD-4911] Implementations download was failing for ruleless implementations
- [TD-4950] Implementations move and clone actions for admin

## [4.45.0] 2022-06-06

### Added

- [TD-4540] Add approval workflow for quality implementations
- [TD-3633] Take into account ruleless implementations in event publishing
- [TD-4872] Support querying structures by `external_id` in GraphQL API
- [TD-3920] Alias support for structures
- [TD-4855] Support `Profile` searching with params (offset, limit, since)
- [TD-4843] Support filters grants by `system_external_id`

### Fixed

- [TD-4852] Ruleless implementation weren't being linked with data structures on
  creation
- [TD-4835] It was possible to execute non-executable implementations
- [TD-4878] Error loading structure metadata with synchronous API

## [4.44.0] 2022-05-23

### Added

- [TD-4045] Rule implementation `execute` action
- [TD-4457] Allow to have grants for non existing users in truedat
- [TD-4548] Upload/Download csv notes with multiple selection fields separted by `|`
- [TD-4660] Support for reference data
- [TD-4230] GraphQL `Templates` schema preprocesses templates

### Fixed

- [TD-4799] Performance issue filtering executions by source
- [TD-4848] Timeout on structures notes upload
- [TD-4849] Reindex grants in their bulk update API

## [4.43.2] 2022-05-12

### Fixed

- ImplementationsStructures migration was breaking with null structure_ids on dataset
- Typo in `implementations.ex`

## [4.43.1] 2022-05-11

### Added

- [TD-4089] Support for implementations without rules

## [4.43.0] 2022-05-09

### Added

- [TD-3186] Support for links between implementations and structures
- [TD-4538] Segments definitions in the implementations, and support for segment
  results

### Fixed

- [TD-4783]
  - Lineage Graph is not generated
  - Change chunk size for adding metadata in linage upload
- [TD-4586] Asynchronous CSV bulk update

### Changed

- [TD-4723] Support for domain-specific data structure tags

## [4.42.0] 2022-04-25

### Added

- [TD-4098] GraphQL query for data structures
- [TD-4683] GraphQL query for data structure relations
- [TD-2026] Add metadata to lineage graph

### Changed

- [TD-4536] Support rule implementation with multiple populations

### Fixed

- [TD-4721] User with permissions can list sources

### Added

- [TD-4695] Structure bulk update was not reindexing structures with updated
  notes
- [TD-3128] Profile `null_count`, `total_count` and `unique_count` fields were
  limited to PostgreSQL `integer` values (maximum 2,147,483,647). They have now
  been changed to `bigint` (maximum 9,223,372,036,854,775,807)

## [4.41.1] 2022-04-04

### Added

- [TD-4126] Support querying the jobs of a source
- [TD-4450] GraphQL mutations for sources

### Fixed

- [TD-4643] Raw implementation creation permission

## [4.41.0] 2022-03-28

### Fixed

- [TD-4535] Structures domains CSV upload bulk update

## [4.40.1] 2022-03-22

### Added

- [TD-3233] Rule result remediation plan
- [TD-4271] Support for linking implementations with business concepts
- [TD-4621] Include data structure version `name` in GraphQL schema
- [TD-4577] List of notes pending approval
- [TD-4447] Support for associating metadata filters with a structure type

### Fixed

- [TD-4580] Added migration to fix implementations without alias
- [TD-4623] Added multiple domains support for grant request approvals

### Changed

- [TD-4527] Exclude logically deleted sources from GraphQL response

### Removed

- [TD-4303] `GET /api/data_structure_types/lite` was removed, reverted
  corresponding changes from [TD-4344]

## [4.40.0] 2022-03-14

### Changed

- [TD-4500] Support data structure with multiple `domain_ids`
- [TD-4461] Avoid reindexing when a domain is modified
- [TD-4491] Refactored search and permissions
- [TD-4604] Include actions in `POST /api/rule_implementations/search` and `POST /api/data_structures/search` responses

## [4.39.0] 2022-03-07

### Added

- [TD-4378] Include the structure description in cache

### Changed

- [TD-4567] Refactor create implementations for non admin users
- [TD-4534] Avoid inheritance if has `with_inheritance: false` param when
  modifying a structure domain

## [4.38.1] 2022-02-23

### Fixed

- [TD-4567] Create implementations for non admin users

## [4.38.0] 2022-02-22

### Added

- [TD-4437] Control rule results upload using new `manage_rule_results`
  permission
- [TD-2511] support for updating specific field of `Source` config
- [TD-4463] Generate audit events for `rule_created` and
  `implementation_created`
- [TD-4425] Shift Implementations CSV last execution date field timezone

### Fixed

- [TD-4427] Fixed a performance issue when calling `/api/executions/search` by
  filtering by sources on the database, avoiding a potential time out

### Changed

- [TD-4553] Improve performance reading large CSV files during structure
  metadata bulk loading

## [4.37.1] 2022-02-10

- [TD-4456] Access audit API

## [4.37.0] 2022-02-07

### Added

- [TD-4277] Include `domain_id` in `rule implementations`
- [TD-4152] Include aditional information on implementations download
- [TD-4102] Support pagination of structure notes
- [TD-2929] UserSearchFilter now has `scope` and is used in Rules and
  RuleImplementations

### Fixed

- [TD-4424] Fixed a performance issue fetching filter values, due to a scripted
  aggregation (`linked_concept_count`), which was preventing elasticsearch from
  using its request cache. Also ensure that `size=0` is used when fetching
  aggregations from elasticsearch (the `hits` are not consumed).

- [TD-4501] Allow regular users to list lineage events based on :view_lineage
  permission

## [4.36.0] 2022-01-24

### Added

- [TD-4125] GraphQL support for data sources
- [TD-4100] Allow partial loads for notes in case that there are errors on the
  file
- [TD-4312]
  - Autogenerated template identifier field
  - Prevent identifier change if a new structure note version is created
  - Mapping to search by identifier
- [TD-4100] Allow partial loads for notes in case that there are errors on the
  file
- [TD-4293] Added quality implementations audit events
- [TD-3467] Add gt date condition for `rule results`
- [TD-4389] Add inserted_at in implementations views

## [4.35.1] 2022-01-10

### Fixed

- [TD-4390] Index implementation aliases

## [4.35.0] 2022-01-10

### Added

- [TD-4312] Autogenerated template identifier field
- [TD-4390] Add support for alias on implementations
- [TD-4379] Avoid indexing grants for class field structures

## [4.34.1] 2021-12-16

### Added

- [TD-4387] Limit graph_data maximum length

## [4.34.0] 2021-12-15

### Added

- [TD-4272] Avoid result calculation if it is already present
- [TD-4361] Add `value_modifier` to implementation document
- [TD-4345] Add `implementation_key` to notification payload
- [TD-4270] Move `goal` and `threshold` fields from `Rule` to
  `RuleImplementation`
- [TD-4301] Bulk upload quality `implementations` with csv
- [TD-4276] Materialize structure hierarchy in order to improve query
  performance
- [TD-4314] Bulk upload quality `rules` with csv

### Fixed

- [TD-4273] Error downloading implementations

## [4.33.0] 2021-11-30

### Added

- [TD-4262] Lineage graph polling
- [TD-4344] Add a new endpoint API for lite `structure_types` request without
  `metadata_fields`
- [TD-4358] Format path in editable download CSV

### Changed

- [TD-4299] Change CSV reader to `NimbleCSV` for performance improvement
- [TD-3606] Add descriptive fields to editable CSV download file
- [TD-4306] Add `df_content` to execution groups
- [TD-4341]
- Created function to get DataStructureType without metadata join queries
- Uses this function in DataStructure csv download
- [TD-4351] Remove metadata_fields from structure_types when reindex structures

## [4.32.2] 2021-11-17

- [TD-4216] Fix scroll implementations

## [4.32.0] 2021-11-15

### Added

- [TD-4216] Add scroll to implementations search
- [TD-4253] Include modifier in `/api/rule_implementations/search`
- [TD-4278] `Grants` bulk load

### Changed

- [TD-4174] `RuleResults` references `RuleImplementation` by its `id` instead of
  the `implementation_key`

## [4.31.2] 2021-11-09

### Added

- [TD-4099] Add source events subscriptions

### Changed

- [TD-4280] Increased default timeout on `StructureEnricher.refresh/0` to 60
  seconds

## [4.31.1] 2021-11-04

### Added

- [TD-3733] Structure names indexed in implementations
- [TD-3606] Download editable structures CSV

### Fixed

- [TD-4283] Move `max_payload_length` configuration to `releases.exs`

## [4.31.0] 2021-11-02

### Fixed

- [TD-4211] Subscriptions on data structures include structure note events

### Added

- [TD-4128] Structures bulk update auto_publish notes parameter
- [TD-4204] Add approvals to grant request view
- [TD-4213]
  - Allows GrantRequest from status `processed` to `failed`
  - Created `reason` field on GrantRequestStatus
- [TD-4124] Dependent domain field in td_df_lib
- [TD-4257] Wrapped `Plug.Parsers` to be configured in runtime

## [4.30.0] 2021-10-18

### Added

- [TD-3131] Added details to the rule results to show the `Query` information
- [TD-3874] Allow rule creation/update specifying domain for shared concepts

### Fixed

- [TD-3874] Fix manage_quality_rule permission check when searching rules
- [TD-4140] Bulk Update uses previous values of template when available

## [4.29.2] 2021-10-07

### Fixed

- [TD-4044] Permissions for admin creating a GrantRequestApproval

## [4.29.1] 2021-10-06

### Fixed

- [TD-4186] Error on grants reindex

## [4.29.0] 2021-10-05

### Fixed

- [TD-4018] Fix path of profile execution
- [TD-4166] GrantRequest index must filter pending_roles for approve action

### Added

- [TD-4108] Download grants CSV
  - `POST /api/grants/csv`
- [TD-4076] Support for grant request approval
- [TD-4113] Jobs change status is included in Audit Events
- [TD-3953] Cursor in grants search
- [TD-4114] Update job status after metadata load process
- [TD-4077] Grant request processing workflow support
- [TD-4111] GrantRequest params for getting own grant requests

### Changed

- [TD-4079] Give grant permission only if we have `gr` templates

## [4.28.0] 2021-09-20

### Added

- [TD-3950] Index and search grants
  - `POST /api/grants/search` searches grants
  - `POST /api/grant_filters/search` searches grant filters
  - `POST /api/grants/search/mine` searches "my grants" (granted to me)
  - `POST /api/grant_filters/search/mine` searches "my grants" filters
- [TD-4075] API routes for managing grant approvers:
  - `GET /api/grant_approvers`
  - `GET /api/grant_approvers/:id`
  - `POST /api/grant_approvers`
  - `DELETE /api/grant_approvers/:id`
- [TD-3971] Template mandatory dependent field
- [TD-4107] Adds `system_id` filter to structure_notes/search endpoint
- [TD-4037] change the limit on the taxonomy in aggregations
- [TD-3970] Adds `modifier` and `value_modifier` embbeds to `ConditionRow`

### Changed

- [TD-4065] Allow Implementation keys with spaces, points, etc.

### Fixed

- [TD-4048] `PUT /api/rules/:id` timeout if a rule has many implementations
- [TD-3780] Missing `domain_ids` in Audit events
- [TD-4037] change the limit on the taxonomy in aggregations

## [4.27.0] 2021-09-07

### Changed

- [TD-3824] Data quality rule implementations can now be modified, regardless of
  whether they have associated results or not

## [4.27.0] 2021-09-07

### Added

- [TD-3951] Include additional information for grant events
- [TD-3484] GraphQL API on `/api/v2`
- [TD-3972] Nested population in validations
- [TD-3910] Notifications included for structures notes status changes
- [TD-3546] `with_profiling` filter in data structure version
- [TD-3983] renders request_grant permission on structure_version

### Changed

- [TD-3826] Data quality permissions now uses `domain_id` instead of
  `business_concept_id`
- [TD-3039] `GET /api/data_structures/:data_structure_id/versions/:id` now
  includes mutable metadata in the `metadata` field. The `metadata_versions`
  field is no longer included in the response. The `metadata_fields` field in
  the data structure type responses now include mutable metadata fields.
- [TD-3973] Update td-df-lib for default values in swith fields

## [4.26.0] 2021-08-16

### Added

- [TD-3549] Add new quality rule result type: "deviation"
- [TD-3982] Initial support for grant requests
- [TD-3948] Grants in data structure version visualization
- [TD-2635] Admin can manually delete structures and all its children
- [TD-3917] `PATCH /api/systems/:external_id/metadata` allows mutable metadata
  to be replaced or merged
- [TD-3767] Support for filtering lineage nodes by domain id

### Changed

- [TD-3957] Structure profiles are now validated and expanded
- [TD-3952] Data structure types now support multiple metadata views
- [TD-3859] `PUT /api/units/:name` is now asynchronous when replacing an
  existing unit (fixes timeout issue for large units)
- [TD-4010] Grant `start_date` and `end_date` are now `Date` instead of
  `DateTime`

### Fixed

- [TD-3959] Publish `rule_result_created` event when result is created
- [TD-3908] Timeout on node retrieval
- [TD-4010] Grants were being created with the incorrect `user_id`
- [TD-4013] Internal server error fetching structures with grant having
  `end_date` `nil`
- [TD-4016] `GET /api/data_structures/:id/latest`: grants were being returned
  with the incorrect `data_structure_version`

## [4.25.0] 2021-07-26

### Fixed

- [TD-3929] Reindex the children of the structure domain when modifying
- [TD-3975] Exclude `mutable_metadata` from elasticsearch analysis

### Added

- [TD-3878] Include `domain_id` in structure cache
- [TD-3453] Purge logically deleted structures
- [TD-3906] Notes audit now includes status changes
- [TD-3050] Show quality errors
- [TD-3945] Created Grant entity
- [TD-3947] Display user grant in data structure
- [TD-3551] Restore rule implementations

## [4.24.0] 2021-07-13

### Added

- [TD-3787] Allow CSV bulk load of structure notes with autopublish capability
  for non admin users. These updates must follow new structure notes' workflow.

### Changed

- [TD-3933] Maximum size of payload for metadata upload using multipart data can
  now be configured using the `MAX_PAYLOAD_LENGTH` environment variable

### Fixed

- [TD-3752] Show execution implementation filter with no result data
- [TD-3867] Exception calculating some lineage graphs (graph 1.2.0)

### Added

- [TD-3230] Taxonomy aggregations with enriched information

## [4.23.0] 2021-06-28

### Fixed

- [TD-3893] Children classifications
- [TD-3905] Fix bug with StructureNote aggregation
- [TD-3907] Fix metadata index failure

### Added

- [TD-3720] Update structure domain (with children)
- [TD-3522] Support for StructureNote management with workflow
- [TD-3552] Executable implementations

## [4.22.0] 2021-06-15

### Changed

- [TD-3735] Include extra information in tag related events
- [TD-3447] Filter concept rules but do not check permissions over resource

### Fixed

- [TD-3837] Perfomance issue iterating over Redis keys to obtain linked concept
  count. The actual link count is only used in a comparison with 0 (to filter
  structures with or without concept links), so instead of counting links for
  each structure, assume 1 if structure has any linked concepts and 0 otherwise.
- [TD-3718] Get the extra information when structures are downloaded
- [TD-3864] Issue serializing certain lineage graphs as JSON

### Added

- [TD-3736] Tags in data structure version document

## [4.21.0] 2021-05-31

### Added

- [TD-3446] Domain in rule

### Fixed

- [TD-3236] Show path in profile execution
- [TD-3794] Metadata load fails when classifying structures
- [TD-3502] Avoid uploading files that are not images

### Changed

- [TD-3753] Build using Elixir 1.12 and Erlang/OTP 24
- [TD-3642] On startup ensures rules and implementations elasticsearch indices
  are created

## [4.20.1] 2021-05-18

### Added

- [TD-3236] Upload json profile

## [4.20.0] 2021-05-17

### Added

- [TD-3398] Support classification of data structures
- [TD-3500] Support for signing configuration using a secret key
- [TD-3597] Link between structures and tags

### Changed

- Security patches from `alpine:3.13`
- Update dependencies
- [TD-3680] Improve data catalog bulk indexing performance
- Timestamps on `DataStructure`, `DataStructureVersion`, `DataStructureRelation`
  and `StructureMetadata` are now `utc_datetime_usec`

## [4.19.2] 2021-05-07

### Fixed

- [TD-3630] Issue querying executions when some implementations have no source

## [4.19.0] 2021-05-04

### Changed

- [TD-3526] Merged `td-dq` with `td-dd`. See `CHANGELOG-dq.md` for changes in
  `td-dq` previous to this merge
- [TD-3621] Increase maximum length for JSON request bodies. The value for JSON
  request bodies can now be configured using the `MAX_PAYLOAD_LENGTH`
  environment variable.
- [TD-3596] Support tagging of data structures

### Added

- [TD-3517] Profile executions and events
- [TD-3189] Add templates in the creation of implementations

## [4.18.0] 2021-04-19

### Added

- [TD-3497] Allow system metadata to be uploaded using a JSON request body

### Fixed

- [TD-3566] `data_structure_relation` `parent_id` and `child_id` must not be
  `nil`

### Changed

- [TD-3498] Merged `td-cx` with `td-dd`. See `CHANGELOG-cx.md` for changes in
  `td-cx` previous to this merge.

## [4.17.0] 2021-04-05

### Added

- [TD-3108] add `profile_structure` permission to structures with `data_fields`

### Changed

- [TD-3445] Postgres port configurable through `DB_PORT` environment variable

## [4.16.0] 2021-03-22

### Added

- [TD-2951] `profile_structure` permission

### Fixed

- [TD-3235] Fallback of uncontroller responses on metadata controller

### Removed

- [TD-3421] remove `/data_structures/search/source_alias` endpoint

## [4.15.0] 2021-03-08

### Changed

- [TD-3341] Build with `elixir:1.11.3-alpine`, runtime `alpine:3.13`
- [TD-3329] Elasticsearch index settings are now configurable using environment
  variables:
  - `ES_TIMEOUT`: Connection timeout in milliseconds (default `5000`)
  - `ES_RECV_TIMEOUT`: Response timeout in milliseconds (default `40000`)
  - `ES_SHARDS`: Number of shards (default `1`)
  - `ES_REPLICAS`: Number of replicas (default `1`)
  - `ES_REFRESH_INTERVAL`: Index refresh interval (default `30s`)
  - `ES_INDEXING_SLOWLOG_THRESHOLD_WARN`: Indexing slowlog warning threshold
    (default `10s`)
  - `ES_INDEXING_SLOWLOG_THRESHOLD_INFO`: Indexing slowlog info threshold
    (default `5s`)
  - `ES_INDEXING_SLOWLOG_THRESHOLD_DEBUG`: Indexing slowlog debug threshold
    (default `2s`)
  - `ES_INDEXING_SLOWLOG_THRESHOLD_TRACE`: Indexing slowlog trace threshold
    (default `500ms`)
  - `ES_INDEXING_SLOWLOG_LEVEL`: Indexing slowlog level (default `info`)
  - `ES_INDEXING_SLOWLOG_SOURCE`: Indexing slowlog source limit (default `1000`)
- [TD-3222] `structures` index alias can now be configured using the
  `ES_ALIAS_STRUCTURES` environment variable

## [4.14.0] 2021-02-22

### Added

- [TD-3268] Source in data structure

### Changed

- [TD-3245] Tested compatibility with PostgreSQL 9.6, 10.15, 11.10, 12.5 and
  13.1. CI pipeline changed to use `postgres:12.5-alpine`.

## [4.13.0] 2021-02-08

### Added

- [TD-3263] Use HTTP Basic authentication for Elasticsearch if environment
  variables `ES_USERNAME` and `ES_PASSWORD` are present

### Fixed

- [TD-3264] Data structure type migration task was preventing application from
  starting up under certain data-dependent conditions. The task has now been
  removed as it is no longer needed.

## [4.12.1] 2021-01-28

### Fixed

- [TD-3248] Referenced structure ids were not being obtained correctly from
  cache

## [4.12.0] 2021-01-25

### Fixed

- [TD-3203] Truncate `field_type` to 32766 bytes when indexing (maximum sortable
  field length in elasticsearch)

### Changed

- [TD-3163] Auth tokens now include `role` claim instead of `is_admin` flag
- [TD-3164] Service accounts can view systems, view data structures and load
  metadata
- [TD-3182] Allow to use redis with password

## [4.11.1] 2021-01-15

### Fixed

- [TD-3204] Performance regression fetching a data structure version
- [TD-3204] Ancestry was being returned in inverse order

## [4.11.0] 2021-01-11

### Changed

- [TD-3170] Build docker image which runs with non-root user
- [TD-2655] Support bulk updating of domain_id, improve performance of mutable
  metadata updates
- [TD-3103] Changes obtaining referenced structure ids in rule implementations
- [TD-2655] Support bulk updating of domain_id
- [TD-2331] Return the path of deleted structures
- Performance improvements of metadata load process

### Fixed

- [TD-3172] Return error changeset when a data structure type cannot be inserted
  or updated

## [4.10.0] 2020-12-14

### Added

- [TD-3065] Support filtering on `updated_at` (date range)
- [TD-2486] Template type `domain`

### Fixed

- [TD-3142] `/api/data_structure_types` was failing if template was missing

## [4.9.0] 2020-11-30

### Changed

- [TD-2258] Filter structures by `linked_concepts_count`
- [TD-2946] Replace unit on PUT request

### Added

- [TD-3089] Widget and type `copy` on df

### Changed

- [TD-3066] Keep track of deleted structures in redis

## [4.8.0] 2020-11-16

### Added

- [TD-3112] The `domain_id` of a data structure can now be modified via API
- [TD-3115] Log error responses received from elasticsearch during bulk
  reindexing

## [4.7.0] 2020-11-03

### Added

- [TD-3071] Ignore empty lines on bulk upload

## [4.6.0] 2020-10-19

### Added

- [TD-2485]:
  - Enrich template fields from cache
  - Mappings for system type of templates

### Changed

- [TD-3058] Database connection timeout now can be configured using the
  environment variable `DB_TIMEOUT_MILLIS`

## [4.5.0] 2020-10-05

### Added

- [TD-2942] CSV upload of structures extra info
- [TD-2958] Extra info mapping and aggregations

### Changed

- [TD-2988] Cache entries for data structures are now refreshed every hour

## [4.4.0] 2020-09-22

### Added

- [TD-2943]:
  - Data Structure Type: Metadata fields
  - Endpoint to query all possible metadata fields for a given query

### Fixed

- [TD-2979] Timeout issues loading metadata

## [4.3.0] 2020-09-07

### Added

- [TD-2928] Data Dictionary custom user search filters
- [TD-2587] Download CSV for a given graph

### Changed

- [TD-2285] Check permissions for nodes related to units
- [TD-2720] Bulk Update:
  - Update only structures having content
  - Validate only updated fields

### Fixed

- [TD-2310] Exclude confidential structures from children and siblings if user
  has no permission to manage confidential structures

## [4.2.0] 2020-08-17

### Added

- [TD-2280] As a business glossary I want to create a concept with the same name
  as an existing concept in another domain to allow multi-organization
  management
- [TD-2941] Enable scrolling on `/api/data_structures/search` endpoint:
  - Initiate scrolling by including `scroll` parameter in request body
  - Continue scrolling by sending a request body with `scroll_id` and `scroll`

## [4.1.0] 2020-07-20

### Added

- [TD-911] Allow to limit lineage/impact levels
- [TD-2322] Allow to search all data structures versions without 10_000 limit
  using ES scroll API
- [TD-2774] Startup task to create data structure types

### Fixed

- [TD-2826] `DataStructures.list_data_structures` can receive `domain_id` list

### Changed

- [TD-2280] Do not retrieve information by name

## [4.0.0] 2020-07-01

### Changed

- [TD-2637] Audit events are now published to Redis instead of via HTTP
- [TD-2322] Allow to query deleted structures and systems having deleted
  structures

### Added

- [TD-2322] Index structure parent and number of linked concepts

## [3.24.0] 2020-06-15

### Fixed

- [TD-2593] Retrive parents over `default` relation type to build path

## [3.23.0] 2020-06-01

### Fixed

- [TD-2636] Bulk update was replacing instead of merging dynamic content

### Added

- [TD-2562] Endpoint `GET /api/data_structures/search/source_alias` to return
  the list of distinct structures metadata aliases

### Changed

- [TD-2643] Show metadata on structure relations
- [TD-2487] Exclude deleted structures from csv download
- [TD-2629] Update td-df-lib to omit template fields of type `image` on indexing
- [TD-2492] Update td-df-lib to include new numeric template types
- [TD-2261] Cache structures on load

### Removed

- [TD-2691] Removed unused comments functionality (routes
  `/api/data_structures/:id/comments` and `/api/comments`)

## [3.22.0] 2020-05-18

### Changed

- [TD-2321] Include `metadata` in data structure version response
- [TD-2589] Include `df_content.*`, `description` and `path.text` in search
  fields. Note that a complete reindex is required for the `path.text` field to
  be indexed. This will be performed automatically when the service starts
  unless the key `TdDd.DataStructures.Migrations:TD-2589` exists in Redis.
- [TD-2373] Removed dependency on Neo4j:
  - Neo4j is no longer used. The graph model is now persisted in PostgreSQL.
  - Lineage metadata is now uploaded using `PUT /api/units/:unit_name` passing
    `nodes` and `rels` files as form encoded data. Since the import process is
    performed as a background task, the API returns `202 Accepted`.
  - Each `unit_name` represents a replaceable unit of lineage metadata. New data
    files uploaded using the same unit name will overwrite the existing nodes
    and relations in that unit.
  - Latest status for a unit can be queried using `GET /api/units/:unit_name`.
  - Events relating to a unit can be queried using `GET /api/units/:unit_name/events`.
  - A unit can be logically deleted using `DELETE /api/units/:unit_name`.
  - A unit can be physically deleted using `DELETE /api/units/:unit_name?logical=false`.
  - [TD-2495] Changed structures loader migration key to cache all structures
    again including their metadata

### Removed

- [TD-2373] **BREAKING CHANGE** lineage data can no longer be uploaded to
  `/api/data_structures/metadata` or `/api/td_dl`

## [3.20.1] 2020-04-24

### Fixed

- [TD-2520] Root id retrieval from merkle graph

## [3.20.0] 2020-04-20

### Added

- [TD-2439] Include links in data structure relations response
- [TD-2531] Support `field_external_id` in `data_fields` metadata

### Changed

- [TD-2531] Include `external_id` in data structure hash calculation. Also,
  replace usage of Erlang's `:digraph` library with `Graph`. Note that this the
  hashes of all data structures will be recalculated the first time the service
  starts after this change is applied.

## [3.19.0] 2020-04-06

### Fixed

- [TD-2364] Loader issue when `external_id` and `parent_external_id` provided

### Added

- [TD-2364] Reindex structures linked to updated domains
- [TD-2318] Include node types in `/api/graphs/:id` response

### Changed

- [TD-2472] GraphData: Ignore duplicate relations when importing from Neo4j

## [3.18.0] 2020-03-23

### Added

- [TD-2326] Support for mutable metadata

### Changed

- [TD-2218] Revaluate structure children when its deletion is undone

## [3.17.0] 2020-03-09

### Added

- [TD-2336] System now has df_content
- [TD-2329] System search returns structure count info: count of structures by
  type and total structures count

## [3.16.0] 2020-02-25

### Changed

- [TD-2328] Support `domain_external_id` in structure metadata, removed `ou`
  from model

## [3.15.1] 2020-02-12

### Fixed

- [TD-2342] API failures when Neo4J is not present

## [3.15.0] 2020-02-10

### Added

- [TD-1595] Data lineage support
- [TD-2327] Data lineage metadata upload at `/api/data_structures/metadata` and
  `/api/td_dl/metadata`
- [TD-2292] Relation type in structures relations
- [TD-2293] Relation type in structures api

### Changed

- [TD-2269] Update elasticsearch mapping for dynamic field using new content
  model
- [TD-2284] Show systems to user with read permission in any structure, return
  structures count

## [3.14.0] 2020-01-27

### Changed

- [TD-2269] Update elasticsearch mappings for dynamic content

## [3.13.0] 2020-01-13

### Changed

- [TD-2272] 40 seconds timeout to query elasticsearch

## [3.12.0] 2019-12-19

### Added

- [TD-2210] Cache parent id in structures' cache

## [3.11.0] 2019-11-25

### Added

- [TD-2115] data_structure_lineage_id having external id of data lineage

### Changed

- [TD-2250] filter profiling whe user has not permission
  `view_data_structures_profile`

## [3.10.0] 2019-11-11

### Added

- [TD-2186] Return profile info in data structure view

## [3.9.0] 2019-10-28

### Added

- [TD-2144] Support ngram-search in structure name
- [TD-2159] Mapping for data field type

### Changed

- [TD-2200] Prevalence of data structure's attributes over metadata on versions
  index

### Changed

- [TD-2187] Add external_id to Structure cached info. Put in cache structures
  present in rule_implementations system_params

## [3.8.0] 2019-10-14

### Fixed

- [TD-2188] Synchronous upload does not work

### Changed

- [TD-2130] In bulk upload move parsing functions to GenServer"
- [TD-2176] Nullable field as boolean in metadata
- [TD-1721] Reindex automatically when a template changes
  - Breaking change: New environment variable ES_URL replaces existing
    ES_HOST/ES_PORT
- [TD-2124] Users without permission to link a data structure should not get the
  option to link in data catalog

## [3.7.0] 2019-09-30

### Added

- [TD-2010] As a Connector I want to delete all structures of a group
- [TD-2077] Support synchronous metadata upload for a specific data structure
- [TD-2089] Profiling support for structures
- [TD-2118] Metadata as mapping in data structures search
- [TD-2068] Use sortable normalizer for some fields in ES mappings
- [TD-1871] Structures CSV download

## [3.6.0] 2019-09-16

### Added

- [TD-1650] Automatic versioning of changed data structures
- [TD-2046] Bulk update endpoint for Data Catalog extra info
- [TD-2090] Search results and filters now use `:link_data_structure` permission
  instead of `:view_data_structure` depending on `referer` header

### Changed

- Metadata upload format (see config/metadata.exs for detail):
  - Structures CSV required fields:
    - `external_id` (globally unique)
    - `name`
    - `system` (or `POST` to `/systems/:system_external_id/metadata`)
    - `group`
    - `type`
  - Fields CSV required fields:
    - `external_id` (of structure)
    - `field_name`
    - `type`
  - Relations CSV required fields:
    - `parent_external_id`
    - `child_external_id`

## [3.5.5] 2019-09-09

### Changed

- Startup task to rename external_id of SQL server structures

## [3.5.2] 2019-09-04

### Fixed

- [TD-2087] DataStructure response excluded immediate parent from ancestry

## [3.5.1] 2019-09-03

### Fixed

- [TD-2080] DataStructureLoader was failing due to changes in [TD-2072]
- [TD-2081] Event stream consumer did not respect host and port config options

## [3.5.0] 2019-09-02

### Changed

- [TD-2061] Data structure external id is now required and unique
- [TD-2072] Refactor model to move mutable/versionable fields from DataStructure
  to DataStructureVersion

### Fixed

- [TD-2047] Check status filter when retrieving search filters

## [3.3.0] 2019-08-05

### Added

- [TD-1560] Enriched description field in template content

### Changed

- [TD-2027] Improve indexing performance
- [TD-1985] Type of template field user with an aggregation size of 50
- [TD-2009] Get external id by data structure system and external id, fixed
  ancestry in structure view

### Fixed

- [TD-1991] Performance issues due to blocking Redis connections
- [TD-2028] Eliminate duplicated data structure versions
- [TD-2003] Avoid loading a structure with a relation with itself in bulk load

### Removed

- [TD-1534] Remove data fields from model

## [3.2.0] 2019-07-24

### Fixed

- [TD-1996] Change `external_id` to text in data_structures
- [TD-1854] Data field metadata is not updated during metadata upload

### Added

- [TD-1845] Soft deletion of data structures no longer present in CSV input for
  system/group
- [TD-1970] New endpoint for
  `api/systems/:system_external_id/structures/:structure_external_id`

### Changed

- [TD-1532] Improve support for linking with business concepts (fields are no
  longer used)
- [TD-2002] Update td-cache and delete permissions list from config
- [TD-1927] Allow structure `class` property to be specified in metadata CSV

## [3.1.0] 2019-07-08

### Changed

- [TD-1618] Cache improvements. Use td-cache instead of td-perms.
- [TD-1866] Exclude logic deleted data structures in catalog navigation, catalog
  table and filters

## [3.0.1] 2019-07-05

### Fixed

- [TD-1967] Task to remove duplicate data structure versions, filter duplicates
  in CSV input

## [3.0.0] 2019-06-25

### Fixed

- [TD-1860] Fields were not associated to corresponding version when loading new
  version of existing structure
- [TD-1864] Indexes structures with `field` class
- [TD-1851] Verify permissions while getting the root structures of a system

### Changed

- [TD-1793] Checks if field structure has `df_content` and enriches
  data_structure :show
- [TD-1891] Bulk load types translation from data fields to data structures
- [TD-1533] Ignores search term when it is no on Aggregation

## [2.21.0] 2019-06-10

### Fixed

- [TD-1825] Structures of fields with metadata type are not setting its type
  correctly - metadata type key is not correct

### Added

- [TD-1824] Bump td-perms version to fix relations key
- [TD-1702] Support new permission `view_data_structures_profile`

### Changed

- [TD-1847] Filter class field on system_datastructure to improve performance

### Removed

- [TD-1832] Removed `business_concept_id` from data fields

## [2.20.1] 2019-05-28

### Added

- [TD-1819] Include `external_id` and `class` in data structure and data
  structure version show responses

## [2.20.0] 2019-05-27

### Added

- [TD-1703] Include system and ancestry in data structure and data structure
  version show responses

### Fixed

- [TD-1747] Structures upload is not creating relation between structures and
  fields when including version number
- [TD-1758] Structures with `field` class are no indexed on create/upload
- [TD-1797] Structures of Fields of type Metric and Attribute must have that
  type instead of Field

## [2.19.0] 2019-05-14

### Fixed

- [TD-1774] Newline is missing in logger format

### Added

- [TD-1704] Index path of data structures and return in search results
- Metadata upload success response is now 202 Accepted instead of 204 No Content

## [2.18.0] 2019-04-30

### Fixed

- [TD-1697] Dynamic content indexing and mapping

## [2.17.0] 2019-04-17

### Added

- [TD-1597] allow deletion of data structures with relations
- [TD-1593] System as an independent entity
- [TD-1626] Load data fields as structures
- [TD-1634] Include data structure metadata field to selectively disable
  indexing ("indexable" == "false")
- Improve elasticsearch index mappings
- [TD-1554] added endpoint for getting root structures of a system

### Changed

- [TD-1627] Removes df_name from the structure and uses the structure type as
  definition of template
- [TD-1636] Use `alpine:3.9` as base image for docker runtime

## [2.16.0] 2019-04-01

### Added

- [TD-1571] Elixir's Logger config will check for `EX_LOGGER_FORMAT` variable to
  override format

### Changed

- [TD-1530] Changed csv upload to write extra fields on metadata

## [2.15.0] 2019-03-18

### Changed

- [TD-1543] Updated to Phoenix 1.4, Ecto 3.0, Cowboy 2.0
- [TD-1526] Include parents and siblings in show data_structure response

## [2.14.0] 2019-03-04

### Changed

- Increase metadata upload file limit from 20M to 100M

## [2.12.1] 2019-01-28

### Changed

- Update td-df-lib version

## [2.12.0] 2019-01-24

### Changed

- [TD-1320] Aggregations are returned on data structures search

## [2.11.1] 2019-01-17

### Changed

- New cache to access linked business concepts of a field
  (`TdPerms.RelationCache`)

## [2.11.0] 2019-01-16

### Fixed

- Bulk index data structures in batches of 100 to avoid reaching HTTP request
  size limit

## [2.10.8] 2019-01-08

### Fixed

- Added `type` field to structure index that was wrongly removed

## [2.10.7] 2018-12-20

### Added

- [TD-1306] Add new field `external_id` to link data_structures with parents,
  children and fields.

## [2.10.6] 2018-12-20

### Changed

- Reindex data structures in background
- Reindex data structures after metadata is loaded

### Fixed

- Metadata loader structure diff was not calculating correctly the fields to be
  removed

## [2.10.2] 2018-12-19

### Changed

- [TD-1198] add functionality for confidential data structure
  - added field confidential to data_structure
  - check for `manage_confidential_structures` on listing and updating data
    structures
  - added elasticsearch filter regarding confidential permissions

## [2.10.1] 2018-12-17

### Changed

- Increase elasticsearch client default `recv_timeout` to 20 seconds
- Increase filter aggregation size to 50
- Remove `name` filter

## [2.10.0] 2018-12-12

### Changed

- [TD-1313] Adds type to structure filters

## [2.9.4] 2018-12-06

### Changed

- [TD-1104] Improved support for data structure versions

## [2.9.3] 2018-12-04

### Added

- [TD-1104] API endpoint `/api/data_structures/{id}/versions/{version}` to read
  specific version of a data structure

## [2.9.2] 2018-12-04

### Changed

- [TD-1153] Client may now use `sort` parameter to order search results

## [2.9.1] 2018-12-04

### Added

- [TD-1104] Support explicit version in data_structures metadata upload

## [2.9.0] 2018-12-01

### Added

- [TD-1207] Parent/child relationships between data structure versions

## [2.8.6] 2018-11-22

### Added

- [TD-1186] Adds dynamic form fields to structure filters

## [2.8.5] 2018-11-22

### Changed

- Order search results by `name.raw`

## [2.8.4] 2018-11-22

### Changed

- Configure Ecto to use UTC datetime for timestamps

## [2.8.3] 2018-11-20

### Added

- New endpoint to upload metadata `POST /api/data_structures/metadata`

## [2.8.2] 2018-11-20

### Added

- Data structure view return `domain_id`

## [2.8.1] 2018-11-19

### Added

- [TD-1062] Support for Dynamic Forms in data structures

### Removed

- Remove LOPD field from data structures

## [2.8.0] 2018-11-15

### Added

- [TD-1104] Initial support for versioning of data structures

## [2.6.2] 2018-10-30

### Added

- Modify endpoint from `/api/search/reindex_all` to
  `/api/data_structures/search/reindex_all`
- Verify if the user is admin while calling `reindex_all`<|MERGE_RESOLUTION|>--- conflicted
+++ resolved
@@ -1,12 +1,5 @@
 # Changelog
 
-<<<<<<< HEAD
-## [7.5.4] 2025-06-11
-
-### Changed
-
-- [TD-7213] Core lib bump version 7.5.3
-=======
 ## [7.6.1] 2025-06-11
 
 ### Changed
@@ -24,7 +17,12 @@
 ### Fixed
 
 - [TD-7278] Update user_id handling in GrantRequestGroupController
->>>>>>> f59762f5
+
+## [7.5.4] 2025-06-11
+
+### Changed
+
+- [TD-7213] Core lib bump version 7.5.3
 
 ## [7.5.3] 2025-06-04
 
