--- conflicted
+++ resolved
@@ -2,11 +2,10 @@
 
 ## [Unreleased]
 
-<<<<<<< HEAD
 ### Changed
 
 - [TD-4739] Validate dynamic content for safety to prevent XSS attacks
-=======
+
 ### Added
 
 - [TD-4431] Support for requesting removal of grants
@@ -15,7 +14,6 @@
 
 - [TD-4918] Implementations permissions
 - [TD-4911] Implementations download was failing for ruleless implementations
->>>>>>> 27cd46d8
 
 ## [4.45.0] 2022-06-06
 
