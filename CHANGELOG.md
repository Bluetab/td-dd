--- conflicted
+++ resolved
@@ -4,17 +4,8 @@
 
 ### Fixed
 
-<<<<<<< HEAD
+- [TD-2028] Eliminate duplicated data structure versions
 - [TD-2003] Avoid loading a structure with a relation with itself in bulk load
-
-## [3.2.0]
-
-### Fixed
-
-- [TD-1996] Change external_id to text in data_structures
-=======
-- [TD-2028] Eliminate duplicated data structure versions
->>>>>>> 80339973
 
 ### Changed
 
