# Changelog

<<<<<<< HEAD
## [6.3.4] 2024-04-29

### Fixed

- [TD-6552] Update td-cache lib for returns all domains only for default role
=======
## [6.4.1] 2024-04-15

## Added

- [TD-6535] Add Store chunk size configuration

## Fixed

- [TD-5981] Grants download


## [6.4.0] 2024-04-09

## Added

- [TD-6283] Add alias in linked data structure test
- [TD-6507] Add Elastic bulk page size for enviroment vars

### Fixed

- [TD-6503] Fix Grant Request bulk creation domain ids
- [TD-6401] Fixed Content aggregations have a maximum of 10 values
- [TD-6521] Fix Raw implemnetations structure links
>>>>>>> cdb3ceef

## [6.3.3] 2024-04-15

## Added

- [TD-6535] Add Store chunk size configuration

## Fixed

- [TD-5981] Grants download

## [6.3.2] 2024-05-03
## [6.3.1] 2024-05-03

### Added

- [TD-6507] Add Elastic bulk page size for enviroment vars

## [6.3.0] 2024-03-20

### Added

- [TD-6434] Remove Grant actions if structure not grantable
- [TD-4110] Allow structure scoped permissions management
- [TD-6438] Add Remediation Plan fields for API V2.

### Fixed

- [TD-6434] Remove extra quotes in implementation source, population and validation

## [6.2.5] 2024-04-29

### Fixed

- [TD-6552] Update td-cache lib for returns all domains only for default role

## [6.2.4] 2024-04-15

## Added

- [TD-6535] Add Store chunk size configuration

## Fixed

- [TD-5981] Grants download

## [6.2.3] 2024-04-03

- [TD-6507] Add Elastic bulk page size for enviroment vars

## [6.2.2] 2024-03-08

- [TD-6456] In bulk grant approves, when a grant revoke is approved, grant is reindexed

## [6.2.1] 2024-02-27

### Added

- [TD-6436] All Dataloaders use `DB_TIMEOUT_MILLIS` environment variable for timeout

## [6.2.0] 2024-02-26

### Added

- [TD-6243] Support for deleting Elasticsearch indexes

### Fixed

- [TD-6425] Ensure SSL if configured for release migration
- [TD-6398] Approval grant request from 'approval grant requests'

## [6.1.2] 2024-04-29

### Fixed

- [TD-6552] Update td-cache lib for returns all domains only for default role

## [6.1.1] 2024-04-03

### Fixed

- [TD-6507] Add Elastic bulk page size for enviroment vars

## [6.1.0] 2023-02-08

### Changed

- [TD-6342] Use td-core Elasticsearch.Document Integer implementation
- [TD-6306] Allow Catalog View config listing for non-admin users

## [6.0.0] 2024-01-19

### Added

- [TD-6181] Refactor for elastic search
- [TD-6165] Catalog view filtered/virtual path navigation
- [TD-6272] Change timeout to use the environement variable

### Fixed

- [TD-6270] Reindex the deleted structures in bulk updates
- [TD-6130] Database lowercase when implementation raw is created

## [5.20.0] 2023-12-19

### Added

- [TD-5505] Grant removal request workflow

### Removed

- [TD-6217] Remove process that automatically deprecates implementations

### Fixed

- [TD-5505] Remove :manage_grant permission for grant removal request group

## [5.19.0] 2023-11-28

### Added

- [TD-6140] Support for AI suggestions on StructureNotes

### Fixed

- [TD-6176] Bulk upload deprecated implementations
- [TD-6145] Deprecate implementation on rule soft deletion
- [TD-6235] Fix regex new raw implementation sql

## [5.18.0] 2023-11-13

### Added

- [TD-5390] Validate inplementation key unique when update implementation
- [TD-4304] Added structures links aggregation in implementation search

### Changed

- [TD-6177] Update td-df-lib to fix format field
- [TD-5319] Increment system aggregation size in data structures search

## [5.17.2] 2023-11-07

### Fixed

- [TD-6173] Domain_ids grant_request filters and elastic config

## [5.17.1] 2023-11-03

### Fixed

- [TD-6159] Elasticsearch upgrade configuration

## [5.17.0] 2023-11-02

### Added

- [TD-6103] Allow empty option for domain type filter
- [TD-6059] Support for reporting reindex tasks on the cluster

### Changed

- [TD-6059] Updated elasticsearch library version

### Fixed

- [TD-6088] Improve implementations reindex

## [5.16.2] 2023-10-19

## [5.16.1] 2023-10-18

### Fixed

- [TD-5540] GrantRequest approval bulk audit events and permissions issue

## [5.16.0] 2023-10-18

### Added

- [TD-5582] Implementation clone copies original business concepts links
- [TD-6082] Support to upload implementations with result type in browser
  language
- [TD-5540] GrantRequest approval bulk with elasticsearch

### Changed

- [TD-5958] Keep graph URL across lineage changes

## [5.15.0] 2023-10-02

### Added

- [TD-5947] Support for DataViews
- [TD-5532] Sources latest event cache
- [TD-6042] Until filter for api/data_structure_notes/search

## [5.14.0] 2023-09-19

### Added

- [TD-5929] Support to upload csv of implementations, rule and strucutures
  in the browser language
  - Download editable metadata is downloaded in the browser language

### Fixed

- [TD-5999] List implementations without rules

## [5.13.1] 2023-09-14

### Fixed

- [TD-6051] Add searchable option for structures and rules

## [5.13.0] 2023-09-05

### Added

- [TD-5979] Retrieve only children/parents using default relation type

### Changed

- [TD-5974] structure_domain_ids filtered by type = validation

### Fixed

- [TD-5898] Fix behavior of removing implementation based on status

## [5.12.0] 2023-08-16

### Fixed

- [TD-6016] Restore missing data fields degree enrichment

## [5.13.0] 2023-09-05

### Added

- [TD-5979] Retrieve only children/parents using default relation type
- [TD-5935] Remediation GraphQL API, with pagination and filters.

### Changed

- [TD-5974] structure_domain_ids filtered by type = validation

### Fixed

- [TD-5898] Fix behavior of removing implementation based on status

## [5.12.0] 2023-08-16

### Added

- [TD-5715] Add posibility for inherit domains when load new structures
- [TD-5902] Ecto migration to remove index duplicity and reduce disk usage
- [TD-5936] Add Note resolver for dataStructureVersion v2 queries
- [TD-5938] Enable Edit as default/raw implementation for draft status implementations
- [TD-5937] Limit Catalog Metadata Views to data structures filters
- [TD-2778] The following:
  - Bulk and complete reindex: better logging.
  - Complete reindex: delete temporal index if there are any errors.
- [TD-5891] Download csv i18n support

## Changed

- [TD-5913] Update td-df-lib to fix depends validation

### Fixed

- [TD-5867] Permit special caracters (Unicode, semicolon, hash) in raw implementations fields (dataset, population and validations)

## [5.11.3] 2023-07-28

### Fixed

- [TD-5943] My grants query now retrieve only the user grants

## [5.11.2] 2023-07-27

### Fixed

- [TD-5946] Add the keyword type and the sorteable in the mapping for `execution_result_info.result`

## [5.11.1] 2023-07-27

### Fixed

- [TD-5952] Multiple filters and search text for elasticsearch in structures

## [5.11.0] 2023-07-24

### Added

- [TD-5829] Add implementations linked structures in ElasticSearch
- [TD-5907] Download Implementation CSV Execution Details for Non-Admin Users
- [TD-5831] Add query with multiple must for structure grant request
- [TD-5379] API Upload implementation result for specific execution

### Changed

- [TD-5844] CSV dynamic content domain fields:
  - Structure notes domain: as name for non-editable CSV and as external id for editable CSV
  - Implementation dynamic content domain: as name instead of external id.
- [TD-5809] Fix td_cluster configuration

### Fixed

- [TD-5878] Fix: change permision check to domain id when a concept is marked as confidential
- [TD-5837] Retrieve mutable metadata for children, data_fields and parents in v2

## [5.10.2] 2023-07-14

### Fixed

- [TD-4986] Readd index.mapping.total_fields.limit deleted in [TD-5808]
  (releases.exs to runtime.exs change)

## [5.10.1] 2023-07-11

### Fixed

- [TD-4986] Note aggregations

## [5.10.0] 2023-07-06

### Added

- [TD-4986] Configurable data catalog bucket views based on note and metadata
  fields
- [TD-5787] Add Elastic Search Boost option in templates
- [TD-5840] Fix color of result in implementations search
- [TD-5593] Add related concept in quality implementations list and implementation download
- [TD-5808] Configured TdCluster

## Changed

- [TD-5912] `.gitlab-ci.yml` adaptations for develop and main branches

### Fixed

- [TD-5886] Sort criteria composition for `list_data_structure_versions` to
  avoid undesired query due to a bad order applying the clauses

## [5.9.0] 2023-06-20

### Added

- [TD-5770] Add database TSL configuration
- [TD-4260] Rule content in implementation aggregations
- [TD-5577] Add retrive global filters for default user

## [5.8.0] 2023-06-05

### Added

- [TD-5752] Add force update control dates when update implementations by web or csv bulk update

### Fixed

- [TD-5810] Fix alias in data_fields v2

### Changed

- [TD-5796] Use domain implementations to check segmentation permissions
- [TD-3916] Update td-df-lib version
- [TD-5803]
  - Upgrade to Elixir 1.14
  - Support for setting Node name on releases
- [TD-5697] Use `HierarchyCache.get_node/1`

## [5.7.0] 2023-05-23

### Added

- [TD-5491] Add link to the structure and the technical name in the downloded files of structures metadata
- [TD-5504] [TD-5141]:
  - Domain Structures for implementations
  - Implementation domain to csv donwload

### Fixed

- [TD-5751] Enrich domains parents in V2
- [TD-5733] Enrich children's alias in V2

## [5.6.0] 2023-05-09

### Added

- [TD-4217] Add result details for admins in implementations csv download
- [TD-5602] Add migration to improve query perfance with 2 new indexes
- [TD-5661] Multiple structures grant requests
- [TD-3807] search filters returns types
- [TD-4591] Add validation in the visibility of the structures that are displayed in the data catalog

### Fixed

- [TD-5732] Fixed reindex all implementation versions when add/delete links
- [TD-5442] Fix hard delete implementation versions
- [TD-5680] Fix Children Data Structure Versions populate their classes correctly

### Changed

- [TD-5744] Increase systems search size to 200

## [5.5.1] 2023-04-18

### Fixed

- [TD-5641] foreign_key for implementation links

## [5.5.0] 2023-04-18

### Added

- [TD-5650] Tests for hierarchy bulk uploads
- [TD-5297] Added `DB_SSL` environment variable for Database SSL connection
- [TD-5641]
  - Move implementation structure links to implementation ref
  - Reindex implementation when add new links

### Fixed

- [TD-5670] Structure notes bulk_update when has invalid external_id and template not found
- [TD-5696] Rejected implementations cant be edited
- [TD-5698] Ruleless implementations reindex when upload results

## [5.4.0] 2023-03-28

### Added

- [TD-5481] Add filename for bulk update events for structure notes

### Changed

- [TD-4870] Implementations and Rule csv download and upload uses unified df_content parsing

### Fixed

- [TD-5685] Implementation df_content was being cleaned on cache enriching
- [TD-5644] Added omitted data in v2 dataStructureVersion endpoint

## [5.3.0] 2023-03-13

### Added

- [TD-4438] Included-in-parameters reference dataset validation
- [TD-5509]
  - Data structure link labels graphql query
  - Data structure link creation using source and target structure IDs
- [TD-3806] Add cached content for implementations, rules, remediations plan and structures notes

### Changed

- [TD-3879] All `raw keyword` indexing mappings uses empty string as null_value

### Fixed

- [TD-5575] Filter implementations with execution permission on execution groups creation
- [TD-5566] Remove template content from Remediation plan audit payload

## [5.2.1] 2023-03-08

### Fixed

- [TD-5645] Preserve previous implementation type on csv updates, use basic for creations

## [5.2.0] 2023-02-28

### Added

- [TD-5471] Bulk update of quality implementations via csv
- [TD-3541] Get data_structure_versions for `api/v2`
- [TD-5599] Improve grant reindex memory usage and API for Task stats
- [TD-5507] Grants API v2

## [5.1.0] 2023-02-13

### Added

- [TD-5479] External_ref in grants to avoid duplicates in grant table
- [TD-5560] LINEAGE_NODES_TIMEOUT releases environment variable for
  TdDd.Lineage.GraphData nodes GenServer call

## [5.0.0] 2023-01-30

### Fixed

- [TD-5472] Enrich template fields of type `domain` for Quality filters
- [TD-5407] Aggregate `must_not` param on Elasticsearch filter

### Changed

- [TD-5300] ReferenceDatasets user management
  - Added `domain_ids` fields
  - Users with `view_data_structure` permission on domain can show, index and
    download ReferenceDataset
  - ReferenceDataset without domain_ids is only visible to `admins`
- [TD-5478] Add `convert_raw` and `convert_default` action for basic
  implementations
- [TD-5493] Improve specific grant(s) reindex performance

### Added

- [TD-5473] `field_parent_id` for `StructureNote` events

## [4.59.0] 2023-01-16

### Changed

- [TD-5344] Embedded structures in rule implementations are now indexed with
  their original `name` regardless of whether they have an alias or not. `alias`
  is indexed as an independent property if present.
- [TD-5199] Soft delete for rule
- [TD-5433] ignore ReferenceData enrich in Implementation if it doesn't exist
- [TD-5432] Publish rule_result_created event using implementation_ref as
  resource_id instead of implementation_id.

### Added

- [TD-5382]
  - field `all_pending_roles` on `GrantRequest` that doesn't depend on the requesting user
  - `GrantRequestApprovalRules` checks on `all_pending_roles`

### Fixed

- [TD-5402] Reference data info is not showed in implementation details
- [TD-5455] Fixed Lineage selection is not displaying any domain in case that no
  lineage structure is in the data catalog
- [TD-5453] [TD-5219]:
  - Correct pagination for Rule results
  - Correct ordering by version and date in Rule results
  - Show latest results on implementations view

### Added

- [TD-4109] On `nodes` show, also handle `domain_id` filter

## [4.58.0] 2022-12-27

### Added

- [TD-5243] Use structures domain in data catalog for data lineage objects
  that have been linked
- [TD-5367] Enrich grant details with actions and user
- [TD-5322] Allow to have multiple grants for the same user in the same structure
- [TD-4300] Add `basic` type for implementations
- [TD-5369] Audit events for Remediation creation
- [TD-5348] Add update action to grant controller

### Changed

- [TD-2642] Improve search in rule names and implementation keys: boost these
  fields and treat underscores as whitespace

## [4.57.0] 2022-12-12

### Added

- [TD-5161] Get specific domains along with their children for `api/v2`

### Changed

- [TD-5365] Foreign key from `accesses` to `data_structures` now uses `id`
  (primary key) instead of `external_id`
- [TD-5391] Grant approval condition rules now use `values` instead of single
  `value`

## [4.56.1] 2022-11-29

### Fixed

- [TD-5374] Approve rule grant request for a structure with multiple domains

## [4.56.0] 2022-11-28

### Changed

- [TD-5342] Refactor bulk operations to use Elasticsearch scroll API
- [TD-5136] Download of structures include all structure domains with complete
  path
- [TD-5341] Created indices on foreign key constraints to improve performance
  when physically deleting data structures
- [TD-4179] Implementation indexing uses inserted_at of original ref
- [TD-4711] Improved user feedback for errors in implementation upload

### Added

- [TD-5289] Elasticsearch 7 compatibility
- [TD-5258] Approve grants request rules
- [TD-5286] Implementation results pagination

## [4.55.0] 2022-11-14

### Added

- [TD-5038] Links between structures
- [TD-5037] Added diff information for draft and pending_aproval structure notes
  in API response

### Fixed

- [TD-5279] Fixed some inconsistencies in implementation bulk upload

## [4.54.0] 2022-10-31

### Changed

- [TD-5284] Phoenix 1.6.x

### Fixed

- [TD-5267] Bulk update was not reindexing changed structure notes
- [TD-5265] `GET /api/user_search_filters/me` wasn't considering the `scope` of
  global filters
- [TD-4710] Domain type fields of templates it not working in bulk upload
  implementations
- [TD-5244] Admin user can't clone implementations

### Added

- [TD-3765] Support for empty_dataset in rule_results
- [TD-5171] Enriches domain's parents on DataStructureVersion show
- [TD-5245] Allow multiple fields for structure modifiers
- [TD-4517] Adds `df_label` to Rule filters aggregation

## [4.53.2] 2022-10-20

### Changed

- [TD-5234] `GET /api/data_structures/:id/versions/:version` now includes
  `implementation_count` in response instead of embedded `implementations`

### Fixed

- [TD-4999] Serialization issue for data structures with profile but without
  class field
- [TD-5273] Allow request functions for grant request creators

## [4.53.1] 2022-10-18

### Fixed

- [TD-5260] Avoid to create a draft with not changes for implementations

## [4.53.0] 2022-10-18

### Fixed

- [TD-5250] GraphQL `latestGrantRequest` no longer returns `forbidden` for users
  with `view_data_structure` permissions
- [TD-5140] Changed implementations ids by implementations refs and links
  migration
- [TD-4927] Fix upload implementations file with and without rule raise an error

### Added

- [TD-4177] Support for querying the executions of an implementation
- [TD-4558] Support for managing data quality functions using API
- [TD-5027] support for restoring deprecated `Implementations`
- [TD-5195] Support for global user filters
- [TD-3087] OR/AND in implementations validations

## [4.52.0] 2022-10-03

### Changed

- [TD-4871] Unify `Claims` structs, replace `canada` with `bodyguard` for
  authorizations
- [TD-5184] Removed dependency on td-hypermedia library

### Added

- [TD-4903] Include `sobelow` static code analysis in CI pipeline
- [TD-4214] Publish grant requests workflow events
- [TD-2430] Allow different join types on implementation dataset

### Fixed

- [TD-4587]
  - Download implementations with reference_data
  - Implementations download when dataset has a table joing itself
- [TD-5183] Auto deprecate rule implementations based on
  its referenced structures and datasets

## [4.51.0] 2022-09-19

### Added

- [TD-5076] Allow to clone implementations for non admin users
- [TD-5169] Improve list_data_structure_versions since query performance
- [TD-5170] Capture graph tests Logger.warn output
- [TD-5082] Filter protected metadata (field "\_protected")
- [TD-5133] Support for creating grant requests for third parties

### Changed

- [TD-5168] GraphQL `source` query no longer enriches dynamic domain fields
- [TD-4794] GraphQL `domains` query now supports additional actions

### Fixed

- [TD-4956] When downloading structures csv, fields with same name on templates were duplicated

### Removed

- [TD-4794] Removed `/api/unit_domains` (replaced by GraphQL `domains` query)

## [4.50.0] 2022-09-05

### Added

- [TD-5078] Add request modification for Grants

### Changed

- [TD-3371] Catalog CSV download can now return more than 10,000 structures
- [TD-4994] Performance improvements of lineage load process
- [TD-4757] Take into account data structure `updated_at` in data structure
  version since-claused listing
- [TD-5091] Dynamic `domain` fields are now integer ids instead of embedded
  documents

### Fixed

- [TD-4348] Return errors if load_graph fails, so that an event is created.
- [TD-5075] Fixed implementation can't be moved to another rule

## [4.49.0] 2022-08-16

### Added

- [TD-5113] Add data_structures_hierarchy ds_id index
- [TD-4945] Allow to publish from creation and published implementations
- [TD-5070]
  - Added must_not filters for rule implementations
  - Filter draf implementation for users without permissions

## [4.48.1] 2022-08-02

### Fixed

- [TD-5106] An implementation's domain id couldn't be changed

## [4.48.0] 2022-07-26

### Added

- [TD-4987]
  - `api/rule_results/search` now include ruleless implementation results
  - Add pagination for updated_at
- [TD-5053] Add implementation_ref on `api/implementations/search`
- [TD-4441] Send grant_approval event when grant approval is created with rejection
- [TD-4922] Force cache to add implementations workflow status

### Fixed

- [TD-5011] `TemplateCache.list/0` was returning duplicate entries
- [TD-5042] Removal request for grant created through /api/bulk_grants with
  source_user_name and without user_id

### Changed

- [TD-5072] Remove deprecated `type_params` from `rules` table and corresponding
  mappings
- [TD-5001] Improved support for data structure alias:
  - Data structure alias is now persisted and returned in responses. The alias
    is obtained or removed when a structure note containing an `alias` field is
    published or deprecated, respectively
  - Metadata fields (e.g. `order`, `precision`, `nullable`) in data structure
    responses are now returned within the `metadata` property
- [TD-3614] Support for access token revocation
- [TD-4925] Create new draft when editing a published implementation only if it
  has changes
- [TD-4997] Change search executions API sources list filter from 'AND' to 'OR'
- [TD-4987] `/api/rule_results/search` now include ruleless implementation
  results and supports pagination
- [TD-4175] Data structure tags may now be inherited by descendents of the
  tagged data structure

## [4.47.1] 2022-07-18

### Added

- [TD-5053] Add implementation_ref on `api/implementations/search`

## [4.47.0] 2022-07-05

### Changed

- [TD-4412] Update td-cache for changes in templates preprocessing

### Added

- [TD-4920] Add results to implementation query api/v2
- [TD-4921] Add implementation workflow events
- [TD-4894] Multiple field validations
- [TD-4993] Add last_quality_event to implementation api/v2
- [TD-4176]
  - Added descrition in data structure tag
  - Changed description for comment in data structures tags link
- [TD-4661] Support for ReferenceDatasets on Implementations

### Fixed

- [TD-4959] Use implementation_ref instead of implementation_key for status changes
- [TD-4952] Missing code from [TD-4655]

## [4.46.1] 2022-06-23

### Fixed

- [TD-4962] Submit results only for published implementations

## [4.46.0] 2022-06-21

### Changed

- [TD-4739] Validate dynamic content for safety to prevent XSS attacks
- [TD-4923] Remove implementation_key dependency for version management

### Added

- [TD-4431] Support for requesting removal of grants
- [TD-4919] Allow query implementation versions using /api/v2

### Fixed

- [TD-4918] Implementations permissions
- [TD-4911] Implementations download was failing for ruleless implementations
- [TD-4950] Implementations move and clone actions for admin

## [4.45.0] 2022-06-06

### Added

- [TD-4540] Add approval workflow for quality implementations
- [TD-3633] Take into account ruleless implementations in event publishing
- [TD-4872] Support querying structures by `external_id` in GraphQL API
- [TD-3920] Alias support for structures
- [TD-4855] Support `Profile` searching with params (offset, limit, since)
- [TD-4843] Support filters grants by `system_external_id`

### Fixed

- [TD-4852] Ruleless implementation weren't being linked with data structures on
  creation
- [TD-4835] It was possible to execute non-executable implementations
- [TD-4878] Error loading structure metadata with synchronous API

## [4.44.0] 2022-05-23

### Added

- [TD-4045] Rule implementation `execute` action
- [TD-4457] Allow to have grants for non existing users in truedat
- [TD-4548] Upload/Download csv notes with multiple selection fields separted by `|`
- [TD-4660] Support for reference data
- [TD-4230] GraphQL `Templates` schema preprocesses templates

### Fixed

- [TD-4799] Performance issue filtering executions by source
- [TD-4848] Timeout on structures notes upload
- [TD-4849] Reindex grants in their bulk update API

## [4.43.2] 2022-05-12

### Fixed

- ImplementationsStructures migration was breaking with null structure_ids on dataset
- Typo in `implementations.ex`

## [4.43.1] 2022-05-11

### Added

- [TD-4089] Support for implementations without rules

## [4.43.0] 2022-05-09

### Added

- [TD-3186] Support for links between implementations and structures
- [TD-4538] Segments definitions in the implementations, and support for segment
  results

### Fixed

- [TD-4783]
  - Lineage Graph is not generated
  - Change chunk size for adding metadata in linage upload
- [TD-4586] Asynchronous CSV bulk update

### Changed

- [TD-4723] Support for domain-specific data structure tags

## [4.42.0] 2022-04-25

### Added

- [TD-4098] GraphQL query for data structures
- [TD-4683] GraphQL query for data structure relations
- [TD-2026] Add metadata to lineage graph

### Changed

- [TD-4536] Support rule implementation with multiple populations

### Fixed

- [TD-4721] User with permissions can list sources

### Added

- [TD-4695] Structure bulk update was not reindexing structures with updated
  notes
- [TD-3128] Profile `null_count`, `total_count` and `unique_count` fields were
  limited to PostgreSQL `integer` values (maximum 2,147,483,647). They have now
  been changed to `bigint` (maximum 9,223,372,036,854,775,807)

## [4.41.1] 2022-04-04

### Added

- [TD-4126] Support querying the jobs of a source
- [TD-4450] GraphQL mutations for sources

### Fixed

- [TD-4643] Raw implementation creation permission

## [4.41.0] 2022-03-28

### Fixed

- [TD-4535] Structures domains CSV upload bulk update

## [4.40.1] 2022-03-22

### Added

- [TD-3233] Rule result remediation plan
- [TD-4271] Support for linking implementations with business concepts
- [TD-4621] Include data structure version `name` in GraphQL schema
- [TD-4577] List of notes pending approval
- [TD-4447] Support for associating metadata filters with a structure type

### Fixed

- [TD-4580] Added migration to fix implementations without alias
- [TD-4623] Added multiple domains support for grant request approvals

### Changed

- [TD-4527] Exclude logically deleted sources from GraphQL response

### Removed

- [TD-4303] `GET /api/data_structure_types/lite` was removed, reverted
  corresponding changes from [TD-4344]

## [4.40.0] 2022-03-14

### Changed

- [TD-4500] Support data structure with multiple `domain_ids`
- [TD-4461] Avoid reindexing when a domain is modified
- [TD-4491] Refactored search and permissions
- [TD-4604] Include actions in `POST /api/rule_implementations/search` and `POST /api/data_structures/search` responses

## [4.39.0] 2022-03-07

### Added

- [TD-4378] Include the structure description in cache

### Changed

- [TD-4567] Refactor create implementations for non admin users
- [TD-4534] Avoid inheritance if has `with_inheritance: false` param when
  modifying a structure domain

## [4.38.1] 2022-02-23

### Fixed

- [TD-4567] Create implementations for non admin users

## [4.38.0] 2022-02-22

### Added

- [TD-4437] Control rule results upload using new `manage_rule_results`
  permission
- [TD-2511] support for updating specific field of `Source` config
- [TD-4463] Generate audit events for `rule_created` and
  `implementation_created`
- [TD-4425] Shift Implementations CSV last execution date field timezone

### Fixed

- [TD-4427] Fixed a performance issue when calling `/api/executions/search` by
  filtering by sources on the database, avoiding a potential time out

### Changed

- [TD-4553] Improve performance reading large CSV files during structure
  metadata bulk loading

## [4.37.1] 2022-02-10

- [TD-4456] Access audit API

## [4.37.0] 2022-02-07

### Added

- [TD-4277] Include `domain_id` in `rule implementations`
- [TD-4152] Include aditional information on implementations download
- [TD-4102] Support pagination of structure notes
- [TD-2929] UserSearchFilter now has `scope` and is used in Rules and
  RuleImplementations

### Fixed

- [TD-4424] Fixed a performance issue fetching filter values, due to a scripted
  aggregation (`linked_concept_count`), which was preventing elasticsearch from
  using its request cache. Also ensure that `size=0` is used when fetching
  aggregations from elasticsearch (the `hits` are not consumed).

- [TD-4501] Allow regular users to list lineage events based on :view_lineage
  permission

## [4.36.0] 2022-01-24

### Added

- [TD-4125] GraphQL support for data sources
- [TD-4100] Allow partial loads for notes in case that there are errors on the
  file
- [TD-4312]
  - Autogenerated template identifier field
  - Prevent identifier change if a new structure note version is created
  - Mapping to search by identifier
- [TD-4100] Allow partial loads for notes in case that there are errors on the
  file
- [TD-4293] Added quality implementations audit events
- [TD-3467] Add gt date condition for `rule results`
- [TD-4389] Add inserted_at in implementations views

## [4.35.1] 2022-01-10

### Fixed

- [TD-4390] Index implementation aliases

## [4.35.0] 2022-01-10

### Added

- [TD-4312] Autogenerated template identifier field
- [TD-4390] Add support for alias on implementations
- [TD-4379] Avoid indexing grants for class field structures

## [4.34.1] 2021-12-16

### Added

- [TD-4387] Limit graph_data maximum length

## [4.34.0] 2021-12-15

### Added

- [TD-4272] Avoid result calculation if it is already present
- [TD-4361] Add `value_modifier` to implementation document
- [TD-4345] Add `implementation_key` to notification payload
- [TD-4270] Move `goal` and `threshold` fields from `Rule` to
  `RuleImplementation`
- [TD-4301] Bulk upload quality `implementations` with csv
- [TD-4276] Materialize structure hierarchy in order to improve query
  performance
- [TD-4314] Bulk upload quality `rules` with csv

### Fixed

- [TD-4273] Error downloading implementations

## [4.33.0] 2021-11-30

### Added

- [TD-4262] Lineage graph polling
- [TD-4344] Add a new endpoint API for lite `structure_types` request without
  `metadata_fields`
- [TD-4358] Format path in editable download CSV

### Changed

- [TD-4299] Change CSV reader to `NimbleCSV` for performance improvement
- [TD-3606] Add descriptive fields to editable CSV download file
- [TD-4306] Add `df_content` to execution groups
- [TD-4341]
- Created function to get DataStructureType without metadata join queries
- Uses this function in DataStructure csv download
- [TD-4351] Remove metadata_fields from structure_types when reindex structures

## [4.32.2] 2021-11-17

- [TD-4216] Fix scroll implementations

## [4.32.0] 2021-11-15

### Added

- [TD-4216] Add scroll to implementations search
- [TD-4253] Include modifier in `/api/rule_implementations/search`
- [TD-4278] `Grants` bulk load

### Changed

- [TD-4174] `RuleResults` references `RuleImplementation` by its `id` instead of
  the `implementation_key`

## [4.31.2] 2021-11-09

### Added

- [TD-4099] Add source events subscriptions

### Changed

- [TD-4280] Increased default timeout on `StructureEnricher.refresh/0` to 60
  seconds

## [4.31.1] 2021-11-04

### Added

- [TD-3733] Structure names indexed in implementations
- [TD-3606] Download editable structures CSV

### Fixed

- [TD-4283] Move `max_payload_length` configuration to `releases.exs`

## [4.31.0] 2021-11-02

### Fixed

- [TD-4211] Subscriptions on data structures include structure note events

### Added

- [TD-4128] Structures bulk update auto_publish notes parameter
- [TD-4204] Add approvals to grant request view
- [TD-4213]
  - Allows GrantRequest from status `processed` to `failed`
  - Created `reason` field on GrantRequestStatus
- [TD-4124] Dependent domain field in td_df_lib
- [TD-4257] Wrapped `Plug.Parsers` to be configured in runtime

## [4.30.0] 2021-10-18

### Added

- [TD-3131] Added details to the rule results to show the `Query` information
- [TD-3874] Allow rule creation/update specifying domain for shared concepts

### Fixed

- [TD-3874] Fix manage_quality_rule permission check when searching rules
- [TD-4140] Bulk Update uses previous values of template when available

## [4.29.2] 2021-10-07

### Fixed

- [TD-4044] Permissions for admin creating a GrantRequestApproval

## [4.29.1] 2021-10-06

### Fixed

- [TD-4186] Error on grants reindex

## [4.29.0] 2021-10-05

### Fixed

- [TD-4018] Fix path of profile execution
- [TD-4166] GrantRequest index must filter pending_roles for approve action

### Added

- [TD-4108] Download grants CSV
  - `POST /api/grants/csv`
- [TD-4076] Support for grant request approval
- [TD-4113] Jobs change status is included in Audit Events
- [TD-3953] Cursor in grants search
- [TD-4114] Update job status after metadata load process
- [TD-4077] Grant request processing workflow support
- [TD-4111] GrantRequest params for getting own grant requests

### Changed

- [TD-4079] Give grant permission only if we have `gr` templates

## [4.28.0] 2021-09-20

### Added

- [TD-3950] Index and search grants
  - `POST /api/grants/search` searches grants
  - `POST /api/grant_filters/search` searches grant filters
  - `POST /api/grants/search/mine` searches "my grants" (granted to me)
  - `POST /api/grant_filters/search/mine` searches "my grants" filters
- [TD-4075] API routes for managing grant approvers:
  - `GET /api/grant_approvers`
  - `GET /api/grant_approvers/:id`
  - `POST /api/grant_approvers`
  - `DELETE /api/grant_approvers/:id`
- [TD-3971] Template mandatory dependent field
- [TD-4107] Adds `system_id` filter to structure_notes/search endpoint
- [TD-4037] change the limit on the taxonomy in aggregations
- [TD-3970] Adds `modifier` and `value_modifier` embbeds to `ConditionRow`

### Changed

- [TD-4065] Allow Implementation keys with spaces, points, etc.

### Fixed

- [TD-4048] `PUT /api/rules/:id` timeout if a rule has many implementations
- [TD-3780] Missing `domain_ids` in Audit events
- [TD-4037] change the limit on the taxonomy in aggregations

## [4.27.0] 2021-09-07

### Changed

- [TD-3824] Data quality rule implementations can now be modified, regardless of
  whether they have associated results or not

## [4.27.0] 2021-09-07

### Added

- [TD-3951] Include additional information for grant events
- [TD-3484] GraphQL API on `/api/v2`
- [TD-3972] Nested population in validations
- [TD-3910] Notifications included for structures notes status changes
- [TD-3546] `with_profiling` filter in data structure version
- [TD-3983] renders request_grant permission on structure_version

### Changed

- [TD-3826] Data quality permissions now uses `domain_id` instead of
  `business_concept_id`
- [TD-3039] `GET /api/data_structures/:data_structure_id/versions/:id` now
  includes mutable metadata in the `metadata` field. The `metadata_versions`
  field is no longer included in the response. The `metadata_fields` field in
  the data structure type responses now include mutable metadata fields.
- [TD-3973] Update td-df-lib for default values in swith fields

## [4.26.0] 2021-08-16

### Added

- [TD-3549] Add new quality rule result type: "deviation"
- [TD-3982] Initial support for grant requests
- [TD-3948] Grants in data structure version visualization
- [TD-2635] Admin can manually delete structures and all its children
- [TD-3917] `PATCH /api/systems/:external_id/metadata` allows mutable metadata
  to be replaced or merged
- [TD-3767] Support for filtering lineage nodes by domain id

### Changed

- [TD-3957] Structure profiles are now validated and expanded
- [TD-3952] Data structure types now support multiple metadata views
- [TD-3859] `PUT /api/units/:name` is now asynchronous when replacing an
  existing unit (fixes timeout issue for large units)
- [TD-4010] Grant `start_date` and `end_date` are now `Date` instead of
  `DateTime`

### Fixed

- [TD-3959] Publish `rule_result_created` event when result is created
- [TD-3908] Timeout on node retrieval
- [TD-4010] Grants were being created with the incorrect `user_id`
- [TD-4013] Internal server error fetching structures with grant having
  `end_date` `nil`
- [TD-4016] `GET /api/data_structures/:id/latest`: grants were being returned
  with the incorrect `data_structure_version`

## [4.25.0] 2021-07-26

### Fixed

- [TD-3929] Reindex the children of the structure domain when modifying
- [TD-3975] Exclude `mutable_metadata` from elasticsearch analysis

### Added

- [TD-3878] Include `domain_id` in structure cache
- [TD-3453] Purge logically deleted structures
- [TD-3906] Notes audit now includes status changes
- [TD-3050] Show quality errors
- [TD-3945] Created Grant entity
- [TD-3947] Display user grant in data structure
- [TD-3551] Restore rule implementations

## [4.24.0] 2021-07-13

### Added

- [TD-3787] Allow CSV bulk load of structure notes with autopublish capability
  for non admin users. These updates must follow new structure notes' workflow.

### Changed

- [TD-3933] Maximum size of payload for metadata upload using multipart data can
  now be configured using the `MAX_PAYLOAD_LENGTH` environment variable

### Fixed

- [TD-3752] Show execution implementation filter with no result data
- [TD-3867] Exception calculating some lineage graphs (graph 1.2.0)

### Added

- [TD-3230] Taxonomy aggregations with enriched information

## [4.23.0] 2021-06-28

### Fixed

- [TD-3893] Children classifications
- [TD-3905] Fix bug with StructureNote aggregation
- [TD-3907] Fix metadata index failure

### Added

- [TD-3720] Update structure domain (with children)
- [TD-3522] Support for StructureNote management with workflow
- [TD-3552] Executable implementations

## [4.22.0] 2021-06-15

### Changed

- [TD-3735] Include extra information in tag related events
- [TD-3447] Filter concept rules but do not check permissions over resource

### Fixed

- [TD-3837] Perfomance issue iterating over Redis keys to obtain linked concept
  count. The actual link count is only used in a comparison with 0 (to filter
  structures with or without concept links), so instead of counting links for
  each structure, assume 1 if structure has any linked concepts and 0 otherwise.
- [TD-3718] Get the extra information when structures are downloaded
- [TD-3864] Issue serializing certain lineage graphs as JSON

### Added

- [TD-3736] Tags in data structure version document

## [4.21.0] 2021-05-31

### Added

- [TD-3446] Domain in rule

### Fixed

- [TD-3236] Show path in profile execution
- [TD-3794] Metadata load fails when classifying structures
- [TD-3502] Avoid uploading files that are not images

### Changed

- [TD-3753] Build using Elixir 1.12 and Erlang/OTP 24
- [TD-3642] On startup ensures rules and implementations elasticsearch indices
  are created

## [4.20.1] 2021-05-18

### Added

- [TD-3236] Upload json profile

## [4.20.0] 2021-05-17

### Added

- [TD-3398] Support classification of data structures
- [TD-3500] Support for signing configuration using a secret key
- [TD-3597] Link between structures and tags

### Changed

- Security patches from `alpine:3.13`
- Update dependencies
- [TD-3680] Improve data catalog bulk indexing performance
- Timestamps on `DataStructure`, `DataStructureVersion`, `DataStructureRelation`
  and `StructureMetadata` are now `utc_datetime_usec`

## [4.19.2] 2021-05-07

### Fixed

- [TD-3630] Issue querying executions when some implementations have no source

## [4.19.0] 2021-05-04

### Changed

- [TD-3526] Merged `td-dq` with `td-dd`. See `CHANGELOG-dq.md` for changes in
  `td-dq` previous to this merge
- [TD-3621] Increase maximum length for JSON request bodies. The value for JSON
  request bodies can now be configured using the `MAX_PAYLOAD_LENGTH`
  environment variable.
- [TD-3596] Support tagging of data structures

### Added

- [TD-3517] Profile executions and events
- [TD-3189] Add templates in the creation of implementations

## [4.18.0] 2021-04-19

### Added

- [TD-3497] Allow system metadata to be uploaded using a JSON request body

### Fixed

- [TD-3566] `data_structure_relation` `parent_id` and `child_id` must not be
  `nil`

### Changed

- [TD-3498] Merged `td-cx` with `td-dd`. See `CHANGELOG-cx.md` for changes in
  `td-cx` previous to this merge.

## [4.17.0] 2021-04-05

### Added

- [TD-3108] add `profile_structure` permission to structures with `data_fields`

### Changed

- [TD-3445] Postgres port configurable through `DB_PORT` environment variable

## [4.16.0] 2021-03-22

### Added

- [TD-2951] `profile_structure` permission

### Fixed

- [TD-3235] Fallback of uncontroller responses on metadata controller

### Removed

- [TD-3421] remove `/data_structures/search/source_alias` endpoint

## [4.15.0] 2021-03-08

### Changed

- [TD-3341] Build with `elixir:1.11.3-alpine`, runtime `alpine:3.13`
- [TD-3329] Elasticsearch index settings are now configurable using environment
  variables:
  - `ES_TIMEOUT`: Connection timeout in milliseconds (default `5000`)
  - `ES_RECV_TIMEOUT`: Response timeout in milliseconds (default `40000`)
  - `ES_SHARDS`: Number of shards (default `1`)
  - `ES_REPLICAS`: Number of replicas (default `1`)
  - `ES_REFRESH_INTERVAL`: Index refresh interval (default `30s`)
  - `ES_INDEXING_SLOWLOG_THRESHOLD_WARN`: Indexing slowlog warning threshold
    (default `10s`)
  - `ES_INDEXING_SLOWLOG_THRESHOLD_INFO`: Indexing slowlog info threshold
    (default `5s`)
  - `ES_INDEXING_SLOWLOG_THRESHOLD_DEBUG`: Indexing slowlog debug threshold
    (default `2s`)
  - `ES_INDEXING_SLOWLOG_THRESHOLD_TRACE`: Indexing slowlog trace threshold
    (default `500ms`)
  - `ES_INDEXING_SLOWLOG_LEVEL`: Indexing slowlog level (default `info`)
  - `ES_INDEXING_SLOWLOG_SOURCE`: Indexing slowlog source limit (default `1000`)
- [TD-3222] `structures` index alias can now be configured using the
  `ES_ALIAS_STRUCTURES` environment variable

## [4.14.0] 2021-02-22

### Added

- [TD-3268] Source in data structure

### Changed

- [TD-3245] Tested compatibility with PostgreSQL 9.6, 10.15, 11.10, 12.5 and
  13.1. CI pipeline changed to use `postgres:12.5-alpine`.

## [4.13.0] 2021-02-08

### Added

- [TD-3263] Use HTTP Basic authentication for Elasticsearch if environment
  variables `ES_USERNAME` and `ES_PASSWORD` are present

### Fixed

- [TD-3264] Data structure type migration task was preventing application from
  starting up under certain data-dependent conditions. The task has now been
  removed as it is no longer needed.

## [4.12.1] 2021-01-28

### Fixed

- [TD-3248] Referenced structure ids were not being obtained correctly from
  cache

## [4.12.0] 2021-01-25

### Fixed

- [TD-3203] Truncate `field_type` to 32766 bytes when indexing (maximum sortable
  field length in elasticsearch)

### Changed

- [TD-3163] Auth tokens now include `role` claim instead of `is_admin` flag
- [TD-3164] Service accounts can view systems, view data structures and load
  metadata
- [TD-3182] Allow to use redis with password

## [4.11.1] 2021-01-15

### Fixed

- [TD-3204] Performance regression fetching a data structure version
- [TD-3204] Ancestry was being returned in inverse order

## [4.11.0] 2021-01-11

### Changed

- [TD-3170] Build docker image which runs with non-root user
- [TD-2655] Support bulk updating of domain_id, improve performance of mutable
  metadata updates
- [TD-3103] Changes obtaining referenced structure ids in rule implementations
- [TD-2655] Support bulk updating of domain_id
- [TD-2331] Return the path of deleted structures
- Performance improvements of metadata load process

### Fixed

- [TD-3172] Return error changeset when a data structure type cannot be inserted
  or updated

## [4.10.0] 2020-12-14

### Added

- [TD-3065] Support filtering on `updated_at` (date range)
- [TD-2486] Template type `domain`

### Fixed

- [TD-3142] `/api/data_structure_types` was failing if template was missing

## [4.9.0] 2020-11-30

### Changed

- [TD-2258] Filter structures by `linked_concepts_count`
- [TD-2946] Replace unit on PUT request

### Added

- [TD-3089] Widget and type `copy` on df

### Changed

- [TD-3066] Keep track of deleted structures in redis

## [4.8.0] 2020-11-16

### Added

- [TD-3112] The `domain_id` of a data structure can now be modified via API
- [TD-3115] Log error responses received from elasticsearch during bulk
  reindexing

## [4.7.0] 2020-11-03

### Added

- [TD-3071] Ignore empty lines on bulk upload

## [4.6.0] 2020-10-19

### Added

- [TD-2485]:
  - Enrich template fields from cache
  - Mappings for system type of templates

### Changed

- [TD-3058] Database connection timeout now can be configured using the
  environment variable `DB_TIMEOUT_MILLIS`

## [4.5.0] 2020-10-05

### Added

- [TD-2942] CSV upload of structures extra info
- [TD-2958] Extra info mapping and aggregations

### Changed

- [TD-2988] Cache entries for data structures are now refreshed every hour

## [4.4.0] 2020-09-22

### Added

- [TD-2943]:
  - Data Structure Type: Metadata fields
  - Endpoint to query all possible metadata fields for a given query

### Fixed

- [TD-2979] Timeout issues loading metadata

## [4.3.0] 2020-09-07

### Added

- [TD-2928] Data Dictionary custom user search filters
- [TD-2587] Download CSV for a given graph

### Changed

- [TD-2285] Check permissions for nodes related to units
- [TD-2720] Bulk Update:
  - Update only structures having content
  - Validate only updated fields

### Fixed

- [TD-2310] Exclude confidential structures from children and siblings if user
  has no permission to manage confidential structures

## [4.2.0] 2020-08-17

### Added

- [TD-2280] As a business glossary I want to create a concept with the same name
  as an existing concept in another domain to allow multi-organization
  management
- [TD-2941] Enable scrolling on `/api/data_structures/search` endpoint:
  - Initiate scrolling by including `scroll` parameter in request body
  - Continue scrolling by sending a request body with `scroll_id` and `scroll`

## [4.1.0] 2020-07-20

### Added

- [TD-911] Allow to limit lineage/impact levels
- [TD-2322] Allow to search all data structures versions without 10_000 limit
  using ES scroll API
- [TD-2774] Startup task to create data structure types

### Fixed

- [TD-2826] `DataStructures.list_data_structures` can receive `domain_id` list

### Changed

- [TD-2280] Do not retrieve information by name

## [4.0.0] 2020-07-01

### Changed

- [TD-2637] Audit events are now published to Redis instead of via HTTP
- [TD-2322] Allow to query deleted structures and systems having deleted
  structures

### Added

- [TD-2322] Index structure parent and number of linked concepts

## [3.24.0] 2020-06-15

### Fixed

- [TD-2593] Retrive parents over `default` relation type to build path

## [3.23.0] 2020-06-01

### Fixed

- [TD-2636] Bulk update was replacing instead of merging dynamic content

### Added

- [TD-2562] Endpoint `GET /api/data_structures/search/source_alias` to return
  the list of distinct structures metadata aliases

### Changed

- [TD-2643] Show metadata on structure relations
- [TD-2487] Exclude deleted structures from csv download
- [TD-2629] Update td-df-lib to omit template fields of type `image` on indexing
- [TD-2492] Update td-df-lib to include new numeric template types
- [TD-2261] Cache structures on load

### Removed

- [TD-2691] Removed unused comments functionality (routes
  `/api/data_structures/:id/comments` and `/api/comments`)

## [3.22.0] 2020-05-18

### Changed

- [TD-2321] Include `metadata` in data structure version response
- [TD-2589] Include `df_content.*`, `description` and `path.text` in search
  fields. Note that a complete reindex is required for the `path.text` field to
  be indexed. This will be performed automatically when the service starts
  unless the key `TdDd.DataStructures.Migrations:TD-2589` exists in Redis.
- [TD-2373] Removed dependency on Neo4j:
  - Neo4j is no longer used. The graph model is now persisted in PostgreSQL.
  - Lineage metadata is now uploaded using `PUT /api/units/:unit_name` passing
    `nodes` and `rels` files as form encoded data. Since the import process is
    performed as a background task, the API returns `202 Accepted`.
  - Each `unit_name` represents a replaceable unit of lineage metadata. New data
    files uploaded using the same unit name will overwrite the existing nodes
    and relations in that unit.
  - Latest status for a unit can be queried using `GET /api/units/:unit_name`.
  - Events relating to a unit can be queried using `GET /api/units/:unit_name/events`.
  - A unit can be logically deleted using `DELETE /api/units/:unit_name`.
  - A unit can be physically deleted using `DELETE /api/units/:unit_name?logical=false`.
  - [TD-2495] Changed structures loader migration key to cache all structures
    again including their metadata

### Removed

- [TD-2373] **BREAKING CHANGE** lineage data can no longer be uploaded to
  `/api/data_structures/metadata` or `/api/td_dl`

## [3.20.1] 2020-04-24

### Fixed

- [TD-2520] Root id retrieval from merkle graph

## [3.20.0] 2020-04-20

### Added

- [TD-2439] Include links in data structure relations response
- [TD-2531] Support `field_external_id` in `data_fields` metadata

### Changed

- [TD-2531] Include `external_id` in data structure hash calculation. Also,
  replace usage of Erlang's `:digraph` library with `Graph`. Note that this the
  hashes of all data structures will be recalculated the first time the service
  starts after this change is applied.

## [3.19.0] 2020-04-06

### Fixed

- [TD-2364] Loader issue when `external_id` and `parent_external_id` provided

### Added

- [TD-2364] Reindex structures linked to updated domains
- [TD-2318] Include node types in `/api/graphs/:id` response

### Changed

- [TD-2472] GraphData: Ignore duplicate relations when importing from Neo4j

## [3.18.0] 2020-03-23

### Added

- [TD-2326] Support for mutable metadata

### Changed

- [TD-2218] Revaluate structure children when its deletion is undone

## [3.17.0] 2020-03-09

### Added

- [TD-2336] System now has df_content
- [TD-2329] System search returns structure count info: count of structures by
  type and total structures count

## [3.16.0] 2020-02-25

### Changed

- [TD-2328] Support `domain_external_id` in structure metadata, removed `ou`
  from model

## [3.15.1] 2020-02-12

### Fixed

- [TD-2342] API failures when Neo4J is not present

## [3.15.0] 2020-02-10

### Added

- [TD-1595] Data lineage support
- [TD-2327] Data lineage metadata upload at `/api/data_structures/metadata` and
  `/api/td_dl/metadata`
- [TD-2292] Relation type in structures relations
- [TD-2293] Relation type in structures api

### Changed

- [TD-2269] Update elasticsearch mapping for dynamic field using new content
  model
- [TD-2284] Show systems to user with read permission in any structure, return
  structures count

## [3.14.0] 2020-01-27

### Changed

- [TD-2269] Update elasticsearch mappings for dynamic content

## [3.13.0] 2020-01-13

### Changed

- [TD-2272] 40 seconds timeout to query elasticsearch

## [3.12.0] 2019-12-19

### Added

- [TD-2210] Cache parent id in structures' cache

## [3.11.0] 2019-11-25

### Added

- [TD-2115] data_structure_lineage_id having external id of data lineage

### Changed

- [TD-2250] filter profiling whe user has not permission
  `view_data_structures_profile`

## [3.10.0] 2019-11-11

### Added

- [TD-2186] Return profile info in data structure view

## [3.9.0] 2019-10-28

### Added

- [TD-2144] Support ngram-search in structure name
- [TD-2159] Mapping for data field type

### Changed

- [TD-2200] Prevalence of data structure's attributes over metadata on versions
  index

### Changed

- [TD-2187] Add external_id to Structure cached info. Put in cache structures
  present in rule_implementations system_params

## [3.8.0] 2019-10-14

### Fixed

- [TD-2188] Synchronous upload does not work

### Changed

- [TD-2130] In bulk upload move parsing functions to GenServer"
- [TD-2176] Nullable field as boolean in metadata
- [TD-1721] Reindex automatically when a template changes
  - Breaking change: New environment variable ES_URL replaces existing
    ES_HOST/ES_PORT
- [TD-2124] Users without permission to link a data structure should not get the
  option to link in data catalog

## [3.7.0] 2019-09-30

### Added

- [TD-2010] As a Connector I want to delete all structures of a group
- [TD-2077] Support synchronous metadata upload for a specific data structure
- [TD-2089] Profiling support for structures
- [TD-2118] Metadata as mapping in data structures search
- [TD-2068] Use sortable normalizer for some fields in ES mappings
- [TD-1871] Structures CSV download

## [3.6.0] 2019-09-16

### Added

- [TD-1650] Automatic versioning of changed data structures
- [TD-2046] Bulk update endpoint for Data Catalog extra info
- [TD-2090] Search results and filters now use `:link_data_structure` permission
  instead of `:view_data_structure` depending on `referer` header

### Changed

- Metadata upload format (see config/metadata.exs for detail):
  - Structures CSV required fields:
    - `external_id` (globally unique)
    - `name`
    - `system` (or `POST` to `/systems/:system_external_id/metadata`)
    - `group`
    - `type`
  - Fields CSV required fields:
    - `external_id` (of structure)
    - `field_name`
    - `type`
  - Relations CSV required fields:
    - `parent_external_id`
    - `child_external_id`

## [3.5.5] 2019-09-09

### Changed

- Startup task to rename external_id of SQL server structures

## [3.5.2] 2019-09-04

### Fixed

- [TD-2087] DataStructure response excluded immediate parent from ancestry

## [3.5.1] 2019-09-03

### Fixed

- [TD-2080] DataStructureLoader was failing due to changes in [TD-2072]
- [TD-2081] Event stream consumer did not respect host and port config options

## [3.5.0] 2019-09-02

### Changed

- [TD-2061] Data structure external id is now required and unique
- [TD-2072] Refactor model to move mutable/versionable fields from DataStructure
  to DataStructureVersion

### Fixed

- [TD-2047] Check status filter when retrieving search filters

## [3.3.0] 2019-08-05

### Added

- [TD-1560] Enriched description field in template content

### Changed

- [TD-2027] Improve indexing performance
- [TD-1985] Type of template field user with an aggregation size of 50
- [TD-2009] Get external id by data structure system and external id, fixed
  ancestry in structure view

### Fixed

- [TD-1991] Performance issues due to blocking Redis connections
- [TD-2028] Eliminate duplicated data structure versions
- [TD-2003] Avoid loading a structure with a relation with itself in bulk load

### Removed

- [TD-1534] Remove data fields from model

## [3.2.0] 2019-07-24

### Fixed

- [TD-1996] Change `external_id` to text in data_structures
- [TD-1854] Data field metadata is not updated during metadata upload

### Added

- [TD-1845] Soft deletion of data structures no longer present in CSV input for
  system/group
- [TD-1970] New endpoint for
  `api/systems/:system_external_id/structures/:structure_external_id`

### Changed

- [TD-1532] Improve support for linking with business concepts (fields are no
  longer used)
- [TD-2002] Update td-cache and delete permissions list from config
- [TD-1927] Allow structure `class` property to be specified in metadata CSV

## [3.1.0] 2019-07-08

### Changed

- [TD-1618] Cache improvements. Use td-cache instead of td-perms.
- [TD-1866] Exclude logic deleted data structures in catalog navigation, catalog
  table and filters

## [3.0.1] 2019-07-05

### Fixed

- [TD-1967] Task to remove duplicate data structure versions, filter duplicates
  in CSV input

## [3.0.0] 2019-06-25

### Fixed

- [TD-1860] Fields were not associated to corresponding version when loading new
  version of existing structure
- [TD-1864] Indexes structures with `field` class
- [TD-1851] Verify permissions while getting the root structures of a system

### Changed

- [TD-1793] Checks if field structure has `df_content` and enriches
  data_structure :show
- [TD-1891] Bulk load types translation from data fields to data structures
- [TD-1533] Ignores search term when it is no on Aggregation

## [2.21.0] 2019-06-10

### Fixed

- [TD-1825] Structures of fields with metadata type are not setting its type
  correctly - metadata type key is not correct

### Added

- [TD-1824] Bump td-perms version to fix relations key
- [TD-1702] Support new permission `view_data_structures_profile`

### Changed

- [TD-1847] Filter class field on system_datastructure to improve performance

### Removed

- [TD-1832] Removed `business_concept_id` from data fields

## [2.20.1] 2019-05-28

### Added

- [TD-1819] Include `external_id` and `class` in data structure and data
  structure version show responses

## [2.20.0] 2019-05-27

### Added

- [TD-1703] Include system and ancestry in data structure and data structure
  version show responses

### Fixed

- [TD-1747] Structures upload is not creating relation between structures and
  fields when including version number
- [TD-1758] Structures with `field` class are no indexed on create/upload
- [TD-1797] Structures of Fields of type Metric and Attribute must have that
  type instead of Field

## [2.19.0] 2019-05-14

### Fixed

- [TD-1774] Newline is missing in logger format

### Added

- [TD-1704] Index path of data structures and return in search results
- Metadata upload success response is now 202 Accepted instead of 204 No Content

## [2.18.0] 2019-04-30

### Fixed

- [TD-1697] Dynamic content indexing and mapping

## [2.17.0] 2019-04-17

### Added

- [TD-1597] allow deletion of data structures with relations
- [TD-1593] System as an independent entity
- [TD-1626] Load data fields as structures
- [TD-1634] Include data structure metadata field to selectively disable
  indexing ("indexable" == "false")
- Improve elasticsearch index mappings
- [TD-1554] added endpoint for getting root structures of a system

### Changed

- [TD-1627] Removes df_name from the structure and uses the structure type as
  definition of template
- [TD-1636] Use `alpine:3.9` as base image for docker runtime

## [2.16.0] 2019-04-01

### Added

- [TD-1571] Elixir's Logger config will check for `EX_LOGGER_FORMAT` variable to
  override format

### Changed

- [TD-1530] Changed csv upload to write extra fields on metadata

## [2.15.0] 2019-03-18

### Changed

- [TD-1543] Updated to Phoenix 1.4, Ecto 3.0, Cowboy 2.0
- [TD-1526] Include parents and siblings in show data_structure response

## [2.14.0] 2019-03-04

### Changed

- Increase metadata upload file limit from 20M to 100M

## [2.12.1] 2019-01-28

### Changed

- Update td-df-lib version

## [2.12.0] 2019-01-24

### Changed

- [TD-1320] Aggregations are returned on data structures search

## [2.11.1] 2019-01-17

### Changed

- New cache to access linked business concepts of a field
  (`TdPerms.RelationCache`)

## [2.11.0] 2019-01-16

### Fixed

- Bulk index data structures in batches of 100 to avoid reaching HTTP request
  size limit

## [2.10.8] 2019-01-08

### Fixed

- Added `type` field to structure index that was wrongly removed

## [2.10.7] 2018-12-20

### Added

- [TD-1306] Add new field `external_id` to link data_structures with parents,
  children and fields.

## [2.10.6] 2018-12-20

### Changed

- Reindex data structures in background
- Reindex data structures after metadata is loaded

### Fixed

- Metadata loader structure diff was not calculating correctly the fields to be
  removed

## [2.10.2] 2018-12-19

### Changed

- [TD-1198] add functionality for confidential data structure
  - added field confidential to data_structure
  - check for `manage_confidential_structures` on listing and updating data
    structures
  - added elasticsearch filter regarding confidential permissions

## [2.10.1] 2018-12-17

### Changed

- Increase elasticsearch client default `recv_timeout` to 20 seconds
- Increase filter aggregation size to 50
- Remove `name` filter

## [2.10.0] 2018-12-12

### Changed

- [TD-1313] Adds type to structure filters

## [2.9.4] 2018-12-06

### Changed

- [TD-1104] Improved support for data structure versions

## [2.9.3] 2018-12-04

### Added

- [TD-1104] API endpoint `/api/data_structures/{id}/versions/{version}` to read
  specific version of a data structure

## [2.9.2] 2018-12-04

### Changed

- [TD-1153] Client may now use `sort` parameter to order search results

## [2.9.1] 2018-12-04

### Added

- [TD-1104] Support explicit version in data_structures metadata upload

## [2.9.0] 2018-12-01

### Added

- [TD-1207] Parent/child relationships between data structure versions

## [2.8.6] 2018-11-22

### Added

- [TD-1186] Adds dynamic form fields to structure filters

## [2.8.5] 2018-11-22

### Changed

- Order search results by `name.raw`

## [2.8.4] 2018-11-22

### Changed

- Configure Ecto to use UTC datetime for timestamps

## [2.8.3] 2018-11-20

### Added

- New endpoint to upload metadata `POST /api/data_structures/metadata`

## [2.8.2] 2018-11-20

### Added

- Data structure view return `domain_id`

## [2.8.1] 2018-11-19

### Added

- [TD-1062] Support for Dynamic Forms in data structures

### Removed

- Remove LOPD field from data structures

## [2.8.0] 2018-11-15

### Added

- [TD-1104] Initial support for versioning of data structures

## [2.6.2] 2018-10-30

### Added

- Modify endpoint from `/api/search/reindex_all` to
  `/api/data_structures/search/reindex_all`
- Verify if the user is admin while calling `reindex_all`<|MERGE_RESOLUTION|>--- conflicted
+++ resolved
@@ -1,12 +1,5 @@
 # Changelog
 
-<<<<<<< HEAD
-## [6.3.4] 2024-04-29
-
-### Fixed
-
-- [TD-6552] Update td-cache lib for returns all domains only for default role
-=======
 ## [6.4.1] 2024-04-15
 
 ## Added
@@ -30,7 +23,12 @@
 - [TD-6503] Fix Grant Request bulk creation domain ids
 - [TD-6401] Fixed Content aggregations have a maximum of 10 values
 - [TD-6521] Fix Raw implemnetations structure links
->>>>>>> cdb3ceef
+
+## [6.3.4] 2024-04-29
+
+### Fixed
+
+- [TD-6552] Update td-cache lib for returns all domains only for default role
 
 ## [6.3.3] 2024-04-15
 
@@ -78,10 +76,14 @@
 - [TD-5981] Grants download
 
 ## [6.2.3] 2024-04-03
+ 
+### Added
 
 - [TD-6507] Add Elastic bulk page size for enviroment vars
 
 ## [6.2.2] 2024-03-08
+
+### Added
 
 - [TD-6456] In bulk grant approves, when a grant revoke is approved, grant is reindexed
 
