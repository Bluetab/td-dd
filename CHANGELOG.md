--- conflicted
+++ resolved
@@ -2,13 +2,6 @@
 
 ## [Unreleased]
 
-<<<<<<< HEAD
-### Added
-
-- [TD-4176]
-  - Added descrition in data structure tag
-  - Changed description for comment in data structures tags link
-=======
 ### Changed
 
 - [TD-4412] Update td-cache for changes in templates preprocessing
@@ -19,7 +12,9 @@
 - [TD-4921] Add implementation workflow events
 - [TD-4894] Multiple field validations
 - [TD-4993] Add last_quality_event to implementation api/v2 
->>>>>>> b7e5af81
+- [TD-4176]
+  - Added descrition in data structure tag
+  - Changed description for comment in data structures tags link
 
 ### Fixed
 
