# Changelog

## [Unreleased]

<<<<<<< HEAD
### Changed

- [TD-6469] Concepts links is returned in browser language
=======
### Added

- [TD-6824] Agent V2 permissions
- [TD-6817] `td-df-lib` update to validate `user` and `user_group` template fields in the content of the following entities:
  - `rules`
  - `implementations`
  - `structure notes`
- [TD-6837] Refresh `updated_at` field when create, update or delete tags and delete structure

### Fixed

- [TD-6859] Filters deleted sources when getting by external_id

## [6.12.1] 2024-09-25

### Fixed

- [TD-6847] Fix data quality tab visibility

## [6.12.0] 2024-09-23

### Fixed

- [TD-6791] Add Structure Note Search old template content support
- [TD-5353] Hide the implementations tab in the structures view and apply permissions when retrieving data

## [6.11.0] 2024-09-05

### Fixed

- [TD-6715] On GrantRequests "must_not_approved_by" filters by pending status

## [6.10.0] 2024-09-03

### Fixed

- [TD-6804] Remove schema in migration querys
>>>>>>> 08f07763

## [6.9.3] 2024-08-07

### Fixed

- [TD-6744] DataStructureVersion "has_note" refactor (v2)

## [6.9.2] 2024-07-29

### Added

- [TD-6734] Update td-df-lib and td-core

## [6.9.1] 2024-07-26

### Added

- [TD-6733] Update td-df-lib and td-core

## [6.9.0] 2024-07-26

### Added

- [TD-6689] Add Implementations conditional linked concepts display

### Fixed

- [TD-6659] Fix non admin request grant for default permission
- [TD-5149] Enriches implementation with deleted structures

### Changed

- [TD-6602], [TD-6723] Update td-cache, td-core and td-df-lib
- [TD-6317] Improve performance of queries to retrieve nodes in linage

## [6.8.2] 2024-07-18

### Added

- [TD-6713] Update td-df-lib and td-core

## [6.8.1] 2024-07-05

### Fixed

- [TD-6142] Add correct permissions for create_link action

## [6.8.0] 2024-07-03

### Added

- [TD-6499] Add new content format data origin
- [TD-4647] Elasticsearch index for non-published note
- [TD-4786] Add DSV last version protection on purge

## [6.7.0] 2024-06-13

### Added

- [TD-6399] Add scroll to csv download implementations
- [TD-5788] Eslastic pagination for grant_requests

### Fixed

- [TD-6561]
  - Standardise aggregations limits
  - Use keyword list for elastic search configuration
- [TD-6402] IndexWorker improvement
- [TD-6440] Update td-df-lib

## [6.6.1] 2024-05-24

### Fixed

- [TD-6623] Reduce in memory calculations when requesting metadata

## [6.6.0] 2024-05-21

### Changed

- [TD-6083] Add group id to grant request index

## [6.5.1] 2024-05-20

### Changed

- [TD-6584] Reduce the number of database queries when requesting metadata
  for multiple data structure versions through GraphQL

## [6.5.0] 2024-04-30

### Added

- [TD-6535] Add Store chunk size configuration
- [TD-6492] Update td-df-lib to enrich hierarchy path

### Fixed

- [TD-6424] Fixed switch on fields aren't translated when uploading and
  downloading
- [TD-5981] Grants download
- [TD-6538] Refactor the list data structure version query
- [TD-6552] Update TD-Cache to return all domains if permissions are in default role
- [TD-5495] Foreing keys columns should match original ID columns in all tables

## [6.4.2] 2024-04-29

### Fixed

- [TD-6552] Update td-cache lib for returns all domains only for default role

## [6.4.1] 2024-04-15

### Added

- [TD-6535] Add Store chunk size configuration

### Fixed

- [TD-5981] Grants download

## [6.4.0] 2024-04-09

### Added

- [TD-6283] Add alias in linked data structure test
- [TD-6507] Add Elastic bulk page size for enviroment vars

### Fixed

- [TD-6503] Fix Grant Request bulk creation domain ids
- [TD-6401] Fixed Content aggregations have a maximum of 10 values
- [TD-6521] Fix Raw implemnetations structure links

## [6.3.4] 2024-04-29

### Fixed

- [TD-6552] Update td-cache lib for returns all domains only for default role

## [6.3.3] 2024-04-15

### Added

- [TD-6535] Add Store chunk size configuration

### Fixed

- [TD-5981] Grants download

## [6.3.2] 2024-05-03

## [6.3.1] 2024-05-03

### Added

- [TD-6507] Add Elastic bulk page size for enviroment vars

## [6.3.0] 2024-03-20

### Added

- [TD-6434] Remove Grant actions if structure not grantable
- [TD-4110] Allow structure scoped permissions management
- [TD-6438] Add Remediation Plan fields for API V2.

### Fixed

- [TD-6434] Remove extra quotes in implementation source, population and validation

## [6.2.5] 2024-04-29

### Fixed

- [TD-6552] Update td-cache lib for returns all domains only for default role

## [6.2.4] 2024-04-15

### Added

- [TD-6535] Add Store chunk size configuration

### Fixed

- [TD-5981] Grants download

## [6.2.3] 2024-04-03

### Added

- [TD-6507] Add Elastic bulk page size for enviroment vars

## [6.2.2] 2024-03-08

### Added

- [TD-6456] In bulk grant approves, when a grant revoke is approved, grant is reindexed

## [6.2.1] 2024-02-27

### Added

- [TD-6436] All Dataloaders use `DB_TIMEOUT_MILLIS` environment variable for timeout

## [6.2.0] 2024-02-26

### Added

- [TD-6243] Support for deleting Elasticsearch indexes

### Fixed

- [TD-6425] Ensure SSL if configured for release migration
- [TD-6398] Approval grant request from 'approval grant requests'

## [6.1.2] 2024-04-29

### Fixed

- [TD-6552] Update td-cache lib for returns all domains only for default role

## [6.1.1] 2024-04-03

### Fixed

- [TD-6507] Add Elastic bulk page size for enviroment vars

## [6.1.0] 2023-02-08

### Changed

- [TD-6342] Use td-core Elasticsearch.Document Integer implementation
- [TD-6306] Allow Catalog View config listing for non-admin users

## [6.0.0] 2024-01-19

### Added

- [TD-6181] Refactor for elastic search
- [TD-6165] Catalog view filtered/virtual path navigation
- [TD-6272] Change timeout to use the environement variable

### Fixed

- [TD-6270] Reindex the deleted structures in bulk updates
- [TD-6130] Database lowercase when implementation raw is created

## [5.20.0] 2023-12-19

### Added

- [TD-5505] Grant removal request workflow

### Removed

- [TD-6217] Remove process that automatically deprecates implementations

### Fixed

- [TD-5505] Remove :manage_grant permission for grant removal request group

## [5.19.0] 2023-11-28

### Added

- [TD-6140] Support for AI suggestions on StructureNotes

### Fixed

- [TD-6176] Bulk upload deprecated implementations
- [TD-6145] Deprecate implementation on rule soft deletion
- [TD-6235] Fix regex new raw implementation sql

## [5.18.0] 2023-11-13

### Added

- [TD-5390] Validate inplementation key unique when update implementation
- [TD-4304] Added structures links aggregation in implementation search

### Changed

- [TD-6177] Update td-df-lib to fix format field
- [TD-5319] Increment system aggregation size in data structures search

## [5.17.2] 2023-11-07

### Fixed

- [TD-6173] Domain_ids grant_request filters and elastic config

## [5.17.1] 2023-11-03

### Fixed

- [TD-6159] Elasticsearch upgrade configuration

## [5.17.0] 2023-11-02

### Added

- [TD-6103] Allow empty option for domain type filter
- [TD-6059] Support for reporting reindex tasks on the cluster

### Changed

- [TD-6059] Updated elasticsearch library version

### Fixed

- [TD-6088] Improve implementations reindex

## [5.16.2] 2023-10-19

## [5.16.1] 2023-10-18

### Fixed

- [TD-5540] GrantRequest approval bulk audit events and permissions issue

## [5.16.0] 2023-10-18

### Added

- [TD-5582] Implementation clone copies original business concepts links
- [TD-6082] Support to upload implementations with result type in browser
  language
- [TD-5540] GrantRequest approval bulk with elasticsearch

### Changed

- [TD-5958] Keep graph URL across lineage changes

## [5.15.0] 2023-10-02

### Added

- [TD-5947] Support for DataViews
- [TD-5532] Sources latest event cache
- [TD-6042] Until filter for api/data_structure_notes/search

## [5.14.0] 2023-09-19

### Added

- [TD-5929] Support to upload csv of implementations, rule and strucutures
  in the browser language
  - Download editable metadata is downloaded in the browser language

### Fixed

- [TD-5999] List implementations without rules

## [5.13.1] 2023-09-14

### Fixed

- [TD-6051] Add searchable option for structures and rules

## [5.13.0] 2023-09-05

### Added

- [TD-5979] Retrieve only children/parents using default relation type

### Changed

- [TD-5974] structure_domain_ids filtered by type = validation

### Fixed

- [TD-5898] Fix behavior of removing implementation based on status

## [5.12.0] 2023-08-16

### Fixed

- [TD-6016] Restore missing data fields degree enrichment

## [5.13.0] 2023-09-05

### Added

- [TD-5979] Retrieve only children/parents using default relation type
- [TD-5935] Remediation GraphQL API, with pagination and filters.

### Changed

- [TD-5974] structure_domain_ids filtered by type = validation

### Fixed

- [TD-5898] Fix behavior of removing implementation based on status

## [5.12.0] 2023-08-16

### Added

- [TD-5715] Add posibility for inherit domains when load new structures
- [TD-5902] Ecto migration to remove index duplicity and reduce disk usage
- [TD-5936] Add Note resolver for dataStructureVersion v2 queries
- [TD-5938] Enable Edit as default/raw implementation for draft status implementations
- [TD-5937] Limit Catalog Metadata Views to data structures filters
- [TD-2778] The following:
  - Bulk and complete reindex: better logging.
  - Complete reindex: delete temporal index if there are any errors.
- [TD-5891] Download csv i18n support

### Changed

- [TD-5913] Update td-df-lib to fix depends validation

### Fixed

- [TD-5867] Permit special caracters (Unicode, semicolon, hash) in raw implementations fields (dataset, population and validations)

## [5.11.3] 2023-07-28

### Fixed

- [TD-5943] My grants query now retrieve only the user grants

## [5.11.2] 2023-07-27

### Fixed

- [TD-5946] Add the keyword type and the sorteable in the mapping for `execution_result_info.result`

## [5.11.1] 2023-07-27

### Fixed

- [TD-5952] Multiple filters and search text for elasticsearch in structures

## [5.11.0] 2023-07-24

### Added

- [TD-5829] Add implementations linked structures in ElasticSearch
- [TD-5907] Download Implementation CSV Execution Details for Non-Admin Users
- [TD-5831] Add query with multiple must for structure grant request
- [TD-5379] API Upload implementation result for specific execution

### Changed

- [TD-5844] CSV dynamic content domain fields:
  - Structure notes domain: as name for non-editable CSV and as external id for editable CSV
  - Implementation dynamic content domain: as name instead of external id.
- [TD-5809] Fix td_cluster configuration

### Fixed

- [TD-5878] Fix: change permision check to domain id when a concept is marked as confidential
- [TD-5837] Retrieve mutable metadata for children, data_fields and parents in v2

## [5.10.2] 2023-07-14

### Fixed

- [TD-4986] Readd index.mapping.total_fields.limit deleted in [TD-5808]
  (releases.exs to runtime.exs change)

## [5.10.1] 2023-07-11

### Fixed

- [TD-4986] Note aggregations

## [5.10.0] 2023-07-06

### Added

- [TD-4986] Configurable data catalog bucket views based on note and metadata
  fields
- [TD-5787] Add Elastic Search Boost option in templates
- [TD-5840] Fix color of result in implementations search
- [TD-5593] Add related concept in quality implementations list and implementation download
- [TD-5808] Configured TdCluster

### Changed

- [TD-5912] `.gitlab-ci.yml` adaptations for develop and main branches

### Fixed

- [TD-5886] Sort criteria composition for `list_data_structure_versions` to
  avoid undesired query due to a bad order applying the clauses

## [5.9.0] 2023-06-20

### Added

- [TD-5770] Add database TSL configuration
- [TD-4260] Rule content in implementation aggregations
- [TD-5577] Add retrive global filters for default user

## [5.8.0] 2023-06-05

### Added

- [TD-5752] Add force update control dates when update implementations by web or csv bulk update

### Fixed

- [TD-5810] Fix alias in data_fields v2

### Changed

- [TD-5796] Use domain implementations to check segmentation permissions
- [TD-3916] Update td-df-lib version
- [TD-5803]
  - Upgrade to Elixir 1.14
  - Support for setting Node name on releases
- [TD-5697] Use `HierarchyCache.get_node/1`

## [5.7.0] 2023-05-23

### Added

- [TD-5491] Add link to the structure and the technical name in the downloded files of structures metadata
- [TD-5504] [TD-5141]:
  - Domain Structures for implementations
  - Implementation domain to csv donwload

### Fixed

- [TD-5751] Enrich domains parents in V2
- [TD-5733] Enrich children's alias in V2

## [5.6.0] 2023-05-09

### Added

- [TD-4217] Add result details for admins in implementations csv download
- [TD-5602] Add migration to improve query perfance with 2 new indexes
- [TD-5661] Multiple structures grant requests
- [TD-3807] search filters returns types
- [TD-4591] Add validation in the visibility of the structures that are displayed in the data catalog

### Fixed

- [TD-5732] Fixed reindex all implementation versions when add/delete links
- [TD-5442] Fix hard delete implementation versions
- [TD-5680] Fix Children Data Structure Versions populate their classes correctly

### Changed

- [TD-5744] Increase systems search size to 200

## [5.5.1] 2023-04-18

### Fixed

- [TD-5641] foreign_key for implementation links

## [5.5.0] 2023-04-18

### Added

- [TD-5650] Tests for hierarchy bulk uploads
- [TD-5297] Added `DB_SSL` environment variable for Database SSL connection
- [TD-5641]
  - Move implementation structure links to implementation ref
  - Reindex implementation when add new links

### Fixed

- [TD-5670] Structure notes bulk_update when has invalid external_id and template not found
- [TD-5696] Rejected implementations cant be edited
- [TD-5698] Ruleless implementations reindex when upload results

## [5.4.0] 2023-03-28

### Added

- [TD-5481] Add filename for bulk update events for structure notes

### Changed

- [TD-4870] Implementations and Rule csv download and upload uses unified df_content parsing

### Fixed

- [TD-5685] Implementation df_content was being cleaned on cache enriching
- [TD-5644] Added omitted data in v2 dataStructureVersion endpoint

## [5.3.0] 2023-03-13

### Added

- [TD-4438] Included-in-parameters reference dataset validation
- [TD-5509]
  - Data structure link labels graphql query
  - Data structure link creation using source and target structure IDs
- [TD-3806] Add cached content for implementations, rules, remediations plan and structures notes

### Changed

- [TD-3879] All `raw keyword` indexing mappings uses empty string as null_value

### Fixed

- [TD-5575] Filter implementations with execution permission on execution groups creation
- [TD-5566] Remove template content from Remediation plan audit payload

## [5.2.1] 2023-03-08

### Fixed

- [TD-5645] Preserve previous implementation type on csv updates, use basic for creations

## [5.2.0] 2023-02-28

### Added

- [TD-5471] Bulk update of quality implementations via csv
- [TD-3541] Get data_structure_versions for `api/v2`
- [TD-5599] Improve grant reindex memory usage and API for Task stats
- [TD-5507] Grants API v2

## [5.1.0] 2023-02-13

### Added

- [TD-5479] External_ref in grants to avoid duplicates in grant table
- [TD-5560] LINEAGE_NODES_TIMEOUT releases environment variable for
  TdDd.Lineage.GraphData nodes GenServer call

## [5.0.0] 2023-01-30

### Fixed

- [TD-5472] Enrich template fields of type `domain` for Quality filters
- [TD-5407] Aggregate `must_not` param on Elasticsearch filter

### Changed

- [TD-5300] ReferenceDatasets user management
  - Added `domain_ids` fields
  - Users with `view_data_structure` permission on domain can show, index and
    download ReferenceDataset
  - ReferenceDataset without domain_ids is only visible to `admins`
- [TD-5478] Add `convert_raw` and `convert_default` action for basic
  implementations
- [TD-5493] Improve specific grant(s) reindex performance

### Added

- [TD-5473] `field_parent_id` for `StructureNote` events

## [4.59.0] 2023-01-16

### Changed

- [TD-5344] Embedded structures in rule implementations are now indexed with
  their original `name` regardless of whether they have an alias or not. `alias`
  is indexed as an independent property if present.
- [TD-5199] Soft delete for rule
- [TD-5433] ignore ReferenceData enrich in Implementation if it doesn't exist
- [TD-5432] Publish rule_result_created event using implementation_ref as
  resource_id instead of implementation_id.

### Added

- [TD-5382]
  - field `all_pending_roles` on `GrantRequest` that doesn't depend on the requesting user
  - `GrantRequestApprovalRules` checks on `all_pending_roles`

### Fixed

- [TD-5402] Reference data info is not showed in implementation details
- [TD-5455] Fixed Lineage selection is not displaying any domain in case that no
  lineage structure is in the data catalog
- [TD-5453] [TD-5219]:
  - Correct pagination for Rule results
  - Correct ordering by version and date in Rule results
  - Show latest results on implementations view

### Added

- [TD-4109] On `nodes` show, also handle `domain_id` filter

## [4.58.0] 2022-12-27

### Added

- [TD-5243] Use structures domain in data catalog for data lineage objects
  that have been linked
- [TD-5367] Enrich grant details with actions and user
- [TD-5322] Allow to have multiple grants for the same user in the same structure
- [TD-4300] Add `basic` type for implementations
- [TD-5369] Audit events for Remediation creation
- [TD-5348] Add update action to grant controller

### Changed

- [TD-2642] Improve search in rule names and implementation keys: boost these
  fields and treat underscores as whitespace

## [4.57.0] 2022-12-12

### Added

- [TD-5161] Get specific domains along with their children for `api/v2`

### Changed

- [TD-5365] Foreign key from `accesses` to `data_structures` now uses `id`
  (primary key) instead of `external_id`
- [TD-5391] Grant approval condition rules now use `values` instead of single
  `value`

## [4.56.1] 2022-11-29

### Fixed

- [TD-5374] Approve rule grant request for a structure with multiple domains

## [4.56.0] 2022-11-28

### Changed

- [TD-5342] Refactor bulk operations to use Elasticsearch scroll API
- [TD-5136] Download of structures include all structure domains with complete
  path
- [TD-5341] Created indices on foreign key constraints to improve performance
  when physically deleting data structures
- [TD-4179] Implementation indexing uses inserted_at of original ref
- [TD-4711] Improved user feedback for errors in implementation upload

### Added

- [TD-5289] Elasticsearch 7 compatibility
- [TD-5258] Approve grants request rules
- [TD-5286] Implementation results pagination

## [4.55.0] 2022-11-14

### Added

- [TD-5038] Links between structures
- [TD-5037] Added diff information for draft and pending_aproval structure notes
  in API response

### Fixed

- [TD-5279] Fixed some inconsistencies in implementation bulk upload

## [4.54.0] 2022-10-31

### Changed

- [TD-5284] Phoenix 1.6.x

### Fixed

- [TD-5267] Bulk update was not reindexing changed structure notes
- [TD-5265] `GET /api/user_search_filters/me` wasn't considering the `scope` of
  global filters
- [TD-4710] Domain type fields of templates it not working in bulk upload
  implementations
- [TD-5244] Admin user can't clone implementations

### Added

- [TD-3765] Support for empty_dataset in rule_results
- [TD-5171] Enriches domain's parents on DataStructureVersion show
- [TD-5245] Allow multiple fields for structure modifiers
- [TD-4517] Adds `df_label` to Rule filters aggregation

## [4.53.2] 2022-10-20

### Changed

- [TD-5234] `GET /api/data_structures/:id/versions/:version` now includes
  `implementation_count` in response instead of embedded `implementations`

### Fixed

- [TD-4999] Serialization issue for data structures with profile but without
  class field
- [TD-5273] Allow request functions for grant request creators

## [4.53.1] 2022-10-18

### Fixed

- [TD-5260] Avoid to create a draft with not changes for implementations

## [4.53.0] 2022-10-18

### Fixed

- [TD-5250] GraphQL `latestGrantRequest` no longer returns `forbidden` for users
  with `view_data_structure` permissions
- [TD-5140] Changed implementations ids by implementations refs and links
  migration
- [TD-4927] Fix upload implementations file with and without rule raise an error

### Added

- [TD-4177] Support for querying the executions of an implementation
- [TD-4558] Support for managing data quality functions using API
- [TD-5027] support for restoring deprecated `Implementations`
- [TD-5195] Support for global user filters
- [TD-3087] OR/AND in implementations validations

## [4.52.0] 2022-10-03

### Changed

- [TD-4871] Unify `Claims` structs, replace `canada` with `bodyguard` for
  authorizations
- [TD-5184] Removed dependency on td-hypermedia library

### Added

- [TD-4903] Include `sobelow` static code analysis in CI pipeline
- [TD-4214] Publish grant requests workflow events
- [TD-2430] Allow different join types on implementation dataset

### Fixed

- [TD-4587]
  - Download implementations with reference_data
  - Implementations download when dataset has a table joing itself
- [TD-5183] Auto deprecate rule implementations based on
  its referenced structures and datasets

## [4.51.0] 2022-09-19

### Added

- [TD-5076] Allow to clone implementations for non admin users
- [TD-5169] Improve list_data_structure_versions since query performance
- [TD-5170] Capture graph tests Logger.warn output
- [TD-5082] Filter protected metadata (field "\_protected")
- [TD-5133] Support for creating grant requests for third parties

### Changed

- [TD-5168] GraphQL `source` query no longer enriches dynamic domain fields
- [TD-4794] GraphQL `domains` query now supports additional actions

### Fixed

- [TD-4956] When downloading structures csv, fields with same name on templates were duplicated

### Removed

- [TD-4794] Removed `/api/unit_domains` (replaced by GraphQL `domains` query)

## [4.50.0] 2022-09-05

### Added

- [TD-5078] Add request modification for Grants

### Changed

- [TD-3371] Catalog CSV download can now return more than 10,000 structures
- [TD-4994] Performance improvements of lineage load process
- [TD-4757] Take into account data structure `updated_at` in data structure
  version since-claused listing
- [TD-5091] Dynamic `domain` fields are now integer ids instead of embedded
  documents

### Fixed

- [TD-4348] Return errors if load_graph fails, so that an event is created.
- [TD-5075] Fixed implementation can't be moved to another rule

## [4.49.0] 2022-08-16

### Added

- [TD-5113] Add data_structures_hierarchy ds_id index
- [TD-4945] Allow to publish from creation and published implementations
- [TD-5070]
  - Added must_not filters for rule implementations
  - Filter draf implementation for users without permissions

## [4.48.1] 2022-08-02

### Fixed

- [TD-5106] An implementation's domain id couldn't be changed

## [4.48.0] 2022-07-26

### Added

- [TD-4987]
  - `api/rule_results/search` now include ruleless implementation results
  - Add pagination for updated_at
- [TD-5053] Add implementation_ref on `api/implementations/search`
- [TD-4441] Send grant_approval event when grant approval is created with rejection
- [TD-4922] Force cache to add implementations workflow status

### Fixed

- [TD-5011] `TemplateCache.list/0` was returning duplicate entries
- [TD-5042] Removal request for grant created through /api/bulk_grants with
  source_user_name and without user_id

### Changed

- [TD-5072] Remove deprecated `type_params` from `rules` table and corresponding
  mappings
- [TD-5001] Improved support for data structure alias:
  - Data structure alias is now persisted and returned in responses. The alias
    is obtained or removed when a structure note containing an `alias` field is
    published or deprecated, respectively
  - Metadata fields (e.g. `order`, `precision`, `nullable`) in data structure
    responses are now returned within the `metadata` property
- [TD-3614] Support for access token revocation
- [TD-4925] Create new draft when editing a published implementation only if it
  has changes
- [TD-4997] Change search executions API sources list filter from 'AND' to 'OR'
- [TD-4987] `/api/rule_results/search` now include ruleless implementation
  results and supports pagination
- [TD-4175] Data structure tags may now be inherited by descendents of the
  tagged data structure

## [4.47.1] 2022-07-18

### Added

- [TD-5053] Add implementation_ref on `api/implementations/search`

## [4.47.0] 2022-07-05

### Changed

- [TD-4412] Update td-cache for changes in templates preprocessing

### Added

- [TD-4920] Add results to implementation query api/v2
- [TD-4921] Add implementation workflow events
- [TD-4894] Multiple field validations
- [TD-4993] Add last_quality_event to implementation api/v2
- [TD-4176]
  - Added descrition in data structure tag
  - Changed description for comment in data structures tags link
- [TD-4661] Support for ReferenceDatasets on Implementations

### Fixed

- [TD-4959] Use implementation_ref instead of implementation_key for status changes
- [TD-4952] Missing code from [TD-4655]

## [4.46.1] 2022-06-23

### Fixed

- [TD-4962] Submit results only for published implementations

## [4.46.0] 2022-06-21

### Changed

- [TD-4739] Validate dynamic content for safety to prevent XSS attacks
- [TD-4923] Remove implementation_key dependency for version management

### Added

- [TD-4431] Support for requesting removal of grants
- [TD-4919] Allow query implementation versions using /api/v2

### Fixed

- [TD-4918] Implementations permissions
- [TD-4911] Implementations download was failing for ruleless implementations
- [TD-4950] Implementations move and clone actions for admin

## [4.45.0] 2022-06-06

### Added

- [TD-4540] Add approval workflow for quality implementations
- [TD-3633] Take into account ruleless implementations in event publishing
- [TD-4872] Support querying structures by `external_id` in GraphQL API
- [TD-3920] Alias support for structures
- [TD-4855] Support `Profile` searching with params (offset, limit, since)
- [TD-4843] Support filters grants by `system_external_id`

### Fixed

- [TD-4852] Ruleless implementation weren't being linked with data structures on
  creation
- [TD-4835] It was possible to execute non-executable implementations
- [TD-4878] Error loading structure metadata with synchronous API

## [4.44.0] 2022-05-23

### Added

- [TD-4045] Rule implementation `execute` action
- [TD-4457] Allow to have grants for non existing users in truedat
- [TD-4548] Upload/Download csv notes with multiple selection fields separted by `|`
- [TD-4660] Support for reference data
- [TD-4230] GraphQL `Templates` schema preprocesses templates

### Fixed

- [TD-4799] Performance issue filtering executions by source
- [TD-4848] Timeout on structures notes upload
- [TD-4849] Reindex grants in their bulk update API

## [4.43.2] 2022-05-12

### Fixed

- ImplementationsStructures migration was breaking with null structure_ids on dataset
- Typo in `implementations.ex`

## [4.43.1] 2022-05-11

### Added

- [TD-4089] Support for implementations without rules

## [4.43.0] 2022-05-09

### Added

- [TD-3186] Support for links between implementations and structures
- [TD-4538] Segments definitions in the implementations, and support for segment
  results

### Fixed

- [TD-4783]
  - Lineage Graph is not generated
  - Change chunk size for adding metadata in linage upload
- [TD-4586] Asynchronous CSV bulk update

### Changed

- [TD-4723] Support for domain-specific data structure tags

## [4.42.0] 2022-04-25

### Added

- [TD-4098] GraphQL query for data structures
- [TD-4683] GraphQL query for data structure relations
- [TD-2026] Add metadata to lineage graph

### Changed

- [TD-4536] Support rule implementation with multiple populations

### Fixed

- [TD-4721] User with permissions can list sources

### Added

- [TD-4695] Structure bulk update was not reindexing structures with updated
  notes
- [TD-3128] Profile `null_count`, `total_count` and `unique_count` fields were
  limited to PostgreSQL `integer` values (maximum 2,147,483,647). They have now
  been changed to `bigint` (maximum 9,223,372,036,854,775,807)

## [4.41.1] 2022-04-04

### Added

- [TD-4126] Support querying the jobs of a source
- [TD-4450] GraphQL mutations for sources

### Fixed

- [TD-4643] Raw implementation creation permission

## [4.41.0] 2022-03-28

### Fixed

- [TD-4535] Structures domains CSV upload bulk update

## [4.40.1] 2022-03-22

### Added

- [TD-3233] Rule result remediation plan
- [TD-4271] Support for linking implementations with business concepts
- [TD-4621] Include data structure version `name` in GraphQL schema
- [TD-4577] List of notes pending approval
- [TD-4447] Support for associating metadata filters with a structure type

### Fixed

- [TD-4580] Added migration to fix implementations without alias
- [TD-4623] Added multiple domains support for grant request approvals

### Changed

- [TD-4527] Exclude logically deleted sources from GraphQL response

### Removed

- [TD-4303] `GET /api/data_structure_types/lite` was removed, reverted
  corresponding changes from [TD-4344]

## [4.40.0] 2022-03-14

### Changed

- [TD-4500] Support data structure with multiple `domain_ids`
- [TD-4461] Avoid reindexing when a domain is modified
- [TD-4491] Refactored search and permissions
- [TD-4604] Include actions in `POST /api/rule_implementations/search` and `POST /api/data_structures/search` responses

## [4.39.0] 2022-03-07

### Added

- [TD-4378] Include the structure description in cache

### Changed

- [TD-4567] Refactor create implementations for non admin users
- [TD-4534] Avoid inheritance if has `with_inheritance: false` param when
  modifying a structure domain

## [4.38.1] 2022-02-23

### Fixed

- [TD-4567] Create implementations for non admin users

## [4.38.0] 2022-02-22

### Added

- [TD-4437] Control rule results upload using new `manage_rule_results`
  permission
- [TD-2511] support for updating specific field of `Source` config
- [TD-4463] Generate audit events for `rule_created` and
  `implementation_created`
- [TD-4425] Shift Implementations CSV last execution date field timezone

### Fixed

- [TD-4427] Fixed a performance issue when calling `/api/executions/search` by
  filtering by sources on the database, avoiding a potential time out

### Changed

- [TD-4553] Improve performance reading large CSV files during structure
  metadata bulk loading

## [4.37.1] 2022-02-10

- [TD-4456] Access audit API

## [4.37.0] 2022-02-07

### Added

- [TD-4277] Include `domain_id` in `rule implementations`
- [TD-4152] Include aditional information on implementations download
- [TD-4102] Support pagination of structure notes
- [TD-2929] UserSearchFilter now has `scope` and is used in Rules and
  RuleImplementations

### Fixed

- [TD-4424] Fixed a performance issue fetching filter values, due to a scripted
  aggregation (`linked_concept_count`), which was preventing elasticsearch from
  using its request cache. Also ensure that `size=0` is used when fetching
  aggregations from elasticsearch (the `hits` are not consumed).

- [TD-4501] Allow regular users to list lineage events based on :view_lineage
  permission

## [4.36.0] 2022-01-24

### Added

- [TD-4125] GraphQL support for data sources
- [TD-4100] Allow partial loads for notes in case that there are errors on the
  file
- [TD-4312]
  - Autogenerated template identifier field
  - Prevent identifier change if a new structure note version is created
  - Mapping to search by identifier
- [TD-4100] Allow partial loads for notes in case that there are errors on the
  file
- [TD-4293] Added quality implementations audit events
- [TD-3467] Add gt date condition for `rule results`
- [TD-4389] Add inserted_at in implementations views

## [4.35.1] 2022-01-10

### Fixed

- [TD-4390] Index implementation aliases

## [4.35.0] 2022-01-10

### Added

- [TD-4312] Autogenerated template identifier field
- [TD-4390] Add support for alias on implementations
- [TD-4379] Avoid indexing grants for class field structures

## [4.34.1] 2021-12-16

### Added

- [TD-4387] Limit graph_data maximum length

## [4.34.0] 2021-12-15

### Added

- [TD-4272] Avoid result calculation if it is already present
- [TD-4361] Add `value_modifier` to implementation document
- [TD-4345] Add `implementation_key` to notification payload
- [TD-4270] Move `goal` and `threshold` fields from `Rule` to
  `RuleImplementation`
- [TD-4301] Bulk upload quality `implementations` with csv
- [TD-4276] Materialize structure hierarchy in order to improve query
  performance
- [TD-4314] Bulk upload quality `rules` with csv

### Fixed

- [TD-4273] Error downloading implementations

## [4.33.0] 2021-11-30

### Added

- [TD-4262] Lineage graph polling
- [TD-4344] Add a new endpoint API for lite `structure_types` request without
  `metadata_fields`
- [TD-4358] Format path in editable download CSV

### Changed

- [TD-4299] Change CSV reader to `NimbleCSV` for performance improvement
- [TD-3606] Add descriptive fields to editable CSV download file
- [TD-4306] Add `df_content` to execution groups
- [TD-4341]
- Created function to get DataStructureType without metadata join queries
- Uses this function in DataStructure csv download
- [TD-4351] Remove metadata_fields from structure_types when reindex structures

## [4.32.2] 2021-11-17

- [TD-4216] Fix scroll implementations

## [4.32.0] 2021-11-15

### Added

- [TD-4216] Add scroll to implementations search
- [TD-4253] Include modifier in `/api/rule_implementations/search`
- [TD-4278] `Grants` bulk load

### Changed

- [TD-4174] `RuleResults` references `RuleImplementation` by its `id` instead of
  the `implementation_key`

## [4.31.2] 2021-11-09

### Added

- [TD-4099] Add source events subscriptions

### Changed

- [TD-4280] Increased default timeout on `StructureEnricher.refresh/0` to 60
  seconds

## [4.31.1] 2021-11-04

### Added

- [TD-3733] Structure names indexed in implementations
- [TD-3606] Download editable structures CSV

### Fixed

- [TD-4283] Move `max_payload_length` configuration to `releases.exs`

## [4.31.0] 2021-11-02

### Fixed

- [TD-4211] Subscriptions on data structures include structure note events

### Added

- [TD-4128] Structures bulk update auto_publish notes parameter
- [TD-4204] Add approvals to grant request view
- [TD-4213]
  - Allows GrantRequest from status `processed` to `failed`
  - Created `reason` field on GrantRequestStatus
- [TD-4124] Dependent domain field in td_df_lib
- [TD-4257] Wrapped `Plug.Parsers` to be configured in runtime

## [4.30.0] 2021-10-18

### Added

- [TD-3131] Added details to the rule results to show the `Query` information
- [TD-3874] Allow rule creation/update specifying domain for shared concepts

### Fixed

- [TD-3874] Fix manage_quality_rule permission check when searching rules
- [TD-4140] Bulk Update uses previous values of template when available

## [4.29.2] 2021-10-07

### Fixed

- [TD-4044] Permissions for admin creating a GrantRequestApproval

## [4.29.1] 2021-10-06

### Fixed

- [TD-4186] Error on grants reindex

## [4.29.0] 2021-10-05

### Fixed

- [TD-4018] Fix path of profile execution
- [TD-4166] GrantRequest index must filter pending_roles for approve action

### Added

- [TD-4108] Download grants CSV
  - `POST /api/grants/csv`
- [TD-4076] Support for grant request approval
- [TD-4113] Jobs change status is included in Audit Events
- [TD-3953] Cursor in grants search
- [TD-4114] Update job status after metadata load process
- [TD-4077] Grant request processing workflow support
- [TD-4111] GrantRequest params for getting own grant requests

### Changed

- [TD-4079] Give grant permission only if we have `gr` templates

## [4.28.0] 2021-09-20

### Added

- [TD-3950] Index and search grants
  - `POST /api/grants/search` searches grants
  - `POST /api/grant_filters/search` searches grant filters
  - `POST /api/grants/search/mine` searches "my grants" (granted to me)
  - `POST /api/grant_filters/search/mine` searches "my grants" filters
- [TD-4075] API routes for managing grant approvers:
  - `GET /api/grant_approvers`
  - `GET /api/grant_approvers/:id`
  - `POST /api/grant_approvers`
  - `DELETE /api/grant_approvers/:id`
- [TD-3971] Template mandatory dependent field
- [TD-4107] Adds `system_id` filter to structure_notes/search endpoint
- [TD-4037] change the limit on the taxonomy in aggregations
- [TD-3970] Adds `modifier` and `value_modifier` embbeds to `ConditionRow`

### Changed

- [TD-4065] Allow Implementation keys with spaces, points, etc.

### Fixed

- [TD-4048] `PUT /api/rules/:id` timeout if a rule has many implementations
- [TD-3780] Missing `domain_ids` in Audit events
- [TD-4037] change the limit on the taxonomy in aggregations

## [4.27.0] 2021-09-07

### Changed

- [TD-3824] Data quality rule implementations can now be modified, regardless of
  whether they have associated results or not

## [4.27.0] 2021-09-07

### Added

- [TD-3951] Include additional information for grant events
- [TD-3484] GraphQL API on `/api/v2`
- [TD-3972] Nested population in validations
- [TD-3910] Notifications included for structures notes status changes
- [TD-3546] `with_profiling` filter in data structure version
- [TD-3983] renders request_grant permission on structure_version

### Changed

- [TD-3826] Data quality permissions now uses `domain_id` instead of
  `business_concept_id`
- [TD-3039] `GET /api/data_structures/:data_structure_id/versions/:id` now
  includes mutable metadata in the `metadata` field. The `metadata_versions`
  field is no longer included in the response. The `metadata_fields` field in
  the data structure type responses now include mutable metadata fields.
- [TD-3973] Update td-df-lib for default values in swith fields

## [4.26.0] 2021-08-16

### Added

- [TD-3549] Add new quality rule result type: "deviation"
- [TD-3982] Initial support for grant requests
- [TD-3948] Grants in data structure version visualization
- [TD-2635] Admin can manually delete structures and all its children
- [TD-3917] `PATCH /api/systems/:external_id/metadata` allows mutable metadata
  to be replaced or merged
- [TD-3767] Support for filtering lineage nodes by domain id

### Changed

- [TD-3957] Structure profiles are now validated and expanded
- [TD-3952] Data structure types now support multiple metadata views
- [TD-3859] `PUT /api/units/:name` is now asynchronous when replacing an
  existing unit (fixes timeout issue for large units)
- [TD-4010] Grant `start_date` and `end_date` are now `Date` instead of
  `DateTime`

### Fixed

- [TD-3959] Publish `rule_result_created` event when result is created
- [TD-3908] Timeout on node retrieval
- [TD-4010] Grants were being created with the incorrect `user_id`
- [TD-4013] Internal server error fetching structures with grant having
  `end_date` `nil`
- [TD-4016] `GET /api/data_structures/:id/latest`: grants were being returned
  with the incorrect `data_structure_version`

## [4.25.0] 2021-07-26

### Fixed

- [TD-3929] Reindex the children of the structure domain when modifying
- [TD-3975] Exclude `mutable_metadata` from elasticsearch analysis

### Added

- [TD-3878] Include `domain_id` in structure cache
- [TD-3453] Purge logically deleted structures
- [TD-3906] Notes audit now includes status changes
- [TD-3050] Show quality errors
- [TD-3945] Created Grant entity
- [TD-3947] Display user grant in data structure
- [TD-3551] Restore rule implementations

## [4.24.0] 2021-07-13

### Added

- [TD-3787] Allow CSV bulk load of structure notes with autopublish capability
  for non admin users. These updates must follow new structure notes' workflow.

### Changed

- [TD-3933] Maximum size of payload for metadata upload using multipart data can
  now be configured using the `MAX_PAYLOAD_LENGTH` environment variable

### Fixed

- [TD-3752] Show execution implementation filter with no result data
- [TD-3867] Exception calculating some lineage graphs (graph 1.2.0)

### Added

- [TD-3230] Taxonomy aggregations with enriched information

## [4.23.0] 2021-06-28

### Fixed

- [TD-3893] Children classifications
- [TD-3905] Fix bug with StructureNote aggregation
- [TD-3907] Fix metadata index failure

### Added

- [TD-3720] Update structure domain (with children)
- [TD-3522] Support for StructureNote management with workflow
- [TD-3552] Executable implementations

## [4.22.0] 2021-06-15

### Changed

- [TD-3735] Include extra information in tag related events
- [TD-3447] Filter concept rules but do not check permissions over resource

### Fixed

- [TD-3837] Perfomance issue iterating over Redis keys to obtain linked concept
  count. The actual link count is only used in a comparison with 0 (to filter
  structures with or without concept links), so instead of counting links for
  each structure, assume 1 if structure has any linked concepts and 0 otherwise.
- [TD-3718] Get the extra information when structures are downloaded
- [TD-3864] Issue serializing certain lineage graphs as JSON

### Added

- [TD-3736] Tags in data structure version document

## [4.21.0] 2021-05-31

### Added

- [TD-3446] Domain in rule

### Fixed

- [TD-3236] Show path in profile execution
- [TD-3794] Metadata load fails when classifying structures
- [TD-3502] Avoid uploading files that are not images

### Changed

- [TD-3753] Build using Elixir 1.12 and Erlang/OTP 24
- [TD-3642] On startup ensures rules and implementations elasticsearch indices
  are created

## [4.20.1] 2021-05-18

### Added

- [TD-3236] Upload json profile

## [4.20.0] 2021-05-17

### Added

- [TD-3398] Support classification of data structures
- [TD-3500] Support for signing configuration using a secret key
- [TD-3597] Link between structures and tags

### Changed

- Security patches from `alpine:3.13`
- Update dependencies
- [TD-3680] Improve data catalog bulk indexing performance
- Timestamps on `DataStructure`, `DataStructureVersion`, `DataStructureRelation`
  and `StructureMetadata` are now `utc_datetime_usec`

## [4.19.2] 2021-05-07

### Fixed

- [TD-3630] Issue querying executions when some implementations have no source

## [4.19.0] 2021-05-04

### Changed

- [TD-3526] Merged `td-dq` with `td-dd`. See `CHANGELOG-dq.md` for changes in
  `td-dq` previous to this merge
- [TD-3621] Increase maximum length for JSON request bodies. The value for JSON
  request bodies can now be configured using the `MAX_PAYLOAD_LENGTH`
  environment variable.
- [TD-3596] Support tagging of data structures

### Added

- [TD-3517] Profile executions and events
- [TD-3189] Add templates in the creation of implementations

## [4.18.0] 2021-04-19

### Added

- [TD-3497] Allow system metadata to be uploaded using a JSON request body

### Fixed

- [TD-3566] `data_structure_relation` `parent_id` and `child_id` must not be
  `nil`

### Changed

- [TD-3498] Merged `td-cx` with `td-dd`. See `CHANGELOG-cx.md` for changes in
  `td-cx` previous to this merge.

## [4.17.0] 2021-04-05

### Added

- [TD-3108] add `profile_structure` permission to structures with `data_fields`

### Changed

- [TD-3445] Postgres port configurable through `DB_PORT` environment variable

## [4.16.0] 2021-03-22

### Added

- [TD-2951] `profile_structure` permission

### Fixed

- [TD-3235] Fallback of uncontroller responses on metadata controller

### Removed

- [TD-3421] remove `/data_structures/search/source_alias` endpoint

## [4.15.0] 2021-03-08

### Changed

- [TD-3341] Build with `elixir:1.11.3-alpine`, runtime `alpine:3.13`
- [TD-3329] Elasticsearch index settings are now configurable using environment
  variables:
  - `ES_TIMEOUT`: Connection timeout in milliseconds (default `5000`)
  - `ES_RECV_TIMEOUT`: Response timeout in milliseconds (default `40000`)
  - `ES_SHARDS`: Number of shards (default `1`)
  - `ES_REPLICAS`: Number of replicas (default `1`)
  - `ES_REFRESH_INTERVAL`: Index refresh interval (default `30s`)
  - `ES_INDEXING_SLOWLOG_THRESHOLD_WARN`: Indexing slowlog warning threshold
    (default `10s`)
  - `ES_INDEXING_SLOWLOG_THRESHOLD_INFO`: Indexing slowlog info threshold
    (default `5s`)
  - `ES_INDEXING_SLOWLOG_THRESHOLD_DEBUG`: Indexing slowlog debug threshold
    (default `2s`)
  - `ES_INDEXING_SLOWLOG_THRESHOLD_TRACE`: Indexing slowlog trace threshold
    (default `500ms`)
  - `ES_INDEXING_SLOWLOG_LEVEL`: Indexing slowlog level (default `info`)
  - `ES_INDEXING_SLOWLOG_SOURCE`: Indexing slowlog source limit (default `1000`)
- [TD-3222] `structures` index alias can now be configured using the
  `ES_ALIAS_STRUCTURES` environment variable

## [4.14.0] 2021-02-22

### Added

- [TD-3268] Source in data structure

### Changed

- [TD-3245] Tested compatibility with PostgreSQL 9.6, 10.15, 11.10, 12.5 and
  13.1. CI pipeline changed to use `postgres:12.5-alpine`.

## [4.13.0] 2021-02-08

### Added

- [TD-3263] Use HTTP Basic authentication for Elasticsearch if environment
  variables `ES_USERNAME` and `ES_PASSWORD` are present

### Fixed

- [TD-3264] Data structure type migration task was preventing application from
  starting up under certain data-dependent conditions. The task has now been
  removed as it is no longer needed.

## [4.12.1] 2021-01-28

### Fixed

- [TD-3248] Referenced structure ids were not being obtained correctly from
  cache

## [4.12.0] 2021-01-25

### Fixed

- [TD-3203] Truncate `field_type` to 32766 bytes when indexing (maximum sortable
  field length in elasticsearch)

### Changed

- [TD-3163] Auth tokens now include `role` claim instead of `is_admin` flag
- [TD-3164] Service accounts can view systems, view data structures and load
  metadata
- [TD-3182] Allow to use redis with password

## [4.11.1] 2021-01-15

### Fixed

- [TD-3204] Performance regression fetching a data structure version
- [TD-3204] Ancestry was being returned in inverse order

## [4.11.0] 2021-01-11

### Changed

- [TD-3170] Build docker image which runs with non-root user
- [TD-2655] Support bulk updating of domain_id, improve performance of mutable
  metadata updates
- [TD-3103] Changes obtaining referenced structure ids in rule implementations
- [TD-2655] Support bulk updating of domain_id
- [TD-2331] Return the path of deleted structures
- Performance improvements of metadata load process

### Fixed

- [TD-3172] Return error changeset when a data structure type cannot be inserted
  or updated

## [4.10.0] 2020-12-14

### Added

- [TD-3065] Support filtering on `updated_at` (date range)
- [TD-2486] Template type `domain`

### Fixed

- [TD-3142] `/api/data_structure_types` was failing if template was missing

## [4.9.0] 2020-11-30

### Changed

- [TD-2258] Filter structures by `linked_concepts_count`
- [TD-2946] Replace unit on PUT request

### Added

- [TD-3089] Widget and type `copy` on df

### Changed

- [TD-3066] Keep track of deleted structures in redis

## [4.8.0] 2020-11-16

### Added

- [TD-3112] The `domain_id` of a data structure can now be modified via API
- [TD-3115] Log error responses received from elasticsearch during bulk
  reindexing

## [4.7.0] 2020-11-03

### Added

- [TD-3071] Ignore empty lines on bulk upload

## [4.6.0] 2020-10-19

### Added

- [TD-2485]:
  - Enrich template fields from cache
  - Mappings for system type of templates

### Changed

- [TD-3058] Database connection timeout now can be configured using the
  environment variable `DB_TIMEOUT_MILLIS`

## [4.5.0] 2020-10-05

### Added

- [TD-2942] CSV upload of structures extra info
- [TD-2958] Extra info mapping and aggregations

### Changed

- [TD-2988] Cache entries for data structures are now refreshed every hour

## [4.4.0] 2020-09-22

### Added

- [TD-2943]:
  - Data Structure Type: Metadata fields
  - Endpoint to query all possible metadata fields for a given query

### Fixed

- [TD-2979] Timeout issues loading metadata

## [4.3.0] 2020-09-07

### Added

- [TD-2928] Data Dictionary custom user search filters
- [TD-2587] Download CSV for a given graph

### Changed

- [TD-2285] Check permissions for nodes related to units
- [TD-2720] Bulk Update:
  - Update only structures having content
  - Validate only updated fields

### Fixed

- [TD-2310] Exclude confidential structures from children and siblings if user
  has no permission to manage confidential structures

## [4.2.0] 2020-08-17

### Added

- [TD-2280] As a business glossary I want to create a concept with the same name
  as an existing concept in another domain to allow multi-organization
  management
- [TD-2941] Enable scrolling on `/api/data_structures/search` endpoint:
  - Initiate scrolling by including `scroll` parameter in request body
  - Continue scrolling by sending a request body with `scroll_id` and `scroll`

## [4.1.0] 2020-07-20

### Added

- [TD-911] Allow to limit lineage/impact levels
- [TD-2322] Allow to search all data structures versions without 10_000 limit
  using ES scroll API
- [TD-2774] Startup task to create data structure types

### Fixed

- [TD-2826] `DataStructures.list_data_structures` can receive `domain_id` list

### Changed

- [TD-2280] Do not retrieve information by name

## [4.0.0] 2020-07-01

### Changed

- [TD-2637] Audit events are now published to Redis instead of via HTTP
- [TD-2322] Allow to query deleted structures and systems having deleted
  structures

### Added

- [TD-2322] Index structure parent and number of linked concepts

## [3.24.0] 2020-06-15

### Fixed

- [TD-2593] Retrive parents over `default` relation type to build path

## [3.23.0] 2020-06-01

### Fixed

- [TD-2636] Bulk update was replacing instead of merging dynamic content

### Added

- [TD-2562] Endpoint `GET /api/data_structures/search/source_alias` to return
  the list of distinct structures metadata aliases

### Changed

- [TD-2643] Show metadata on structure relations
- [TD-2487] Exclude deleted structures from csv download
- [TD-2629] Update td-df-lib to omit template fields of type `image` on indexing
- [TD-2492] Update td-df-lib to include new numeric template types
- [TD-2261] Cache structures on load

### Removed

- [TD-2691] Removed unused comments functionality (routes
  `/api/data_structures/:id/comments` and `/api/comments`)

## [3.22.0] 2020-05-18

### Changed

- [TD-2321] Include `metadata` in data structure version response
- [TD-2589] Include `df_content.*`, `description` and `path.text` in search
  fields. Note that a complete reindex is required for the `path.text` field to
  be indexed. This will be performed automatically when the service starts
  unless the key `TdDd.DataStructures.Migrations:TD-2589` exists in Redis.
- [TD-2373] Removed dependency on Neo4j:
  - Neo4j is no longer used. The graph model is now persisted in PostgreSQL.
  - Lineage metadata is now uploaded using `PUT /api/units/:unit_name` passing
    `nodes` and `rels` files as form encoded data. Since the import process is
    performed as a background task, the API returns `202 Accepted`.
  - Each `unit_name` represents a replaceable unit of lineage metadata. New data
    files uploaded using the same unit name will overwrite the existing nodes
    and relations in that unit.
  - Latest status for a unit can be queried using `GET /api/units/:unit_name`.
  - Events relating to a unit can be queried using `GET /api/units/:unit_name/events`.
  - A unit can be logically deleted using `DELETE /api/units/:unit_name`.
  - A unit can be physically deleted using `DELETE /api/units/:unit_name?logical=false`.
  - [TD-2495] Changed structures loader migration key to cache all structures
    again including their metadata

### Removed

- [TD-2373] **BREAKING CHANGE** lineage data can no longer be uploaded to
  `/api/data_structures/metadata` or `/api/td_dl`

## [3.20.1] 2020-04-24

### Fixed

- [TD-2520] Root id retrieval from merkle graph

## [3.20.0] 2020-04-20

### Added

- [TD-2439] Include links in data structure relations response
- [TD-2531] Support `field_external_id` in `data_fields` metadata

### Changed

- [TD-2531] Include `external_id` in data structure hash calculation. Also,
  replace usage of Erlang's `:digraph` library with `Graph`. Note that this the
  hashes of all data structures will be recalculated the first time the service
  starts after this change is applied.

## [3.19.0] 2020-04-06

### Fixed

- [TD-2364] Loader issue when `external_id` and `parent_external_id` provided

### Added

- [TD-2364] Reindex structures linked to updated domains
- [TD-2318] Include node types in `/api/graphs/:id` response

### Changed

- [TD-2472] GraphData: Ignore duplicate relations when importing from Neo4j

## [3.18.0] 2020-03-23

### Added

- [TD-2326] Support for mutable metadata

### Changed

- [TD-2218] Revaluate structure children when its deletion is undone

## [3.17.0] 2020-03-09

### Added

- [TD-2336] System now has df_content
- [TD-2329] System search returns structure count info: count of structures by
  type and total structures count

## [3.16.0] 2020-02-25

### Changed

- [TD-2328] Support `domain_external_id` in structure metadata, removed `ou`
  from model

## [3.15.1] 2020-02-12

### Fixed

- [TD-2342] API failures when Neo4J is not present

## [3.15.0] 2020-02-10

### Added

- [TD-1595] Data lineage support
- [TD-2327] Data lineage metadata upload at `/api/data_structures/metadata` and
  `/api/td_dl/metadata`
- [TD-2292] Relation type in structures relations
- [TD-2293] Relation type in structures api

### Changed

- [TD-2269] Update elasticsearch mapping for dynamic field using new content
  model
- [TD-2284] Show systems to user with read permission in any structure, return
  structures count

## [3.14.0] 2020-01-27

### Changed

- [TD-2269] Update elasticsearch mappings for dynamic content

## [3.13.0] 2020-01-13

### Changed

- [TD-2272] 40 seconds timeout to query elasticsearch

## [3.12.0] 2019-12-19

### Added

- [TD-2210] Cache parent id in structures' cache

## [3.11.0] 2019-11-25

### Added

- [TD-2115] data_structure_lineage_id having external id of data lineage

### Changed

- [TD-2250] filter profiling whe user has not permission
  `view_data_structures_profile`

## [3.10.0] 2019-11-11

### Added

- [TD-2186] Return profile info in data structure view

## [3.9.0] 2019-10-28

### Added

- [TD-2144] Support ngram-search in structure name
- [TD-2159] Mapping for data field type

### Changed

- [TD-2200] Prevalence of data structure's attributes over metadata on versions
  index

### Changed

- [TD-2187] Add external_id to Structure cached info. Put in cache structures
  present in rule_implementations system_params

## [3.8.0] 2019-10-14

### Fixed

- [TD-2188] Synchronous upload does not work

### Changed

- [TD-2130] In bulk upload move parsing functions to GenServer"
- [TD-2176] Nullable field as boolean in metadata
- [TD-1721] Reindex automatically when a template changes
  - Breaking change: New environment variable ES_URL replaces existing
    ES_HOST/ES_PORT
- [TD-2124] Users without permission to link a data structure should not get the
  option to link in data catalog

## [3.7.0] 2019-09-30

### Added

- [TD-2010] As a Connector I want to delete all structures of a group
- [TD-2077] Support synchronous metadata upload for a specific data structure
- [TD-2089] Profiling support for structures
- [TD-2118] Metadata as mapping in data structures search
- [TD-2068] Use sortable normalizer for some fields in ES mappings
- [TD-1871] Structures CSV download

## [3.6.0] 2019-09-16

### Added

- [TD-1650] Automatic versioning of changed data structures
- [TD-2046] Bulk update endpoint for Data Catalog extra info
- [TD-2090] Search results and filters now use `:link_data_structure` permission
  instead of `:view_data_structure` depending on `referer` header

### Changed

- Metadata upload format (see config/metadata.exs for detail):
  - Structures CSV required fields:
    - `external_id` (globally unique)
    - `name`
    - `system` (or `POST` to `/systems/:system_external_id/metadata`)
    - `group`
    - `type`
  - Fields CSV required fields:
    - `external_id` (of structure)
    - `field_name`
    - `type`
  - Relations CSV required fields:
    - `parent_external_id`
    - `child_external_id`

## [3.5.5] 2019-09-09

### Changed

- Startup task to rename external_id of SQL server structures

## [3.5.2] 2019-09-04

### Fixed

- [TD-2087] DataStructure response excluded immediate parent from ancestry

## [3.5.1] 2019-09-03

### Fixed

- [TD-2080] DataStructureLoader was failing due to changes in [TD-2072]
- [TD-2081] Event stream consumer did not respect host and port config options

## [3.5.0] 2019-09-02

### Changed

- [TD-2061] Data structure external id is now required and unique
- [TD-2072] Refactor model to move mutable/versionable fields from DataStructure
  to DataStructureVersion

### Fixed

- [TD-2047] Check status filter when retrieving search filters

## [3.3.0] 2019-08-05

### Added

- [TD-1560] Enriched description field in template content

### Changed

- [TD-2027] Improve indexing performance
- [TD-1985] Type of template field user with an aggregation size of 50
- [TD-2009] Get external id by data structure system and external id, fixed
  ancestry in structure view

### Fixed

- [TD-1991] Performance issues due to blocking Redis connections
- [TD-2028] Eliminate duplicated data structure versions
- [TD-2003] Avoid loading a structure with a relation with itself in bulk load

### Removed

- [TD-1534] Remove data fields from model

## [3.2.0] 2019-07-24

### Fixed

- [TD-1996] Change `external_id` to text in data_structures
- [TD-1854] Data field metadata is not updated during metadata upload

### Added

- [TD-1845] Soft deletion of data structures no longer present in CSV input for
  system/group
- [TD-1970] New endpoint for
  `api/systems/:system_external_id/structures/:structure_external_id`

### Changed

- [TD-1532] Improve support for linking with business concepts (fields are no
  longer used)
- [TD-2002] Update td-cache and delete permissions list from config
- [TD-1927] Allow structure `class` property to be specified in metadata CSV

## [3.1.0] 2019-07-08

### Changed

- [TD-1618] Cache improvements. Use td-cache instead of td-perms.
- [TD-1866] Exclude logic deleted data structures in catalog navigation, catalog
  table and filters

## [3.0.1] 2019-07-05

### Fixed

- [TD-1967] Task to remove duplicate data structure versions, filter duplicates
  in CSV input

## [3.0.0] 2019-06-25

### Fixed

- [TD-1860] Fields were not associated to corresponding version when loading new
  version of existing structure
- [TD-1864] Indexes structures with `field` class
- [TD-1851] Verify permissions while getting the root structures of a system

### Changed

- [TD-1793] Checks if field structure has `df_content` and enriches
  data_structure :show
- [TD-1891] Bulk load types translation from data fields to data structures
- [TD-1533] Ignores search term when it is no on Aggregation

## [2.21.0] 2019-06-10

### Fixed

- [TD-1825] Structures of fields with metadata type are not setting its type
  correctly - metadata type key is not correct

### Added

- [TD-1824] Bump td-perms version to fix relations key
- [TD-1702] Support new permission `view_data_structures_profile`

### Changed

- [TD-1847] Filter class field on system_datastructure to improve performance

### Removed

- [TD-1832] Removed `business_concept_id` from data fields

## [2.20.1] 2019-05-28

### Added

- [TD-1819] Include `external_id` and `class` in data structure and data
  structure version show responses

## [2.20.0] 2019-05-27

### Added

- [TD-1703] Include system and ancestry in data structure and data structure
  version show responses

### Fixed

- [TD-1747] Structures upload is not creating relation between structures and
  fields when including version number
- [TD-1758] Structures with `field` class are no indexed on create/upload
- [TD-1797] Structures of Fields of type Metric and Attribute must have that
  type instead of Field

## [2.19.0] 2019-05-14

### Fixed

- [TD-1774] Newline is missing in logger format

### Added

- [TD-1704] Index path of data structures and return in search results
- Metadata upload success response is now 202 Accepted instead of 204 No Content

## [2.18.0] 2019-04-30

### Fixed

- [TD-1697] Dynamic content indexing and mapping

## [2.17.0] 2019-04-17

### Added

- [TD-1597] allow deletion of data structures with relations
- [TD-1593] System as an independent entity
- [TD-1626] Load data fields as structures
- [TD-1634] Include data structure metadata field to selectively disable
  indexing ("indexable" == "false")
- Improve elasticsearch index mappings
- [TD-1554] added endpoint for getting root structures of a system

### Changed

- [TD-1627] Removes df_name from the structure and uses the structure type as
  definition of template
- [TD-1636] Use `alpine:3.9` as base image for docker runtime

## [2.16.0] 2019-04-01

### Added

- [TD-1571] Elixir's Logger config will check for `EX_LOGGER_FORMAT` variable to
  override format

### Changed

- [TD-1530] Changed csv upload to write extra fields on metadata

## [2.15.0] 2019-03-18

### Changed

- [TD-1543] Updated to Phoenix 1.4, Ecto 3.0, Cowboy 2.0
- [TD-1526] Include parents and siblings in show data_structure response

## [2.14.0] 2019-03-04

### Changed

- Increase metadata upload file limit from 20M to 100M

## [2.12.1] 2019-01-28

### Changed

- Update td-df-lib version

## [2.12.0] 2019-01-24

### Changed

- [TD-1320] Aggregations are returned on data structures search

## [2.11.1] 2019-01-17

### Changed

- New cache to access linked business concepts of a field
  (`TdPerms.RelationCache`)

## [2.11.0] 2019-01-16

### Fixed

- Bulk index data structures in batches of 100 to avoid reaching HTTP request
  size limit

## [2.10.8] 2019-01-08

### Fixed

- Added `type` field to structure index that was wrongly removed

## [2.10.7] 2018-12-20

### Added

- [TD-1306] Add new field `external_id` to link data_structures with parents,
  children and fields.

## [2.10.6] 2018-12-20

### Changed

- Reindex data structures in background
- Reindex data structures after metadata is loaded

### Fixed

- Metadata loader structure diff was not calculating correctly the fields to be
  removed

## [2.10.2] 2018-12-19

### Changed

- [TD-1198] add functionality for confidential data structure
  - added field confidential to data_structure
  - check for `manage_confidential_structures` on listing and updating data
    structures
  - added elasticsearch filter regarding confidential permissions

## [2.10.1] 2018-12-17

### Changed

- Increase elasticsearch client default `recv_timeout` to 20 seconds
- Increase filter aggregation size to 50
- Remove `name` filter

## [2.10.0] 2018-12-12

### Changed

- [TD-1313] Adds type to structure filters

## [2.9.4] 2018-12-06

### Changed

- [TD-1104] Improved support for data structure versions

## [2.9.3] 2018-12-04

### Added

- [TD-1104] API endpoint `/api/data_structures/{id}/versions/{version}` to read
  specific version of a data structure

## [2.9.2] 2018-12-04

### Changed

- [TD-1153] Client may now use `sort` parameter to order search results

## [2.9.1] 2018-12-04

### Added

- [TD-1104] Support explicit version in data_structures metadata upload

## [2.9.0] 2018-12-01

### Added

- [TD-1207] Parent/child relationships between data structure versions

## [2.8.6] 2018-11-22

### Added

- [TD-1186] Adds dynamic form fields to structure filters

## [2.8.5] 2018-11-22

### Changed

- Order search results by `name.raw`

## [2.8.4] 2018-11-22

### Changed

- Configure Ecto to use UTC datetime for timestamps

## [2.8.3] 2018-11-20

### Added

- New endpoint to upload metadata `POST /api/data_structures/metadata`

## [2.8.2] 2018-11-20

### Added

- Data structure view return `domain_id`

## [2.8.1] 2018-11-19

### Added

- [TD-1062] Support for Dynamic Forms in data structures

### Removed

- Remove LOPD field from data structures

## [2.8.0] 2018-11-15

### Added

- [TD-1104] Initial support for versioning of data structures

## [2.6.2] 2018-10-30

### Added

- Modify endpoint from `/api/search/reindex_all` to
  `/api/data_structures/search/reindex_all`
- Verify if the user is admin while calling `reindex_all`<|MERGE_RESOLUTION|>--- conflicted
+++ resolved
@@ -2,11 +2,10 @@
 
 ## [Unreleased]
 
-<<<<<<< HEAD
 ### Changed
 
 - [TD-6469] Concepts links is returned in browser language
-=======
+
 ### Added
 
 - [TD-6824] Agent V2 permissions
@@ -44,7 +43,6 @@
 ### Fixed
 
 - [TD-6804] Remove schema in migration querys
->>>>>>> 08f07763
 
 ## [6.9.3] 2024-08-07
 
