--- conflicted
+++ resolved
@@ -10,11 +10,8 @@
 
 - [TD-4076] Support for grant request approval
 - [TD-4113] Jobs change status is included in Audit Events
-<<<<<<< HEAD
 - [TD-4114] Update job status after metadata load process
-=======
 - [TD-4077] Grant request processing workflow support
->>>>>>> aca5dba7
 
 ### Changed
 
