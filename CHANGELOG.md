--- conflicted
+++ resolved
@@ -2,16 +2,14 @@
 
 ## [Unreleased]
 
-<<<<<<< HEAD
-### Changed
-
-- [TD-1627] Removes df_name from the structure and uses the structure type as definition of template
-=======
 ### Added
 
 - [TD-1634] Include data structure metadata field to selectively disable indexing ("indexable" == "false")
 - Improve elasticsearch index mappings
->>>>>>> f8d1c88a
+
+### Changed
+
+- [TD-1627] Removes df_name from the structure and uses the structure type as definition of template
 
 ## [2.16.0] 2019-04-01
 
