# Changelog

## [Unreleased]

### Added

- [TD-4438] Included-in-parameters reference dataset validation
- [TD-5509]
  - Data structure link labels graphql query
  - Data structure link creation using source and target structure IDs
- [TD-3806] Add cached content for implementations, rules, remediations plan and structures notes

### Changed

- [TD-3879] All `raw keyword` indexing mappings uses empty string as null_value 

### Fixed

<<<<<<< HEAD
- [TD-5575] Filter implementations with execution permission on execution groups creation
=======
- [TD-5566] Remove template content from Remediation plan audit payload
>>>>>>> df34bf6c

## [5.2.1] 2023-03-08

### Fixed

- [TD-5645] Preserve previous implementation type on csv updates, use basic for creations

## [5.2.0] 2023-02-28

### Added

- [TD-5471] Bulk update of quality implementations via csv
- [TD-3541] Get data_structure_versions for `api/v2`
- [TD-5599] Improve grant reindex memory usage and API for Task stats
- [TD-5507] Grants API v2

## [5.1.0] 2023-02-13

### Added

- [TD-5479] External_ref in grants to avoid duplicates in grant table
- [TD-5560] LINEAGE_NODES_TIMEOUT releases environment variable for
  TdDd.Lineage.GraphData nodes GenServer call

## [5.0.0] 2023-01-30

### Fixed

- [TD-5472] Enrich template fields of type `domain` for Quality filters
- [TD-5407] Aggregate `must_not` param on Elasticsearch filter

### Changed

- [TD-5300] ReferenceDatasets user management
  - Added `domain_ids` fields
  - Users with `view_data_structure` permission on domain can show, index and
    download ReferenceDataset
  - ReferenceDataset without domain_ids is only visible to `admins`
- [TD-5478] Add `convert_raw` and `convert_default` action for basic
  implementations
- [TD-5493] Improve specific grant(s) reindex performance

### Added

- [TD-5473] `field_parent_id` for `StructureNote` events

## [4.59.0] 2023-01-16

### Changed

- [TD-5344] Embedded structures in rule implementations are now indexed with
  their original `name` regardless of whether they have an alias or not. `alias`
  is indexed as an independent property if present.
- [TD-5199] Soft delete for rule
- [TD-5433] ignore ReferenceData enrich in Implementation if it doesn't exist
- [TD-5432] Publish rule_result_created event using implementation_ref as
  resource_id instead of implementation_id.

### Added

- [TD-5382]
  - field `all_pending_roles` on `GrantRequest` that doesn't depend on the requesting user
  - `GrantRequestApprovalRules` checks on `all_pending_roles`

### Fixed

- [TD-5402] Reference data info is not showed in implementation details
- [TD-5455] Fixed Lineage selection is not displaying any domain in case that no
  lineage structure is in the data catalog
- [TD-5453] [TD-5219]:
  - Correct pagination for Rule results
  - Correct ordering by version and date in Rule results
  - Show latest results on implementations view

### Added

- [TD-4109] On `nodes` show, also handle `domain_id` filter

## [4.58.0] 2022-12-27

### Added

- [TD-5243] Use structures domain in data catalog for data lineage objects
  that have been linked
- [TD-5367] Enrich grant details with actions and user
- [TD-5322] Allow to have multiple grants for the same user in the same structure
- [TD-4300] Add `basic` type for implementations
- [TD-5369] Audit events for Remediation creation
- [TD-5348] Add update action to grant controller

### Changed

- [TD-2642] Improve search in rule names and implementation keys: boost these
  fields and treat underscores as whitespace

## [4.57.0] 2022-12-12

### Added

- [TD-5161] Get specific domains along with their children for `api/v2`

### Changed

- [TD-5365] Foreign key from `accesses` to `data_structures` now uses `id`
  (primary key) instead of `external_id`
- [TD-5391] Grant approval condition rules now use `values` instead of single
  `value`

## [4.56.1] 2022-11-29

### Fixed

- [TD-5374] Approve rule grant request for a structure with multiple domains

## [4.56.0] 2022-11-28

### Changed

- [TD-5342] Refactor bulk operations to use Elasticsearch scroll API
- [TD-5136] Download of structures include all structure domains with complete
  path
- [TD-5341] Created indices on foreign key constraints to improve performance
  when physically deleting data structures
- [TD-4179] Implementation indexing uses inserted_at of original ref
- [TD-4711] Improved user feedback for errors in implementation upload

### Added

- [TD-5289] Elasticsearch 7 compatibility
- [TD-5258] Approve grants request rules
- [TD-5286] Implementation results pagination

## [4.55.0] 2022-11-14

### Added

- [TD-5038] Links between structures
- [TD-5037] Added diff information for draft and pending_aproval structure notes
  in API response

### Fixed

- [TD-5279] Fixed some inconsistencies in implementation bulk upload

## [4.54.0] 2022-10-31

### Changed

- [TD-5284] Phoenix 1.6.x

### Fixed

- [TD-5267] Bulk update was not reindexing changed structure notes
- [TD-5265] `GET /api/user_search_filters/me` wasn't considering the `scope` of
  global filters
- [TD-4710] Domain type fields of templates it not working in bulk upload
  implementations
- [TD-5244] Admin user can't clone implementations

### Added

- [TD-3765] Support for empty_dataset in rule_results
- [TD-5171] Enriches domain's parents on DataStructureVersion show
- [TD-5245] Allow multiple fields for structure modifiers
- [TD-4517] Adds `df_label` to Rule filters aggregation

## [4.53.2] 2022-10-20

### Changed

- [TD-5234] `GET /api/data_structures/:id/versions/:version` now includes
  `implementation_count` in response instead of embedded `implementations`

### Fixed

- [TD-4999] Serialization issue for data structures with profile but without
  class field
- [TD-5273] Allow request functions for grant request creators

## [4.53.1] 2022-10-18

### Fixed

- [TD-5260] Avoid to create a draft with not changes for implementations

## [4.53.0] 2022-10-18

### Fixed

- [TD-5250] GraphQL `latestGrantRequest` no longer returns `forbidden` for users
  with `view_data_structure` permissions
- [TD-5140] Changed implementations ids by implementations refs and links
  migration
- [TD-4927] Fix upload implementations file with and without rule raise an error

### Added

- [TD-4177] Support for querying the executions of an implementation
- [TD-4558] Support for managing data quality functions using API
- [TD-5027] support for restoring deprecated `Implementations`
- [TD-5195] Support for global user filters
- [TD-3087] OR/AND in implementations validations

## [4.52.0] 2022-10-03

### Changed

- [TD-4871] Unify `Claims` structs, replace `canada` with `bodyguard` for
  authorizations
- [TD-5184] Removed dependency on td-hypermedia library

### Added

- [TD-4903] Include `sobelow` static code analysis in CI pipeline
- [TD-4214] Publish grant requests workflow events
- [TD-2430] Allow different join types on implementation dataset

### Fixed

- [TD-4587]
  - Download implementations with reference_data
  - Implementations download when dataset has a table joing itself
- [TD-5183] Auto deprecate rule implementations based on
  its referenced structures and datasets

## [4.51.0] 2022-09-19

### Added

- [TD-5076] Allow to clone implementations for non admin users
- [TD-5169] Improve list_data_structure_versions since query performance
- [TD-5170] Capture graph tests Logger.warn output
- [TD-5082] Filter protected metadata (field "\_protected")
- [TD-5133] Support for creating grant requests for third parties

### Changed

- [TD-5168] GraphQL `source` query no longer enriches dynamic domain fields
- [TD-4794] GraphQL `domains` query now supports additional actions

### Fixed

- [TD-4956] When downloading structures csv, fields with same name on templates were duplicated

### Removed

- [TD-4794] Removed `/api/unit_domains` (replaced by GraphQL `domains` query)

## [4.50.0] 2022-09-05

### Added

- [TD-5078] Add request modification for Grants

### Changed

- [TD-3371] Catalog CSV download can now return more than 10,000 structures
- [TD-4994] Performance improvements of lineage load process
- [TD-4757] Take into account data structure `updated_at` in data structure
  version since-claused listing
- [TD-5091] Dynamic `domain` fields are now integer ids instead of embedded
  documents

### Fixed

- [TD-4348] Return errors if load_graph fails, so that an event is created.
- [TD-5075] Fixed implementation can't be moved to another rule

## [4.49.0] 2022-08-16

### Added

- [TD-5113] Add data_structures_hierarchy ds_id index
- [TD-4945] Allow to publish from creation and published implementations
- [TD-5070]
  - Added must_not filters for rule implementations
  - Filter draf implementation for users without permissions

## [4.48.1] 2022-08-02

### Fixed

- [TD-5106] An implementation's domain id couldn't be changed

## [4.48.0] 2022-07-26

### Added

- [TD-4987]
  - `api/rule_results/search` now include ruleless implementation results
  - Add pagination for updated_at
- [TD-5053] Add implementation_ref on `api/implementations/search`
- [TD-4441] Send grant_approval event when grant approval is created with rejection
- [TD-4922] Force cache to add implementations workflow status

### Fixed

- [TD-5011] `TemplateCache.list/0` was returning duplicate entries
- [TD-5042] Removal request for grant created through /api/bulk_grants with
  source_user_name and without user_id

### Changed

- [TD-5072] Remove deprecated `type_params` from `rules` table and corresponding
  mappings
- [TD-5001] Improved support for data structure alias:
  - Data structure alias is now persisted and returned in responses. The alias
    is obtained or removed when a structure note containing an `alias` field is
    published or deprecated, respectively
  - Metadata fields (e.g. `order`, `precision`, `nullable`) in data structure
    responses are now returned within the `metadata` property
- [TD-3614] Support for access token revocation
- [TD-4925] Create new draft when editing a published implementation only if it
  has changes
- [TD-4997] Change search executions API sources list filter from 'AND' to 'OR'
- [TD-4987] `/api/rule_results/search` now include ruleless implementation
  results and supports pagination
- [TD-4175] Data structure tags may now be inherited by descendents of the
  tagged data structure

## [4.47.1] 2022-07-18

### Added

- [TD-5053] Add implementation_ref on `api/implementations/search`

## [4.47.0] 2022-07-05

### Changed

- [TD-4412] Update td-cache for changes in templates preprocessing

### Added

- [TD-4920] Add results to implementation query api/v2
- [TD-4921] Add implementation workflow events
- [TD-4894] Multiple field validations
- [TD-4993] Add last_quality_event to implementation api/v2
- [TD-4176]
  - Added descrition in data structure tag
  - Changed description for comment in data structures tags link
- [TD-4661] Support for ReferenceDatasets on Implementations

### Fixed

- [TD-4959] Use implementation_ref instead of implementation_key for status changes
- [TD-4952] Missing code from [TD-4655]

## [4.46.1] 2022-06-23

### Fixed

- [TD-4962] Submit results only for published implementations

## [4.46.0] 2022-06-21

### Changed

- [TD-4739] Validate dynamic content for safety to prevent XSS attacks
- [TD-4923] Remove implementation_key dependency for version management

### Added

- [TD-4431] Support for requesting removal of grants
- [TD-4919] Allow query implementation versions using /api/v2

### Fixed

- [TD-4918] Implementations permissions
- [TD-4911] Implementations download was failing for ruleless implementations
- [TD-4950] Implementations move and clone actions for admin

## [4.45.0] 2022-06-06

### Added

- [TD-4540] Add approval workflow for quality implementations
- [TD-3633] Take into account ruleless implementations in event publishing
- [TD-4872] Support querying structures by `external_id` in GraphQL API
- [TD-3920] Alias support for structures
- [TD-4855] Support `Profile` searching with params (offset, limit, since)
- [TD-4843] Support filters grants by `system_external_id`

### Fixed

- [TD-4852] Ruleless implementation weren't being linked with data structures on
  creation
- [TD-4835] It was possible to execute non-executable implementations
- [TD-4878] Error loading structure metadata with synchronous API

## [4.44.0] 2022-05-23

### Added

- [TD-4045] Rule implementation `execute` action
- [TD-4457] Allow to have grants for non existing users in truedat
- [TD-4548] Upload/Download csv notes with multiple selection fields separted by `|`
- [TD-4660] Support for reference data
- [TD-4230] GraphQL `Templates` schema preprocesses templates

### Fixed

- [TD-4799] Performance issue filtering executions by source
- [TD-4848] Timeout on structures notes upload
- [TD-4849] Reindex grants in their bulk update API

## [4.43.2] 2022-05-12

### Fixed

- ImplementationsStructures migration was breaking with null structure_ids on dataset
- Typo in `implementations.ex`

## [4.43.1] 2022-05-11

### Added

- [TD-4089] Support for implementations without rules

## [4.43.0] 2022-05-09

### Added

- [TD-3186] Support for links between implementations and structures
- [TD-4538] Segments definitions in the implementations, and support for segment
  results

### Fixed

- [TD-4783]
  - Lineage Graph is not generated
  - Change chunk size for adding metadata in linage upload
- [TD-4586] Asynchronous CSV bulk update

### Changed

- [TD-4723] Support for domain-specific data structure tags

## [4.42.0] 2022-04-25

### Added

- [TD-4098] GraphQL query for data structures
- [TD-4683] GraphQL query for data structure relations
- [TD-2026] Add metadata to lineage graph

### Changed

- [TD-4536] Support rule implementation with multiple populations

### Fixed

- [TD-4721] User with permissions can list sources

### Added

- [TD-4695] Structure bulk update was not reindexing structures with updated
  notes
- [TD-3128] Profile `null_count`, `total_count` and `unique_count` fields were
  limited to PostgreSQL `integer` values (maximum 2,147,483,647). They have now
  been changed to `bigint` (maximum 9,223,372,036,854,775,807)

## [4.41.1] 2022-04-04

### Added

- [TD-4126] Support querying the jobs of a source
- [TD-4450] GraphQL mutations for sources

### Fixed

- [TD-4643] Raw implementation creation permission

## [4.41.0] 2022-03-28

### Fixed

- [TD-4535] Structures domains CSV upload bulk update

## [4.40.1] 2022-03-22

### Added

- [TD-3233] Rule result remediation plan
- [TD-4271] Support for linking implementations with business concepts
- [TD-4621] Include data structure version `name` in GraphQL schema
- [TD-4577] List of notes pending approval
- [TD-4447] Support for associating metadata filters with a structure type

### Fixed

- [TD-4580] Added migration to fix implementations without alias
- [TD-4623] Added multiple domains support for grant request approvals

### Changed

- [TD-4527] Exclude logically deleted sources from GraphQL response

### Removed

- [TD-4303] `GET /api/data_structure_types/lite` was removed, reverted
  corresponding changes from [TD-4344]

## [4.40.0] 2022-03-14

### Changed

- [TD-4500] Support data structure with multiple `domain_ids`
- [TD-4461] Avoid reindexing when a domain is modified
- [TD-4491] Refactored search and permissions
- [TD-4604] Include actions in `POST /api/rule_implementations/search` and `POST /api/data_structures/search` responses

## [4.39.0] 2022-03-07

### Added

- [TD-4378] Include the structure description in cache

### Changed

- [TD-4567] Refactor create implementations for non admin users
- [TD-4534] Avoid inheritance if has `with_inheritance: false` param when
  modifying a structure domain

## [4.38.1] 2022-02-23

### Fixed

- [TD-4567] Create implementations for non admin users

## [4.38.0] 2022-02-22

### Added

- [TD-4437] Control rule results upload using new `manage_rule_results`
  permission
- [TD-2511] support for updating specific field of `Source` config
- [TD-4463] Generate audit events for `rule_created` and
  `implementation_created`
- [TD-4425] Shift Implementations CSV last execution date field timezone

### Fixed

- [TD-4427] Fixed a performance issue when calling `/api/executions/search` by
  filtering by sources on the database, avoiding a potential time out

### Changed

- [TD-4553] Improve performance reading large CSV files during structure
  metadata bulk loading

## [4.37.1] 2022-02-10

- [TD-4456] Access audit API

## [4.37.0] 2022-02-07

### Added

- [TD-4277] Include `domain_id` in `rule implementations`
- [TD-4152] Include aditional information on implementations download
- [TD-4102] Support pagination of structure notes
- [TD-2929] UserSearchFilter now has `scope` and is used in Rules and
  RuleImplementations

### Fixed

- [TD-4424] Fixed a performance issue fetching filter values, due to a scripted
  aggregation (`linked_concept_count`), which was preventing elasticsearch from
  using its request cache. Also ensure that `size=0` is used when fetching
  aggregations from elasticsearch (the `hits` are not consumed).

- [TD-4501] Allow regular users to list lineage events based on :view_lineage
  permission

## [4.36.0] 2022-01-24

### Added

- [TD-4125] GraphQL support for data sources
- [TD-4100] Allow partial loads for notes in case that there are errors on the
  file
- [TD-4312]
  - Autogenerated template identifier field
  - Prevent identifier change if a new structure note version is created
  - Mapping to search by identifier
- [TD-4100] Allow partial loads for notes in case that there are errors on the
  file
- [TD-4293] Added quality implementations audit events
- [TD-3467] Add gt date condition for `rule results`
- [TD-4389] Add inserted_at in implementations views

## [4.35.1] 2022-01-10

### Fixed

- [TD-4390] Index implementation aliases

## [4.35.0] 2022-01-10

### Added

- [TD-4312] Autogenerated template identifier field
- [TD-4390] Add support for alias on implementations
- [TD-4379] Avoid indexing grants for class field structures

## [4.34.1] 2021-12-16

### Added

- [TD-4387] Limit graph_data maximum length

## [4.34.0] 2021-12-15

### Added

- [TD-4272] Avoid result calculation if it is already present
- [TD-4361] Add `value_modifier` to implementation document
- [TD-4345] Add `implementation_key` to notification payload
- [TD-4270] Move `goal` and `threshold` fields from `Rule` to
  `RuleImplementation`
- [TD-4301] Bulk upload quality `implementations` with csv
- [TD-4276] Materialize structure hierarchy in order to improve query
  performance
- [TD-4314] Bulk upload quality `rules` with csv

### Fixed

- [TD-4273] Error downloading implementations

## [4.33.0] 2021-11-30

### Added

- [TD-4262] Lineage graph polling
- [TD-4344] Add a new endpoint API for lite `structure_types` request without
  `metadata_fields`
- [TD-4358] Format path in editable download CSV

### Changed

- [TD-4299] Change CSV reader to `NimbleCSV` for performance improvement
- [TD-3606] Add descriptive fields to editable CSV download file
- [TD-4306] Add `df_content` to execution groups
- [TD-4341]
- Created function to get DataStructureType without metadata join queries
- Uses this function in DataStructure csv download
- [TD-4351] Remove metadata_fields from structure_types when reindex structures

## [4.32.2] 2021-11-17

- [TD-4216] Fix scroll implementations

## [4.32.0] 2021-11-15

### Added

- [TD-4216] Add scroll to implementations search
- [TD-4253] Include modifier in `/api/rule_implementations/search`
- [TD-4278] `Grants` bulk load

### Changed

- [TD-4174] `RuleResults` references `RuleImplementation` by its `id` instead of
  the `implementation_key`

## [4.31.2] 2021-11-09

### Added

- [TD-4099] Add source events subscriptions

### Changed

- [TD-4280] Increased default timeout on `StructureEnricher.refresh/0` to 60
  seconds

## [4.31.1] 2021-11-04

### Added

- [TD-3733] Structure names indexed in implementations
- [TD-3606] Download editable structures CSV

### Fixed

- [TD-4283] Move `max_payload_length` configuration to `releases.exs`

## [4.31.0] 2021-11-02

### Fixed

- [TD-4211] Subscriptions on data structures include structure note events

### Added

- [TD-4128] Structures bulk update auto_publish notes parameter
- [TD-4204] Add approvals to grant request view
- [TD-4213]
  - Allows GrantRequest from status `processed` to `failed`
  - Created `reason` field on GrantRequestStatus
- [TD-4124] Dependent domain field in td_df_lib
- [TD-4257] Wrapped `Plug.Parsers` to be configured in runtime

## [4.30.0] 2021-10-18

### Added

- [TD-3131] Added details to the rule results to show the `Query` information
- [TD-3874] Allow rule creation/update specifying domain for shared concepts

### Fixed

- [TD-3874] Fix manage_quality_rule permission check when searching rules
- [TD-4140] Bulk Update uses previous values of template when available

## [4.29.2] 2021-10-07

### Fixed

- [TD-4044] Permissions for admin creating a GrantRequestApproval

## [4.29.1] 2021-10-06

### Fixed

- [TD-4186] Error on grants reindex

## [4.29.0] 2021-10-05

### Fixed

- [TD-4018] Fix path of profile execution
- [TD-4166] GrantRequest index must filter pending_roles for approve action

### Added

- [TD-4108] Download grants CSV
  - `POST /api/grants/csv`
- [TD-4076] Support for grant request approval
- [TD-4113] Jobs change status is included in Audit Events
- [TD-3953] Cursor in grants search
- [TD-4114] Update job status after metadata load process
- [TD-4077] Grant request processing workflow support
- [TD-4111] GrantRequest params for getting own grant requests

### Changed

- [TD-4079] Give grant permission only if we have `gr` templates

## [4.28.0] 2021-09-20

### Added

- [TD-3950] Index and search grants
  - `POST /api/grants/search` searches grants
  - `POST /api/grant_filters/search` searches grant filters
  - `POST /api/grants/search/mine` searches "my grants" (granted to me)
  - `POST /api/grant_filters/search/mine` searches "my grants" filters
- [TD-4075] API routes for managing grant approvers:
  - `GET /api/grant_approvers`
  - `GET /api/grant_approvers/:id`
  - `POST /api/grant_approvers`
  - `DELETE /api/grant_approvers/:id`
- [TD-3971] Template mandatory dependent field
- [TD-4107] Adds `system_id` filter to structure_notes/search endpoint
- [TD-4037] change the limit on the taxonomy in aggregations
- [TD-3970] Adds `modifier` and `value_modifier` embbeds to `ConditionRow`

### Changed

- [TD-4065] Allow Implementation keys with spaces, points, etc.

### Fixed

- [TD-4048] `PUT /api/rules/:id` timeout if a rule has many implementations
- [TD-3780] Missing `domain_ids` in Audit events
- [TD-4037] change the limit on the taxonomy in aggregations

## [4.27.0] 2021-09-07

### Changed

- [TD-3824] Data quality rule implementations can now be modified, regardless of
  whether they have associated results or not

## [4.27.0] 2021-09-07

### Added

- [TD-3951] Include additional information for grant events
- [TD-3484] GraphQL API on `/api/v2`
- [TD-3972] Nested population in validations
- [TD-3910] Notifications included for structures notes status changes
- [TD-3546] `with_profiling` filter in data structure version
- [TD-3983] renders request_grant permission on structure_version

### Changed

- [TD-3826] Data quality permissions now uses `domain_id` instead of
  `business_concept_id`
- [TD-3039] `GET /api/data_structures/:data_structure_id/versions/:id` now
  includes mutable metadata in the `metadata` field. The `metadata_versions`
  field is no longer included in the response. The `metadata_fields` field in
  the data structure type responses now include mutable metadata fields.
- [TD-3973] Update td-df-lib for default values in swith fields

## [4.26.0] 2021-08-16

### Added

- [TD-3549] Add new quality rule result type: "deviation"
- [TD-3982] Initial support for grant requests
- [TD-3948] Grants in data structure version visualization
- [TD-2635] Admin can manually delete structures and all its children
- [TD-3917] `PATCH /api/systems/:external_id/metadata` allows mutable metadata
  to be replaced or merged
- [TD-3767] Support for filtering lineage nodes by domain id

### Changed

- [TD-3957] Structure profiles are now validated and expanded
- [TD-3952] Data structure types now support multiple metadata views
- [TD-3859] `PUT /api/units/:name` is now asynchronous when replacing an
  existing unit (fixes timeout issue for large units)
- [TD-4010] Grant `start_date` and `end_date` are now `Date` instead of
  `DateTime`

### Fixed

- [TD-3959] Publish `rule_result_created` event when result is created
- [TD-3908] Timeout on node retrieval
- [TD-4010] Grants were being created with the incorrect `user_id`
- [TD-4013] Internal server error fetching structures with grant having
  `end_date` `nil`
- [TD-4016] `GET /api/data_structures/:id/latest`: grants were being returned
  with the incorrect `data_structure_version`

## [4.25.0] 2021-07-26

### Fixed

- [TD-3929] Reindex the children of the structure domain when modifying
- [TD-3975] Exclude `mutable_metadata` from elasticsearch analysis

### Added

- [TD-3878] Include `domain_id` in structure cache
- [TD-3453] Purge logically deleted structures
- [TD-3906] Notes audit now includes status changes
- [TD-3050] Show quality errors
- [TD-3945] Created Grant entity
- [TD-3947] Display user grant in data structure
- [TD-3551] Restore rule implementations

## [4.24.0] 2021-07-13

### Added

- [TD-3787] Allow CSV bulk load of structure notes with autopublish capability
  for non admin users. These updates must follow new structure notes' workflow.

### Changed

- [TD-3933] Maximum size of payload for metadata upload using multipart data can
  now be configured using the `MAX_PAYLOAD_LENGTH` environment variable

### Fixed

- [TD-3752] Show execution implementation filter with no result data
- [TD-3867] Exception calculating some lineage graphs (graph 1.2.0)

### Added

- [TD-3230] Taxonomy aggregations with enriched information

## [4.23.0] 2021-06-28

### Fixed

- [TD-3893] Children classifications
- [TD-3905] Fix bug with StructureNote aggregation
- [TD-3907] Fix metadata index failure

### Added

- [TD-3720] Update structure domain (with children)
- [TD-3522] Support for StructureNote management with workflow
- [TD-3552] Executable implementations

## [4.22.0] 2021-06-15

### Changed

- [TD-3735] Include extra information in tag related events
- [TD-3447] Filter concept rules but do not check permissions over resource

### Fixed

- [TD-3837] Perfomance issue iterating over Redis keys to obtain linked concept
  count. The actual link count is only used in a comparison with 0 (to filter
  structures with or without concept links), so instead of counting links for
  each structure, assume 1 if structure has any linked concepts and 0 otherwise.
- [TD-3718] Get the extra information when structures are downloaded
- [TD-3864] Issue serializing certain lineage graphs as JSON

### Added

- [TD-3736] Tags in data structure version document

## [4.21.0] 2021-05-31

### Added

- [TD-3446] Domain in rule

### Fixed

- [TD-3236] Show path in profile execution
- [TD-3794] Metadata load fails when classifying structures
- [TD-3502] Avoid uploading files that are not images

### Changed

- [TD-3753] Build using Elixir 1.12 and Erlang/OTP 24
- [TD-3642] On startup ensures rules and implementations elasticsearch indices
  are created

## [4.20.1] 2021-05-18

### Added

- [TD-3236] Upload json profile

## [4.20.0] 2021-05-17

### Added

- [TD-3398] Support classification of data structures
- [TD-3500] Support for signing configuration using a secret key
- [TD-3597] Link between structures and tags

### Changed

- Security patches from `alpine:3.13`
- Update dependencies
- [TD-3680] Improve data catalog bulk indexing performance
- Timestamps on `DataStructure`, `DataStructureVersion`, `DataStructureRelation`
  and `StructureMetadata` are now `utc_datetime_usec`

## [4.19.2] 2021-05-07

### Fixed

- [TD-3630] Issue querying executions when some implementations have no source

## [4.19.0] 2021-05-04

### Changed

- [TD-3526] Merged `td-dq` with `td-dd`. See `CHANGELOG-dq.md` for changes in
  `td-dq` previous to this merge
- [TD-3621] Increase maximum length for JSON request bodies. The value for JSON
  request bodies can now be configured using the `MAX_PAYLOAD_LENGTH`
  environment variable.
- [TD-3596] Support tagging of data structures

### Added

- [TD-3517] Profile executions and events
- [TD-3189] Add templates in the creation of implementations

## [4.18.0] 2021-04-19

### Added

- [TD-3497] Allow system metadata to be uploaded using a JSON request body

### Fixed

- [TD-3566] `data_structure_relation` `parent_id` and `child_id` must not be
  `nil`

### Changed

- [TD-3498] Merged `td-cx` with `td-dd`. See `CHANGELOG-cx.md` for changes in
  `td-cx` previous to this merge.

## [4.17.0] 2021-04-05

### Added

- [TD-3108] add `profile_structure` permission to structures with `data_fields`

### Changed

- [TD-3445] Postgres port configurable through `DB_PORT` environment variable

## [4.16.0] 2021-03-22

### Added

- [TD-2951] `profile_structure` permission

### Fixed

- [TD-3235] Fallback of uncontroller responses on metadata controller

### Removed

- [TD-3421] remove `/data_structures/search/source_alias` endpoint

## [4.15.0] 2021-03-08

### Changed

- [TD-3341] Build with `elixir:1.11.3-alpine`, runtime `alpine:3.13`
- [TD-3329] Elasticsearch index settings are now configurable using environment
  variables:
  - `ES_TIMEOUT`: Connection timeout in milliseconds (default `5000`)
  - `ES_RECV_TIMEOUT`: Response timeout in milliseconds (default `40000`)
  - `ES_SHARDS`: Number of shards (default `1`)
  - `ES_REPLICAS`: Number of replicas (default `1`)
  - `ES_REFRESH_INTERVAL`: Index refresh interval (default `30s`)
  - `ES_INDEXING_SLOWLOG_THRESHOLD_WARN`: Indexing slowlog warning threshold
    (default `10s`)
  - `ES_INDEXING_SLOWLOG_THRESHOLD_INFO`: Indexing slowlog info threshold
    (default `5s`)
  - `ES_INDEXING_SLOWLOG_THRESHOLD_DEBUG`: Indexing slowlog debug threshold
    (default `2s`)
  - `ES_INDEXING_SLOWLOG_THRESHOLD_TRACE`: Indexing slowlog trace threshold
    (default `500ms`)
  - `ES_INDEXING_SLOWLOG_LEVEL`: Indexing slowlog level (default `info`)
  - `ES_INDEXING_SLOWLOG_SOURCE`: Indexing slowlog source limit (default `1000`)
- [TD-3222] `structures` index alias can now be configured using the
  `ES_ALIAS_STRUCTURES` environment variable

## [4.14.0] 2021-02-22

### Added

- [TD-3268] Source in data structure

### Changed

- [TD-3245] Tested compatibility with PostgreSQL 9.6, 10.15, 11.10, 12.5 and
  13.1. CI pipeline changed to use `postgres:12.5-alpine`.

## [4.13.0] 2021-02-08

### Added

- [TD-3263] Use HTTP Basic authentication for Elasticsearch if environment
  variables `ES_USERNAME` and `ES_PASSWORD` are present

### Fixed

- [TD-3264] Data structure type migration task was preventing application from
  starting up under certain data-dependent conditions. The task has now been
  removed as it is no longer needed.

## [4.12.1] 2021-01-28

### Fixed

- [TD-3248] Referenced structure ids were not being obtained correctly from
  cache

## [4.12.0] 2021-01-25

### Fixed

- [TD-3203] Truncate `field_type` to 32766 bytes when indexing (maximum sortable
  field length in elasticsearch)

### Changed

- [TD-3163] Auth tokens now include `role` claim instead of `is_admin` flag
- [TD-3164] Service accounts can view systems, view data structures and load
  metadata
- [TD-3182] Allow to use redis with password

## [4.11.1] 2021-01-15

### Fixed

- [TD-3204] Performance regression fetching a data structure version
- [TD-3204] Ancestry was being returned in inverse order

## [4.11.0] 2021-01-11

### Changed

- [TD-3170] Build docker image which runs with non-root user
- [TD-2655] Support bulk updating of domain_id, improve performance of mutable
  metadata updates
- [TD-3103] Changes obtaining referenced structure ids in rule implementations
- [TD-2655] Support bulk updating of domain_id
- [TD-2331] Return the path of deleted structures
- Performance improvements of metadata load process

### Fixed

- [TD-3172] Return error changeset when a data structure type cannot be inserted
  or updated

## [4.10.0] 2020-12-14

### Added

- [TD-3065] Support filtering on `updated_at` (date range)
- [TD-2486] Template type `domain`

### Fixed

- [TD-3142] `/api/data_structure_types` was failing if template was missing

## [4.9.0] 2020-11-30

### Changed

- [TD-2258] Filter structures by `linked_concepts_count`
- [TD-2946] Replace unit on PUT request

### Added

- [TD-3089] Widget and type `copy` on df

### Changed

- [TD-3066] Keep track of deleted structures in redis

## [4.8.0] 2020-11-16

### Added

- [TD-3112] The `domain_id` of a data structure can now be modified via API
- [TD-3115] Log error responses received from elasticsearch during bulk
  reindexing

## [4.7.0] 2020-11-03

### Added

- [TD-3071] Ignore empty lines on bulk upload

## [4.6.0] 2020-10-19

### Added

- [TD-2485]:
  - Enrich template fields from cache
  - Mappings for system type of templates

### Changed

- [TD-3058] Database connection timeout now can be configured using the
  environment variable `DB_TIMEOUT_MILLIS`

## [4.5.0] 2020-10-05

### Added

- [TD-2942] CSV upload of structures extra info
- [TD-2958] Extra info mapping and aggregations

### Changed

- [TD-2988] Cache entries for data structures are now refreshed every hour

## [4.4.0] 2020-09-22

### Added

- [TD-2943]:
  - Data Structure Type: Metadata fields
  - Endpoint to query all possible metadata fields for a given query

### Fixed

- [TD-2979] Timeout issues loading metadata

## [4.3.0] 2020-09-07

### Added

- [TD-2928] Data Dictionary custom user search filters
- [TD-2587] Download CSV for a given graph

### Changed

- [TD-2285] Check permissions for nodes related to units
- [TD-2720] Bulk Update:
  - Update only structures having content
  - Validate only updated fields

### Fixed

- [TD-2310] Exclude confidential structures from children and siblings if user
  has no permission to manage confidential structures

## [4.2.0] 2020-08-17

### Added

- [TD-2280] As a business glossary I want to create a concept with the same name
  as an existing concept in another domain to allow multi-organization
  management
- [TD-2941] Enable scrolling on `/api/data_structures/search` endpoint:
  - Initiate scrolling by including `scroll` parameter in request body
  - Continue scrolling by sending a request body with `scroll_id` and `scroll`

## [4.1.0] 2020-07-20

### Added

- [TD-911] Allow to limit lineage/impact levels
- [TD-2322] Allow to search all data structures versions without 10_000 limit
  using ES scroll API
- [TD-2774] Startup task to create data structure types

### Fixed

- [TD-2826] `DataStructures.list_data_structures` can receive `domain_id` list

### Changed

- [TD-2280] Do not retrieve information by name

## [4.0.0] 2020-07-01

### Changed

- [TD-2637] Audit events are now published to Redis instead of via HTTP
- [TD-2322] Allow to query deleted structures and systems having deleted
  structures

### Added

- [TD-2322] Index structure parent and number of linked concepts

## [3.24.0] 2020-06-15

### Fixed

- [TD-2593] Retrive parents over `default` relation type to build path

## [3.23.0] 2020-06-01

### Fixed

- [TD-2636] Bulk update was replacing instead of merging dynamic content

### Added

- [TD-2562] Endpoint `GET /api/data_structures/search/source_alias` to return
  the list of distinct structures metadata aliases

### Changed

- [TD-2643] Show metadata on structure relations
- [TD-2487] Exclude deleted structures from csv download
- [TD-2629] Update td-df-lib to omit template fields of type `image` on indexing
- [TD-2492] Update td-df-lib to include new numeric template types
- [TD-2261] Cache structures on load

### Removed

- [TD-2691] Removed unused comments functionality (routes
  `/api/data_structures/:id/comments` and `/api/comments`)

## [3.22.0] 2020-05-18

### Changed

- [TD-2321] Include `metadata` in data structure version response
- [TD-2589] Include `df_content.*`, `description` and `path.text` in search
  fields. Note that a complete reindex is required for the `path.text` field to
  be indexed. This will be performed automatically when the service starts
  unless the key `TdDd.DataStructures.Migrations:TD-2589` exists in Redis.
- [TD-2373] Removed dependency on Neo4j:
  - Neo4j is no longer used. The graph model is now persisted in PostgreSQL.
  - Lineage metadata is now uploaded using `PUT /api/units/:unit_name` passing
    `nodes` and `rels` files as form encoded data. Since the import process is
    performed as a background task, the API returns `202 Accepted`.
  - Each `unit_name` represents a replaceable unit of lineage metadata. New data
    files uploaded using the same unit name will overwrite the existing nodes
    and relations in that unit.
  - Latest status for a unit can be queried using `GET /api/units/:unit_name`.
  - Events relating to a unit can be queried using `GET /api/units/:unit_name/events`.
  - A unit can be logically deleted using `DELETE /api/units/:unit_name`.
  - A unit can be physically deleted using `DELETE /api/units/:unit_name?logical=false`.
  - [TD-2495] Changed structures loader migration key to cache all structures
    again including their metadata

### Removed

- [TD-2373] **BREAKING CHANGE** lineage data can no longer be uploaded to
  `/api/data_structures/metadata` or `/api/td_dl`

## [3.20.1] 2020-04-24

### Fixed

- [TD-2520] Root id retrieval from merkle graph

## [3.20.0] 2020-04-20

### Added

- [TD-2439] Include links in data structure relations response
- [TD-2531] Support `field_external_id` in `data_fields` metadata

### Changed

- [TD-2531] Include `external_id` in data structure hash calculation. Also,
  replace usage of Erlang's `:digraph` library with `Graph`. Note that this the
  hashes of all data structures will be recalculated the first time the service
  starts after this change is applied.

## [3.19.0] 2020-04-06

### Fixed

- [TD-2364] Loader issue when `external_id` and `parent_external_id` provided

### Added

- [TD-2364] Reindex structures linked to updated domains
- [TD-2318] Include node types in `/api/graphs/:id` response

### Changed

- [TD-2472] GraphData: Ignore duplicate relations when importing from Neo4j

## [3.18.0] 2020-03-23

### Added

- [TD-2326] Support for mutable metadata

### Changed

- [TD-2218] Revaluate structure children when its deletion is undone

## [3.17.0] 2020-03-09

### Added

- [TD-2336] System now has df_content
- [TD-2329] System search returns structure count info: count of structures by
  type and total structures count

## [3.16.0] 2020-02-25

### Changed

- [TD-2328] Support `domain_external_id` in structure metadata, removed `ou`
  from model

## [3.15.1] 2020-02-12

### Fixed

- [TD-2342] API failures when Neo4J is not present

## [3.15.0] 2020-02-10

### Added

- [TD-1595] Data lineage support
- [TD-2327] Data lineage metadata upload at `/api/data_structures/metadata` and
  `/api/td_dl/metadata`
- [TD-2292] Relation type in structures relations
- [TD-2293] Relation type in structures api

### Changed

- [TD-2269] Update elasticsearch mapping for dynamic field using new content
  model
- [TD-2284] Show systems to user with read permission in any structure, return
  structures count

## [3.14.0] 2020-01-27

### Changed

- [TD-2269] Update elasticsearch mappings for dynamic content

## [3.13.0] 2020-01-13

### Changed

- [TD-2272] 40 seconds timeout to query elasticsearch

## [3.12.0] 2019-12-19

### Added

- [TD-2210] Cache parent id in structures' cache

## [3.11.0] 2019-11-25

### Added

- [TD-2115] data_structure_lineage_id having external id of data lineage

### Changed

- [TD-2250] filter profiling whe user has not permission
  `view_data_structures_profile`

## [3.10.0] 2019-11-11

### Added

- [TD-2186] Return profile info in data structure view

## [3.9.0] 2019-10-28

### Added

- [TD-2144] Support ngram-search in structure name
- [TD-2159] Mapping for data field type

### Changed

- [TD-2200] Prevalence of data structure's attributes over metadata on versions
  index

### Changed

- [TD-2187] Add external_id to Structure cached info. Put in cache structures
  present in rule_implementations system_params

## [3.8.0] 2019-10-14

### Fixed

- [TD-2188] Synchronous upload does not work

### Changed

- [TD-2130] In bulk upload move parsing functions to GenServer"
- [TD-2176] Nullable field as boolean in metadata
- [TD-1721] Reindex automatically when a template changes
  - Breaking change: New environment variable ES_URL replaces existing
    ES_HOST/ES_PORT
- [TD-2124] Users without permission to link a data structure should not get the
  option to link in data catalog

## [3.7.0] 2019-09-30

### Added

- [TD-2010] As a Connector I want to delete all structures of a group
- [TD-2077] Support synchronous metadata upload for a specific data structure
- [TD-2089] Profiling support for structures
- [TD-2118] Metadata as mapping in data structures search
- [TD-2068] Use sortable normalizer for some fields in ES mappings
- [TD-1871] Structures CSV download

## [3.6.0] 2019-09-16

### Added

- [TD-1650] Automatic versioning of changed data structures
- [TD-2046] Bulk update endpoint for Data Catalog extra info
- [TD-2090] Search results and filters now use `:link_data_structure` permission
  instead of `:view_data_structure` depending on `referer` header

### Changed

- Metadata upload format (see config/metadata.exs for detail):
  - Structures CSV required fields:
    - `external_id` (globally unique)
    - `name`
    - `system` (or `POST` to `/systems/:system_external_id/metadata`)
    - `group`
    - `type`
  - Fields CSV required fields:
    - `external_id` (of structure)
    - `field_name`
    - `type`
  - Relations CSV required fields:
    - `parent_external_id`
    - `child_external_id`

## [3.5.5] 2019-09-09

### Changed

- Startup task to rename external_id of SQL server structures

## [3.5.2] 2019-09-04

### Fixed

- [TD-2087] DataStructure response excluded immediate parent from ancestry

## [3.5.1] 2019-09-03

### Fixed

- [TD-2080] DataStructureLoader was failing due to changes in [TD-2072]
- [TD-2081] Event stream consumer did not respect host and port config options

## [3.5.0] 2019-09-02

### Changed

- [TD-2061] Data structure external id is now required and unique
- [TD-2072] Refactor model to move mutable/versionable fields from DataStructure
  to DataStructureVersion

### Fixed

- [TD-2047] Check status filter when retrieving search filters

## [3.3.0] 2019-08-05

### Added

- [TD-1560] Enriched description field in template content

### Changed

- [TD-2027] Improve indexing performance
- [TD-1985] Type of template field user with an aggregation size of 50
- [TD-2009] Get external id by data structure system and external id, fixed
  ancestry in structure view

### Fixed

- [TD-1991] Performance issues due to blocking Redis connections
- [TD-2028] Eliminate duplicated data structure versions
- [TD-2003] Avoid loading a structure with a relation with itself in bulk load

### Removed

- [TD-1534] Remove data fields from model

## [3.2.0] 2019-07-24

### Fixed

- [TD-1996] Change `external_id` to text in data_structures
- [TD-1854] Data field metadata is not updated during metadata upload

### Added

- [TD-1845] Soft deletion of data structures no longer present in CSV input for
  system/group
- [TD-1970] New endpoint for
  `api/systems/:system_external_id/structures/:structure_external_id`

### Changed

- [TD-1532] Improve support for linking with business concepts (fields are no
  longer used)
- [TD-2002] Update td-cache and delete permissions list from config
- [TD-1927] Allow structure `class` property to be specified in metadata CSV

## [3.1.0] 2019-07-08

### Changed

- [TD-1618] Cache improvements. Use td-cache instead of td-perms.
- [TD-1866] Exclude logic deleted data structures in catalog navigation, catalog
  table and filters

## [3.0.1] 2019-07-05

### Fixed

- [TD-1967] Task to remove duplicate data structure versions, filter duplicates
  in CSV input

## [3.0.0] 2019-06-25

### Fixed

- [TD-1860] Fields were not associated to corresponding version when loading new
  version of existing structure
- [TD-1864] Indexes structures with `field` class
- [TD-1851] Verify permissions while getting the root structures of a system

### Changed

- [TD-1793] Checks if field structure has `df_content` and enriches
  data_structure :show
- [TD-1891] Bulk load types translation from data fields to data structures
- [TD-1533] Ignores search term when it is no on Aggregation

## [2.21.0] 2019-06-10

### Fixed

- [TD-1825] Structures of fields with metadata type are not setting its type
  correctly - metadata type key is not correct

### Added

- [TD-1824] Bump td-perms version to fix relations key
- [TD-1702] Support new permission `view_data_structures_profile`

### Changed

- [TD-1847] Filter class field on system_datastructure to improve performance

### Removed

- [TD-1832] Removed `business_concept_id` from data fields

## [2.20.1] 2019-05-28

### Added

- [TD-1819] Include `external_id` and `class` in data structure and data
  structure version show responses

## [2.20.0] 2019-05-27

### Added

- [TD-1703] Include system and ancestry in data structure and data structure
  version show responses

### Fixed

- [TD-1747] Structures upload is not creating relation between structures and
  fields when including version number
- [TD-1758] Structures with `field` class are no indexed on create/upload
- [TD-1797] Structures of Fields of type Metric and Attribute must have that
  type instead of Field

## [2.19.0] 2019-05-14

### Fixed

- [TD-1774] Newline is missing in logger format

### Added

- [TD-1704] Index path of data structures and return in search results
- Metadata upload success response is now 202 Accepted instead of 204 No Content

## [2.18.0] 2019-04-30

### Fixed

- [TD-1697] Dynamic content indexing and mapping

## [2.17.0] 2019-04-17

### Added

- [TD-1597] allow deletion of data structures with relations
- [TD-1593] System as an independent entity
- [TD-1626] Load data fields as structures
- [TD-1634] Include data structure metadata field to selectively disable
  indexing ("indexable" == "false")
- Improve elasticsearch index mappings
- [TD-1554] added endpoint for getting root structures of a system

### Changed

- [TD-1627] Removes df_name from the structure and uses the structure type as
  definition of template
- [TD-1636] Use `alpine:3.9` as base image for docker runtime

## [2.16.0] 2019-04-01

### Added

- [TD-1571] Elixir's Logger config will check for `EX_LOGGER_FORMAT` variable to
  override format

### Changed

- [TD-1530] Changed csv upload to write extra fields on metadata

## [2.15.0] 2019-03-18

### Changed

- [TD-1543] Updated to Phoenix 1.4, Ecto 3.0, Cowboy 2.0
- [TD-1526] Include parents and siblings in show data_structure response

## [2.14.0] 2019-03-04

### Changed

- Increase metadata upload file limit from 20M to 100M

## [2.12.1] 2019-01-28

### Changed

- Update td-df-lib version

## [2.12.0] 2019-01-24

### Changed

- [TD-1320] Aggregations are returned on data structures search

## [2.11.1] 2019-01-17

### Changed

- New cache to access linked business concepts of a field
  (`TdPerms.RelationCache`)

## [2.11.0] 2019-01-16

### Fixed

- Bulk index data structures in batches of 100 to avoid reaching HTTP request
  size limit

## [2.10.8] 2019-01-08

### Fixed

- Added `type` field to structure index that was wrongly removed

## [2.10.7] 2018-12-20

### Added

- [TD-1306] Add new field `external_id` to link data_structures with parents,
  children and fields.

## [2.10.6] 2018-12-20

### Changed

- Reindex data structures in background
- Reindex data structures after metadata is loaded

### Fixed

- Metadata loader structure diff was not calculating correctly the fields to be
  removed

## [2.10.2] 2018-12-19

### Changed

- [TD-1198] add functionality for confidential data structure
  - added field confidential to data_structure
  - check for `manage_confidential_structures` on listing and updating data
    structures
  - added elasticsearch filter regarding confidential permissions

## [2.10.1] 2018-12-17

### Changed

- Increase elasticsearch client default `recv_timeout` to 20 seconds
- Increase filter aggregation size to 50
- Remove `name` filter

## [2.10.0] 2018-12-12

### Changed

- [TD-1313] Adds type to structure filters

## [2.9.4] 2018-12-06

### Changed

- [TD-1104] Improved support for data structure versions

## [2.9.3] 2018-12-04

### Added

- [TD-1104] API endpoint `/api/data_structures/{id}/versions/{version}` to read
  specific version of a data structure

## [2.9.2] 2018-12-04

### Changed

- [TD-1153] Client may now use `sort` parameter to order search results

## [2.9.1] 2018-12-04

### Added

- [TD-1104] Support explicit version in data_structures metadata upload

## [2.9.0] 2018-12-01

### Added

- [TD-1207] Parent/child relationships between data structure versions

## [2.8.6] 2018-11-22

### Added

- [TD-1186] Adds dynamic form fields to structure filters

## [2.8.5] 2018-11-22

### Changed

- Order search results by `name.raw`

## [2.8.4] 2018-11-22

### Changed

- Configure Ecto to use UTC datetime for timestamps

## [2.8.3] 2018-11-20

### Added

- New endpoint to upload metadata `POST /api/data_structures/metadata`

## [2.8.2] 2018-11-20

### Added

- Data structure view return `domain_id`

## [2.8.1] 2018-11-19

### Added

- [TD-1062] Support for Dynamic Forms in data structures

### Removed

- Remove LOPD field from data structures

## [2.8.0] 2018-11-15

### Added

- [TD-1104] Initial support for versioning of data structures

## [2.6.2] 2018-10-30

### Added

- Modify endpoint from `/api/search/reindex_all` to
  `/api/data_structures/search/reindex_all`
- Verify if the user is admin while calling `reindex_all`<|MERGE_RESOLUTION|>--- conflicted
+++ resolved
@@ -16,11 +16,8 @@
 
 ### Fixed
 
-<<<<<<< HEAD
 - [TD-5575] Filter implementations with execution permission on execution groups creation
-=======
 - [TD-5566] Remove template content from Remediation plan audit payload
->>>>>>> df34bf6c
 
 ## [5.2.1] 2023-03-08
 
