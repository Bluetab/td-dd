# Changelog

<<<<<<< HEAD
## [Unreleased]

### Changed

- [TD-3879] All `raw keyword` indexing mappings uses empty string as null_value 
=======
## [Unreleased]

### Added

- [TD-4438] Included-in-parameters reference dataset validation
>>>>>>> 220846d7

## [5.2.0] 2023-02-28

### Added

- [TD-5471] Bulk update of quality implementations via csv
- [TD-3541] Get data_structure_versions for `api/v2`
- [TD-5599] Improve grant reindex memory usage and API for Task stats
- [TD-5507] Grants API v2

## [5.1.0] 2023-02-13

### Added

- [TD-5479] External_ref in grants to avoid duplicates in grant table
- [TD-5560] LINEAGE_NODES_TIMEOUT releases environment variable for
  TdDd.Lineage.GraphData nodes GenServer call

## [5.0.0] 2023-01-30

### Fixed

- [TD-5472] Enrich template fields of type `domain` for Quality filters
- [TD-5407] Aggregate `must_not` param on Elasticsearch filter

### Changed

- [TD-5300] ReferenceDatasets user management
  - Added `domain_ids` fields
  - Users with `view_data_structure` permission on domain can show, index and
    download ReferenceDataset
  - ReferenceDataset without domain_ids is only visible to `admins`
- [TD-5478] Add `convert_raw` and `convert_default` action for basic
  implementations
- [TD-5493] Improve specific grant(s) reindex performance

### Added

- [TD-5473] `field_parent_id` for `StructureNote` events

## [4.59.0] 2023-01-16

### Changed

- [TD-5344] Embedded structures in rule implementations are now indexed with
  their original `name` regardless of whether they have an alias or not. `alias`
  is indexed as an independent property if present.
- [TD-5199] Soft delete for rule
- [TD-5433] ignore ReferenceData enrich in Implementation if it doesn't exist
- [TD-5432] Publish rule_result_created event using implementation_ref as
  resource_id instead of implementation_id.

### Added

- [TD-5382]
  - field `all_pending_roles` on `GrantRequest` that doesn't depend on the requesting user
  - `GrantRequestApprovalRules` checks on `all_pending_roles`

### Fixed

- [TD-5402] Reference data info is not showed in implementation details
- [TD-5455] Fixed Lineage selection is not displaying any domain in case that no
  lineage structure is in the data catalog
- [TD-5453] [TD-5219]:
  - Correct pagination for Rule results
  - Correct ordering by version and date in Rule results
  - Show latest results on implementations view

### Added

- [TD-4109] On `nodes` show, also handle `domain_id` filter

## [4.58.0] 2022-12-27

### Added

- [TD-5243] Use structures domain in data catalog for data lineage objects
  that have been linked
- [TD-5367] Enrich grant details with actions and user
- [TD-5322] Allow to have multiple grants for the same user in the same structure
- [TD-4300] Add `basic` type for implementations
- [TD-5369] Audit events for Remediation creation
- [TD-5348] Add update action to grant controller

### Changed

- [TD-2642] Improve search in rule names and implementation keys: boost these
  fields and treat underscores as whitespace

## [4.57.0] 2022-12-12

### Added

- [TD-5161] Get specific domains along with their children for `api/v2`

### Changed

- [TD-5365] Foreign key from `accesses` to `data_structures` now uses `id`
  (primary key) instead of `external_id`
- [TD-5391] Grant approval condition rules now use `values` instead of single
  `value`

## [4.56.1] 2022-11-29

### Fixed

- [TD-5374] Approve rule grant request for a structure with multiple domains

## [4.56.0] 2022-11-28

### Changed

- [TD-5342] Refactor bulk operations to use Elasticsearch scroll API
- [TD-5136] Download of structures include all structure domains with complete
  path
- [TD-5341] Created indices on foreign key constraints to improve performance
  when physically deleting data structures
- [TD-4179] Implementation indexing uses inserted_at of original ref
- [TD-4711] Improved user feedback for errors in implementation upload

### Added

- [TD-5289] Elasticsearch 7 compatibility
- [TD-5258] Approve grants request rules
- [TD-5286] Implementation results pagination

## [4.55.0] 2022-11-14

### Added

- [TD-5038] Links between structures
- [TD-5037] Added diff information for draft and pending_aproval structure notes
  in API response

### Fixed

- [TD-5279] Fixed some inconsistencies in implementation bulk upload

## [4.54.0] 2022-10-31

### Changed

- [TD-5284] Phoenix 1.6.x

### Fixed

- [TD-5267] Bulk update was not reindexing changed structure notes
- [TD-5265] `GET /api/user_search_filters/me` wasn't considering the `scope` of
  global filters
- [TD-4710] Domain type fields of templates it not working in bulk upload
  implementations
- [TD-5244] Admin user can't clone implementations

### Added

- [TD-3765] Support for empty_dataset in rule_results
- [TD-5171] Enriches domain's parents on DataStructureVersion show
- [TD-5245] Allow multiple fields for structure modifiers
- [TD-4517] Adds `df_label` to Rule filters aggregation

## [4.53.2] 2022-10-20

### Changed

- [TD-5234] `GET /api/data_structures/:id/versions/:version` now includes
  `implementation_count` in response instead of embedded `implementations`

### Fixed

- [TD-4999] Serialization issue for data structures with profile but without
  class field
- [TD-5273] Allow request functions for grant request creators

## [4.53.1] 2022-10-18

### Fixed

- [TD-5260] Avoid to create a draft with not changes for implementations

## [4.53.0] 2022-10-18

### Fixed

- [TD-5250] GraphQL `latestGrantRequest` no longer returns `forbidden` for users
  with `view_data_structure` permissions
- [TD-5140] Changed implementations ids by implementations refs and links
  migration
- [TD-4927] Fix upload implementations file with and without rule raise an error

### Added

- [TD-4177] Support for querying the executions of an implementation
- [TD-4558] Support for managing data quality functions using API
- [TD-5027] support for restoring deprecated `Implementations`
- [TD-5195] Support for global user filters
- [TD-3087] OR/AND in implementations validations

## [4.52.0] 2022-10-03

### Changed

- [TD-4871] Unify `Claims` structs, replace `canada` with `bodyguard` for
  authorizations
- [TD-5184] Removed dependency on td-hypermedia library

### Added

- [TD-4903] Include `sobelow` static code analysis in CI pipeline
- [TD-4214] Publish grant requests workflow events
- [TD-2430] Allow different join types on implementation dataset

### Fixed

- [TD-4587]
  - Download implementations with reference_data
  - Implementations download when dataset has a table joing itself
- [TD-5183] Auto deprecate rule implementations based on
  its referenced structures and datasets

## [4.51.0] 2022-09-19

### Added

- [TD-5076] Allow to clone implementations for non admin users
- [TD-5169] Improve list_data_structure_versions since query performance
- [TD-5170] Capture graph tests Logger.warn output
- [TD-5082] Filter protected metadata (field "\_protected")
- [TD-5133] Support for creating grant requests for third parties

### Changed

- [TD-5168] GraphQL `source` query no longer enriches dynamic domain fields
- [TD-4794] GraphQL `domains` query now supports additional actions

### Fixed

- [TD-4956] When downloading structures csv, fields with same name on templates were duplicated

### Removed

- [TD-4794] Removed `/api/unit_domains` (replaced by GraphQL `domains` query)

## [4.50.0] 2022-09-05

### Added

- [TD-5078] Add request modification for Grants

### Changed

- [TD-3371] Catalog CSV download can now return more than 10,000 structures
- [TD-4994] Performance improvements of lineage load process
- [TD-4757] Take into account data structure `updated_at` in data structure
  version since-claused listing
- [TD-5091] Dynamic `domain` fields are now integer ids instead of embedded
  documents

### Fixed

- [TD-4348] Return errors if load_graph fails, so that an event is created.
- [TD-5075] Fixed implementation can't be moved to another rule

## [4.49.0] 2022-08-16

### Added

- [TD-5113] Add data_structures_hierarchy ds_id index
- [TD-4945] Allow to publish from creation and published implementations
- [TD-5070]
  - Added must_not filters for rule implementations
  - Filter draf implementation for users without permissions

## [4.48.1] 2022-08-02

### Fixed

- [TD-5106] An implementation's domain id couldn't be changed

## [4.48.0] 2022-07-26

### Added

- [TD-4987]
  - `api/rule_results/search` now include ruleless implementation results
  - Add pagination for updated_at
- [TD-5053] Add implementation_ref on `api/implementations/search`
- [TD-4441] Send grant_approval event when grant approval is created with rejection
- [TD-4922] Force cache to add implementations workflow status

### Fixed

- [TD-5011] `TemplateCache.list/0` was returning duplicate entries
- [TD-5042] Removal request for grant created through /api/bulk_grants with
  source_user_name and without user_id

### Changed

- [TD-5072] Remove deprecated `type_params` from `rules` table and corresponding
  mappings
- [TD-5001] Improved support for data structure alias:
  - Data structure alias is now persisted and returned in responses. The alias
    is obtained or removed when a structure note containing an `alias` field is
    published or deprecated, respectively
  - Metadata fields (e.g. `order`, `precision`, `nullable`) in data structure
    responses are now returned within the `metadata` property
- [TD-3614] Support for access token revocation
- [TD-4925] Create new draft when editing a published implementation only if it
  has changes
- [TD-4997] Change search executions API sources list filter from 'AND' to 'OR'
- [TD-4987] `/api/rule_results/search` now include ruleless implementation
  results and supports pagination
- [TD-4175] Data structure tags may now be inherited by descendents of the
  tagged data structure

## [4.47.1] 2022-07-18

### Added

- [TD-5053] Add implementation_ref on `api/implementations/search`

## [4.47.0] 2022-07-05

### Changed

- [TD-4412] Update td-cache for changes in templates preprocessing

### Added

- [TD-4920] Add results to implementation query api/v2
- [TD-4921] Add implementation workflow events
- [TD-4894] Multiple field validations
- [TD-4993] Add last_quality_event to implementation api/v2
- [TD-4176]
  - Added descrition in data structure tag
  - Changed description for comment in data structures tags link
- [TD-4661] Support for ReferenceDatasets on Implementations

### Fixed

- [TD-4959] Use implementation_ref instead of implementation_key for status changes
- [TD-4952] Missing code from [TD-4655]

## [4.46.1] 2022-06-23

### Fixed

- [TD-4962] Submit results only for published implementations

## [4.46.0] 2022-06-21

### Changed

- [TD-4739] Validate dynamic content for safety to prevent XSS attacks
- [TD-4923] Remove implementation_key dependency for version management

### Added

- [TD-4431] Support for requesting removal of grants
- [TD-4919] Allow query implementation versions using /api/v2

### Fixed

- [TD-4918] Implementations permissions
- [TD-4911] Implementations download was failing for ruleless implementations
- [TD-4950] Implementations move and clone actions for admin

## [4.45.0] 2022-06-06

### Added

- [TD-4540] Add approval workflow for quality implementations
- [TD-3633] Take into account ruleless implementations in event publishing
- [TD-4872] Support querying structures by `external_id` in GraphQL API
- [TD-3920] Alias support for structures
- [TD-4855] Support `Profile` searching with params (offset, limit, since)
- [TD-4843] Support filters grants by `system_external_id`

### Fixed

- [TD-4852] Ruleless implementation weren't being linked with data structures on
  creation
- [TD-4835] It was possible to execute non-executable implementations
- [TD-4878] Error loading structure metadata with synchronous API

## [4.44.0] 2022-05-23

### Added

- [TD-4045] Rule implementation `execute` action
- [TD-4457] Allow to have grants for non existing users in truedat
- [TD-4548] Upload/Download csv notes with multiple selection fields separted by `|`
- [TD-4660] Support for reference data
- [TD-4230] GraphQL `Templates` schema preprocesses templates

### Fixed

- [TD-4799] Performance issue filtering executions by source
- [TD-4848] Timeout on structures notes upload
- [TD-4849] Reindex grants in their bulk update API

## [4.43.2] 2022-05-12

### Fixed

- ImplementationsStructures migration was breaking with null structure_ids on dataset
- Typo in `implementations.ex`

## [4.43.1] 2022-05-11

### Added

- [TD-4089] Support for implementations without rules

## [4.43.0] 2022-05-09

### Added

- [TD-3186] Support for links between implementations and structures
- [TD-4538] Segments definitions in the implementations, and support for segment
  results

### Fixed

- [TD-4783]
  - Lineage Graph is not generated
  - Change chunk size for adding metadata in linage upload
- [TD-4586] Asynchronous CSV bulk update

### Changed

- [TD-4723] Support for domain-specific data structure tags

## [4.42.0] 2022-04-25

### Added

- [TD-4098] GraphQL query for data structures
- [TD-4683] GraphQL query for data structure relations
- [TD-2026] Add metadata to lineage graph

### Changed

- [TD-4536] Support rule implementation with multiple populations

### Fixed

- [TD-4721] User with permissions can list sources

### Added

- [TD-4695] Structure bulk update was not reindexing structures with updated
  notes
- [TD-3128] Profile `null_count`, `total_count` and `unique_count` fields were
  limited to PostgreSQL `integer` values (maximum 2,147,483,647). They have now
  been changed to `bigint` (maximum 9,223,372,036,854,775,807)

## [4.41.1] 2022-04-04

### Added

- [TD-4126] Support querying the jobs of a source
- [TD-4450] GraphQL mutations for sources

### Fixed

- [TD-4643] Raw implementation creation permission

## [4.41.0] 2022-03-28

### Fixed

- [TD-4535] Structures domains CSV upload bulk update

## [4.40.1] 2022-03-22

### Added

- [TD-3233] Rule result remediation plan
- [TD-4271] Support for linking implementations with business concepts
- [TD-4621] Include data structure version `name` in GraphQL schema
- [TD-4577] List of notes pending approval
- [TD-4447] Support for associating metadata filters with a structure type

### Fixed

- [TD-4580] Added migration to fix implementations without alias
- [TD-4623] Added multiple domains support for grant request approvals

### Changed

- [TD-4527] Exclude logically deleted sources from GraphQL response

### Removed

- [TD-4303] `GET /api/data_structure_types/lite` was removed, reverted
  corresponding changes from [TD-4344]

## [4.40.0] 2022-03-14

### Changed

- [TD-4500] Support data structure with multiple `domain_ids`
- [TD-4461] Avoid reindexing when a domain is modified
- [TD-4491] Refactored search and permissions
- [TD-4604] Include actions in `POST /api/rule_implementations/search` and `POST /api/data_structures/search` responses

## [4.39.0] 2022-03-07

### Added

- [TD-4378] Include the structure description in cache

### Changed

- [TD-4567] Refactor create implementations for non admin users
- [TD-4534] Avoid inheritance if has `with_inheritance: false` param when
  modifying a structure domain

## [4.38.1] 2022-02-23

### Fixed

- [TD-4567] Create implementations for non admin users

## [4.38.0] 2022-02-22

### Added

- [TD-4437] Control rule results upload using new `manage_rule_results`
  permission
- [TD-2511] support for updating specific field of `Source` config
- [TD-4463] Generate audit events for `rule_created` and
  `implementation_created`
- [TD-4425] Shift Implementations CSV last execution date field timezone

### Fixed

- [TD-4427] Fixed a performance issue when calling `/api/executions/search` by
  filtering by sources on the database, avoiding a potential time out

### Changed

- [TD-4553] Improve performance reading large CSV files during structure
  metadata bulk loading

## [4.37.1] 2022-02-10

- [TD-4456] Access audit API

## [4.37.0] 2022-02-07

### Added

- [TD-4277] Include `domain_id` in `rule implementations`
- [TD-4152] Include aditional information on implementations download
- [TD-4102] Support pagination of structure notes
- [TD-2929] UserSearchFilter now has `scope` and is used in Rules and
  RuleImplementations

### Fixed

- [TD-4424] Fixed a performance issue fetching filter values, due to a scripted
  aggregation (`linked_concept_count`), which was preventing elasticsearch from
  using its request cache. Also ensure that `size=0` is used when fetching
  aggregations from elasticsearch (the `hits` are not consumed).

- [TD-4501] Allow regular users to list lineage events based on :view_lineage
  permission

## [4.36.0] 2022-01-24

### Added

- [TD-4125] GraphQL support for data sources
- [TD-4100] Allow partial loads for notes in case that there are errors on the
  file
- [TD-4312]
  - Autogenerated template identifier field
  - Prevent identifier change if a new structure note version is created
  - Mapping to search by identifier
- [TD-4100] Allow partial loads for notes in case that there are errors on the
  file
- [TD-4293] Added quality implementations audit events
- [TD-3467] Add gt date condition for `rule results`
- [TD-4389] Add inserted_at in implementations views

## [4.35.1] 2022-01-10

### Fixed

- [TD-4390] Index implementation aliases

## [4.35.0] 2022-01-10

### Added

- [TD-4312] Autogenerated template identifier field
- [TD-4390] Add support for alias on implementations
- [TD-4379] Avoid indexing grants for class field structures

## [4.34.1] 2021-12-16

### Added

- [TD-4387] Limit graph_data maximum length

## [4.34.0] 2021-12-15

### Added

- [TD-4272] Avoid result calculation if it is already present
- [TD-4361] Add `value_modifier` to implementation document
- [TD-4345] Add `implementation_key` to notification payload
- [TD-4270] Move `goal` and `threshold` fields from `Rule` to
  `RuleImplementation`
- [TD-4301] Bulk upload quality `implementations` with csv
- [TD-4276] Materialize structure hierarchy in order to improve query
  performance
- [TD-4314] Bulk upload quality `rules` with csv

### Fixed

- [TD-4273] Error downloading implementations

## [4.33.0] 2021-11-30

### Added

- [TD-4262] Lineage graph polling
- [TD-4344] Add a new endpoint API for lite `structure_types` request without
  `metadata_fields`
- [TD-4358] Format path in editable download CSV

### Changed

- [TD-4299] Change CSV reader to `NimbleCSV` for performance improvement
- [TD-3606] Add descriptive fields to editable CSV download file
- [TD-4306] Add `df_content` to execution groups
- [TD-4341]
- Created function to get DataStructureType without metadata join queries
- Uses this function in DataStructure csv download
- [TD-4351] Remove metadata_fields from structure_types when reindex structures

## [4.32.2] 2021-11-17

- [TD-4216] Fix scroll implementations

## [4.32.0] 2021-11-15

### Added

- [TD-4216] Add scroll to implementations search
- [TD-4253] Include modifier in `/api/rule_implementations/search`
- [TD-4278] `Grants` bulk load

### Changed

- [TD-4174] `RuleResults` references `RuleImplementation` by its `id` instead of
  the `implementation_key`

## [4.31.2] 2021-11-09

### Added

- [TD-4099] Add source events subscriptions

### Changed

- [TD-4280] Increased default timeout on `StructureEnricher.refresh/0` to 60
  seconds

## [4.31.1] 2021-11-04

### Added

- [TD-3733] Structure names indexed in implementations
- [TD-3606] Download editable structures CSV

### Fixed

- [TD-4283] Move `max_payload_length` configuration to `releases.exs`

## [4.31.0] 2021-11-02

### Fixed

- [TD-4211] Subscriptions on data structures include structure note events

### Added

- [TD-4128] Structures bulk update auto_publish notes parameter
- [TD-4204] Add approvals to grant request view
- [TD-4213]
  - Allows GrantRequest from status `processed` to `failed`
  - Created `reason` field on GrantRequestStatus
- [TD-4124] Dependent domain field in td_df_lib
- [TD-4257] Wrapped `Plug.Parsers` to be configured in runtime

## [4.30.0] 2021-10-18

### Added

- [TD-3131] Added details to the rule results to show the `Query` information
- [TD-3874] Allow rule creation/update specifying domain for shared concepts

### Fixed

- [TD-3874] Fix manage_quality_rule permission check when searching rules
- [TD-4140] Bulk Update uses previous values of template when available

## [4.29.2] 2021-10-07

### Fixed

- [TD-4044] Permissions for admin creating a GrantRequestApproval

## [4.29.1] 2021-10-06

### Fixed

- [TD-4186] Error on grants reindex

## [4.29.0] 2021-10-05

### Fixed

- [TD-4018] Fix path of profile execution
- [TD-4166] GrantRequest index must filter pending_roles for approve action

### Added

- [TD-4108] Download grants CSV
  - `POST /api/grants/csv`
- [TD-4076] Support for grant request approval
- [TD-4113] Jobs change status is included in Audit Events
- [TD-3953] Cursor in grants search
- [TD-4114] Update job status after metadata load process
- [TD-4077] Grant request processing workflow support
- [TD-4111] GrantRequest params for getting own grant requests

### Changed

- [TD-4079] Give grant permission only if we have `gr` templates

## [4.28.0] 2021-09-20

### Added

- [TD-3950] Index and search grants
  - `POST /api/grants/search` searches grants
  - `POST /api/grant_filters/search` searches grant filters
  - `POST /api/grants/search/mine` searches "my grants" (granted to me)
  - `POST /api/grant_filters/search/mine` searches "my grants" filters
- [TD-4075] API routes for managing grant approvers:
  - `GET /api/grant_approvers`
  - `GET /api/grant_approvers/:id`
  - `POST /api/grant_approvers`
  - `DELETE /api/grant_approvers/:id`
- [TD-3971] Template mandatory dependent field
- [TD-4107] Adds `system_id` filter to structure_notes/search endpoint
- [TD-4037] change the limit on the taxonomy in aggregations
- [TD-3970] Adds `modifier` and `value_modifier` embbeds to `ConditionRow`

### Changed

- [TD-4065] Allow Implementation keys with spaces, points, etc.

### Fixed

- [TD-4048] `PUT /api/rules/:id` timeout if a rule has many implementations
- [TD-3780] Missing `domain_ids` in Audit events
- [TD-4037] change the limit on the taxonomy in aggregations

## [4.27.0] 2021-09-07

### Changed

- [TD-3824] Data quality rule implementations can now be modified, regardless of
  whether they have associated results or not

## [4.27.0] 2021-09-07

### Added

- [TD-3951] Include additional information for grant events
- [TD-3484] GraphQL API on `/api/v2`
- [TD-3972] Nested population in validations
- [TD-3910] Notifications included for structures notes status changes
- [TD-3546] `with_profiling` filter in data structure version
- [TD-3983] renders request_grant permission on structure_version

### Changed

- [TD-3826] Data quality permissions now uses `domain_id` instead of
  `business_concept_id`
- [TD-3039] `GET /api/data_structures/:data_structure_id/versions/:id` now
  includes mutable metadata in the `metadata` field. The `metadata_versions`
  field is no longer included in the response. The `metadata_fields` field in
  the data structure type responses now include mutable metadata fields.
- [TD-3973] Update td-df-lib for default values in swith fields

## [4.26.0] 2021-08-16

### Added

- [TD-3549] Add new quality rule result type: "deviation"
- [TD-3982] Initial support for grant requests
- [TD-3948] Grants in data structure version visualization
- [TD-2635] Admin can manually delete structures and all its children
- [TD-3917] `PATCH /api/systems/:external_id/metadata` allows mutable metadata
  to be replaced or merged
- [TD-3767] Support for filtering lineage nodes by domain id

### Changed

- [TD-3957] Structure profiles are now validated and expanded
- [TD-3952] Data structure types now support multiple metadata views
- [TD-3859] `PUT /api/units/:name` is now asynchronous when replacing an
  existing unit (fixes timeout issue for large units)
- [TD-4010] Grant `start_date` and `end_date` are now `Date` instead of
  `DateTime`

### Fixed

- [TD-3959] Publish `rule_result_created` event when result is created
- [TD-3908] Timeout on node retrieval
- [TD-4010] Grants were being created with the incorrect `user_id`
- [TD-4013] Internal server error fetching structures with grant having
  `end_date` `nil`
- [TD-4016] `GET /api/data_structures/:id/latest`: grants were being returned
  with the incorrect `data_structure_version`

## [4.25.0] 2021-07-26

### Fixed

- [TD-3929] Reindex the children of the structure domain when modifying
- [TD-3975] Exclude `mutable_metadata` from elasticsearch analysis

### Added

- [TD-3878] Include `domain_id` in structure cache
- [TD-3453] Purge logically deleted structures
- [TD-3906] Notes audit now includes status changes
- [TD-3050] Show quality errors
- [TD-3945] Created Grant entity
- [TD-3947] Display user grant in data structure
- [TD-3551] Restore rule implementations

## [4.24.0] 2021-07-13

### Added

- [TD-3787] Allow CSV bulk load of structure notes with autopublish capability
  for non admin users. These updates must follow new structure notes' workflow.

### Changed

- [TD-3933] Maximum size of payload for metadata upload using multipart data can
  now be configured using the `MAX_PAYLOAD_LENGTH` environment variable

### Fixed

- [TD-3752] Show execution implementation filter with no result data
- [TD-3867] Exception calculating some lineage graphs (graph 1.2.0)

### Added

- [TD-3230] Taxonomy aggregations with enriched information

## [4.23.0] 2021-06-28

### Fixed

- [TD-3893] Children classifications
- [TD-3905] Fix bug with StructureNote aggregation
- [TD-3907] Fix metadata index failure

### Added

- [TD-3720] Update structure domain (with children)
- [TD-3522] Support for StructureNote management with workflow
- [TD-3552] Executable implementations

## [4.22.0] 2021-06-15

### Changed

- [TD-3735] Include extra information in tag related events
- [TD-3447] Filter concept rules but do not check permissions over resource

### Fixed

- [TD-3837] Perfomance issue iterating over Redis keys to obtain linked concept
  count. The actual link count is only used in a comparison with 0 (to filter
  structures with or without concept links), so instead of counting links for
  each structure, assume 1 if structure has any linked concepts and 0 otherwise.
- [TD-3718] Get the extra information when structures are downloaded
- [TD-3864] Issue serializing certain lineage graphs as JSON

### Added

- [TD-3736] Tags in data structure version document

## [4.21.0] 2021-05-31

### Added

- [TD-3446] Domain in rule

### Fixed

- [TD-3236] Show path in profile execution
- [TD-3794] Metadata load fails when classifying structures
- [TD-3502] Avoid uploading files that are not images

### Changed

- [TD-3753] Build using Elixir 1.12 and Erlang/OTP 24
- [TD-3642] On startup ensures rules and implementations elasticsearch indices
  are created

## [4.20.1] 2021-05-18

### Added

- [TD-3236] Upload json profile

## [4.20.0] 2021-05-17

### Added

- [TD-3398] Support classification of data structures
- [TD-3500] Support for signing configuration using a secret key
- [TD-3597] Link between structures and tags

### Changed

- Security patches from `alpine:3.13`
- Update dependencies
- [TD-3680] Improve data catalog bulk indexing performance
- Timestamps on `DataStructure`, `DataStructureVersion`, `DataStructureRelation`
  and `StructureMetadata` are now `utc_datetime_usec`

## [4.19.2] 2021-05-07

### Fixed

- [TD-3630] Issue querying executions when some implementations have no source

## [4.19.0] 2021-05-04

### Changed

- [TD-3526] Merged `td-dq` with `td-dd`. See `CHANGELOG-dq.md` for changes in
  `td-dq` previous to this merge
- [TD-3621] Increase maximum length for JSON request bodies. The value for JSON
  request bodies can now be configured using the `MAX_PAYLOAD_LENGTH`
  environment variable.
- [TD-3596] Support tagging of data structures

### Added

- [TD-3517] Profile executions and events
- [TD-3189] Add templates in the creation of implementations

## [4.18.0] 2021-04-19

### Added

- [TD-3497] Allow system metadata to be uploaded using a JSON request body

### Fixed

- [TD-3566] `data_structure_relation` `parent_id` and `child_id` must not be
  `nil`

### Changed

- [TD-3498] Merged `td-cx` with `td-dd`. See `CHANGELOG-cx.md` for changes in
  `td-cx` previous to this merge.

## [4.17.0] 2021-04-05

### Added

- [TD-3108] add `profile_structure` permission to structures with `data_fields`

### Changed

- [TD-3445] Postgres port configurable through `DB_PORT` environment variable

## [4.16.0] 2021-03-22

### Added

- [TD-2951] `profile_structure` permission

### Fixed

- [TD-3235] Fallback of uncontroller responses on metadata controller

### Removed

- [TD-3421] remove `/data_structures/search/source_alias` endpoint

## [4.15.0] 2021-03-08

### Changed

- [TD-3341] Build with `elixir:1.11.3-alpine`, runtime `alpine:3.13`
- [TD-3329] Elasticsearch index settings are now configurable using environment
  variables:
  - `ES_TIMEOUT`: Connection timeout in milliseconds (default `5000`)
  - `ES_RECV_TIMEOUT`: Response timeout in milliseconds (default `40000`)
  - `ES_SHARDS`: Number of shards (default `1`)
  - `ES_REPLICAS`: Number of replicas (default `1`)
  - `ES_REFRESH_INTERVAL`: Index refresh interval (default `30s`)
  - `ES_INDEXING_SLOWLOG_THRESHOLD_WARN`: Indexing slowlog warning threshold
    (default `10s`)
  - `ES_INDEXING_SLOWLOG_THRESHOLD_INFO`: Indexing slowlog info threshold
    (default `5s`)
  - `ES_INDEXING_SLOWLOG_THRESHOLD_DEBUG`: Indexing slowlog debug threshold
    (default `2s`)
  - `ES_INDEXING_SLOWLOG_THRESHOLD_TRACE`: Indexing slowlog trace threshold
    (default `500ms`)
  - `ES_INDEXING_SLOWLOG_LEVEL`: Indexing slowlog level (default `info`)
  - `ES_INDEXING_SLOWLOG_SOURCE`: Indexing slowlog source limit (default `1000`)
- [TD-3222] `structures` index alias can now be configured using the
  `ES_ALIAS_STRUCTURES` environment variable

## [4.14.0] 2021-02-22

### Added

- [TD-3268] Source in data structure

### Changed

- [TD-3245] Tested compatibility with PostgreSQL 9.6, 10.15, 11.10, 12.5 and
  13.1. CI pipeline changed to use `postgres:12.5-alpine`.

## [4.13.0] 2021-02-08

### Added

- [TD-3263] Use HTTP Basic authentication for Elasticsearch if environment
  variables `ES_USERNAME` and `ES_PASSWORD` are present

### Fixed

- [TD-3264] Data structure type migration task was preventing application from
  starting up under certain data-dependent conditions. The task has now been
  removed as it is no longer needed.

## [4.12.1] 2021-01-28

### Fixed

- [TD-3248] Referenced structure ids were not being obtained correctly from
  cache

## [4.12.0] 2021-01-25

### Fixed

- [TD-3203] Truncate `field_type` to 32766 bytes when indexing (maximum sortable
  field length in elasticsearch)

### Changed

- [TD-3163] Auth tokens now include `role` claim instead of `is_admin` flag
- [TD-3164] Service accounts can view systems, view data structures and load
  metadata
- [TD-3182] Allow to use redis with password

## [4.11.1] 2021-01-15

### Fixed

- [TD-3204] Performance regression fetching a data structure version
- [TD-3204] Ancestry was being returned in inverse order

## [4.11.0] 2021-01-11

### Changed

- [TD-3170] Build docker image which runs with non-root user
- [TD-2655] Support bulk updating of domain_id, improve performance of mutable
  metadata updates
- [TD-3103] Changes obtaining referenced structure ids in rule implementations
- [TD-2655] Support bulk updating of domain_id
- [TD-2331] Return the path of deleted structures
- Performance improvements of metadata load process

### Fixed

- [TD-3172] Return error changeset when a data structure type cannot be inserted
  or updated

## [4.10.0] 2020-12-14

### Added

- [TD-3065] Support filtering on `updated_at` (date range)
- [TD-2486] Template type `domain`

### Fixed

- [TD-3142] `/api/data_structure_types` was failing if template was missing

## [4.9.0] 2020-11-30

### Changed

- [TD-2258] Filter structures by `linked_concepts_count`
- [TD-2946] Replace unit on PUT request

### Added

- [TD-3089] Widget and type `copy` on df

### Changed

- [TD-3066] Keep track of deleted structures in redis

## [4.8.0] 2020-11-16

### Added

- [TD-3112] The `domain_id` of a data structure can now be modified via API
- [TD-3115] Log error responses received from elasticsearch during bulk
  reindexing

## [4.7.0] 2020-11-03

### Added

- [TD-3071] Ignore empty lines on bulk upload

## [4.6.0] 2020-10-19

### Added

- [TD-2485]:
  - Enrich template fields from cache
  - Mappings for system type of templates

### Changed

- [TD-3058] Database connection timeout now can be configured using the
  environment variable `DB_TIMEOUT_MILLIS`

## [4.5.0] 2020-10-05

### Added

- [TD-2942] CSV upload of structures extra info
- [TD-2958] Extra info mapping and aggregations

### Changed

- [TD-2988] Cache entries for data structures are now refreshed every hour

## [4.4.0] 2020-09-22

### Added

- [TD-2943]:
  - Data Structure Type: Metadata fields
  - Endpoint to query all possible metadata fields for a given query

### Fixed

- [TD-2979] Timeout issues loading metadata

## [4.3.0] 2020-09-07

### Added

- [TD-2928] Data Dictionary custom user search filters
- [TD-2587] Download CSV for a given graph

### Changed

- [TD-2285] Check permissions for nodes related to units
- [TD-2720] Bulk Update:
  - Update only structures having content
  - Validate only updated fields

### Fixed

- [TD-2310] Exclude confidential structures from children and siblings if user
  has no permission to manage confidential structures

## [4.2.0] 2020-08-17

### Added

- [TD-2280] As a business glossary I want to create a concept with the same name
  as an existing concept in another domain to allow multi-organization
  management
- [TD-2941] Enable scrolling on `/api/data_structures/search` endpoint:
  - Initiate scrolling by including `scroll` parameter in request body
  - Continue scrolling by sending a request body with `scroll_id` and `scroll`

## [4.1.0] 2020-07-20

### Added

- [TD-911] Allow to limit lineage/impact levels
- [TD-2322] Allow to search all data structures versions without 10_000 limit
  using ES scroll API
- [TD-2774] Startup task to create data structure types

### Fixed

- [TD-2826] `DataStructures.list_data_structures` can receive `domain_id` list

### Changed

- [TD-2280] Do not retrieve information by name

## [4.0.0] 2020-07-01

### Changed

- [TD-2637] Audit events are now published to Redis instead of via HTTP
- [TD-2322] Allow to query deleted structures and systems having deleted
  structures

### Added

- [TD-2322] Index structure parent and number of linked concepts

## [3.24.0] 2020-06-15

### Fixed

- [TD-2593] Retrive parents over `default` relation type to build path

## [3.23.0] 2020-06-01

### Fixed

- [TD-2636] Bulk update was replacing instead of merging dynamic content

### Added

- [TD-2562] Endpoint `GET /api/data_structures/search/source_alias` to return
  the list of distinct structures metadata aliases

### Changed

- [TD-2643] Show metadata on structure relations
- [TD-2487] Exclude deleted structures from csv download
- [TD-2629] Update td-df-lib to omit template fields of type `image` on indexing
- [TD-2492] Update td-df-lib to include new numeric template types
- [TD-2261] Cache structures on load

### Removed

- [TD-2691] Removed unused comments functionality (routes
  `/api/data_structures/:id/comments` and `/api/comments`)

## [3.22.0] 2020-05-18

### Changed

- [TD-2321] Include `metadata` in data structure version response
- [TD-2589] Include `df_content.*`, `description` and `path.text` in search
  fields. Note that a complete reindex is required for the `path.text` field to
  be indexed. This will be performed automatically when the service starts
  unless the key `TdDd.DataStructures.Migrations:TD-2589` exists in Redis.
- [TD-2373] Removed dependency on Neo4j:
  - Neo4j is no longer used. The graph model is now persisted in PostgreSQL.
  - Lineage metadata is now uploaded using `PUT /api/units/:unit_name` passing
    `nodes` and `rels` files as form encoded data. Since the import process is
    performed as a background task, the API returns `202 Accepted`.
  - Each `unit_name` represents a replaceable unit of lineage metadata. New data
    files uploaded using the same unit name will overwrite the existing nodes
    and relations in that unit.
  - Latest status for a unit can be queried using `GET /api/units/:unit_name`.
  - Events relating to a unit can be queried using `GET /api/units/:unit_name/events`.
  - A unit can be logically deleted using `DELETE /api/units/:unit_name`.
  - A unit can be physically deleted using `DELETE /api/units/:unit_name?logical=false`.
  - [TD-2495] Changed structures loader migration key to cache all structures
    again including their metadata

### Removed

- [TD-2373] **BREAKING CHANGE** lineage data can no longer be uploaded to
  `/api/data_structures/metadata` or `/api/td_dl`

## [3.20.1] 2020-04-24

### Fixed

- [TD-2520] Root id retrieval from merkle graph

## [3.20.0] 2020-04-20

### Added

- [TD-2439] Include links in data structure relations response
- [TD-2531] Support `field_external_id` in `data_fields` metadata

### Changed

- [TD-2531] Include `external_id` in data structure hash calculation. Also,
  replace usage of Erlang's `:digraph` library with `Graph`. Note that this the
  hashes of all data structures will be recalculated the first time the service
  starts after this change is applied.

## [3.19.0] 2020-04-06

### Fixed

- [TD-2364] Loader issue when `external_id` and `parent_external_id` provided

### Added

- [TD-2364] Reindex structures linked to updated domains
- [TD-2318] Include node types in `/api/graphs/:id` response

### Changed

- [TD-2472] GraphData: Ignore duplicate relations when importing from Neo4j

## [3.18.0] 2020-03-23

### Added

- [TD-2326] Support for mutable metadata

### Changed

- [TD-2218] Revaluate structure children when its deletion is undone

## [3.17.0] 2020-03-09

### Added

- [TD-2336] System now has df_content
- [TD-2329] System search returns structure count info: count of structures by
  type and total structures count

## [3.16.0] 2020-02-25

### Changed

- [TD-2328] Support `domain_external_id` in structure metadata, removed `ou`
  from model

## [3.15.1] 2020-02-12

### Fixed

- [TD-2342] API failures when Neo4J is not present

## [3.15.0] 2020-02-10

### Added

- [TD-1595] Data lineage support
- [TD-2327] Data lineage metadata upload at `/api/data_structures/metadata` and
  `/api/td_dl/metadata`
- [TD-2292] Relation type in structures relations
- [TD-2293] Relation type in structures api

### Changed

- [TD-2269] Update elasticsearch mapping for dynamic field using new content
  model
- [TD-2284] Show systems to user with read permission in any structure, return
  structures count

## [3.14.0] 2020-01-27

### Changed

- [TD-2269] Update elasticsearch mappings for dynamic content

## [3.13.0] 2020-01-13

### Changed

- [TD-2272] 40 seconds timeout to query elasticsearch

## [3.12.0] 2019-12-19

### Added

- [TD-2210] Cache parent id in structures' cache

## [3.11.0] 2019-11-25

### Added

- [TD-2115] data_structure_lineage_id having external id of data lineage

### Changed

- [TD-2250] filter profiling whe user has not permission
  `view_data_structures_profile`

## [3.10.0] 2019-11-11

### Added

- [TD-2186] Return profile info in data structure view

## [3.9.0] 2019-10-28

### Added

- [TD-2144] Support ngram-search in structure name
- [TD-2159] Mapping for data field type

### Changed

- [TD-2200] Prevalence of data structure's attributes over metadata on versions
  index

### Changed

- [TD-2187] Add external_id to Structure cached info. Put in cache structures
  present in rule_implementations system_params

## [3.8.0] 2019-10-14

### Fixed

- [TD-2188] Synchronous upload does not work

### Changed

- [TD-2130] In bulk upload move parsing functions to GenServer"
- [TD-2176] Nullable field as boolean in metadata
- [TD-1721] Reindex automatically when a template changes
  - Breaking change: New environment variable ES_URL replaces existing
    ES_HOST/ES_PORT
- [TD-2124] Users without permission to link a data structure should not get the
  option to link in data catalog

## [3.7.0] 2019-09-30

### Added

- [TD-2010] As a Connector I want to delete all structures of a group
- [TD-2077] Support synchronous metadata upload for a specific data structure
- [TD-2089] Profiling support for structures
- [TD-2118] Metadata as mapping in data structures search
- [TD-2068] Use sortable normalizer for some fields in ES mappings
- [TD-1871] Structures CSV download

## [3.6.0] 2019-09-16

### Added

- [TD-1650] Automatic versioning of changed data structures
- [TD-2046] Bulk update endpoint for Data Catalog extra info
- [TD-2090] Search results and filters now use `:link_data_structure` permission
  instead of `:view_data_structure` depending on `referer` header

### Changed

- Metadata upload format (see config/metadata.exs for detail):
  - Structures CSV required fields:
    - `external_id` (globally unique)
    - `name`
    - `system` (or `POST` to `/systems/:system_external_id/metadata`)
    - `group`
    - `type`
  - Fields CSV required fields:
    - `external_id` (of structure)
    - `field_name`
    - `type`
  - Relations CSV required fields:
    - `parent_external_id`
    - `child_external_id`

## [3.5.5] 2019-09-09

### Changed

- Startup task to rename external_id of SQL server structures

## [3.5.2] 2019-09-04

### Fixed

- [TD-2087] DataStructure response excluded immediate parent from ancestry

## [3.5.1] 2019-09-03

### Fixed

- [TD-2080] DataStructureLoader was failing due to changes in [TD-2072]
- [TD-2081] Event stream consumer did not respect host and port config options

## [3.5.0] 2019-09-02

### Changed

- [TD-2061] Data structure external id is now required and unique
- [TD-2072] Refactor model to move mutable/versionable fields from DataStructure
  to DataStructureVersion

### Fixed

- [TD-2047] Check status filter when retrieving search filters

## [3.3.0] 2019-08-05

### Added

- [TD-1560] Enriched description field in template content

### Changed

- [TD-2027] Improve indexing performance
- [TD-1985] Type of template field user with an aggregation size of 50
- [TD-2009] Get external id by data structure system and external id, fixed
  ancestry in structure view

### Fixed

- [TD-1991] Performance issues due to blocking Redis connections
- [TD-2028] Eliminate duplicated data structure versions
- [TD-2003] Avoid loading a structure with a relation with itself in bulk load

### Removed

- [TD-1534] Remove data fields from model

## [3.2.0] 2019-07-24

### Fixed

- [TD-1996] Change `external_id` to text in data_structures
- [TD-1854] Data field metadata is not updated during metadata upload

### Added

- [TD-1845] Soft deletion of data structures no longer present in CSV input for
  system/group
- [TD-1970] New endpoint for
  `api/systems/:system_external_id/structures/:structure_external_id`

### Changed

- [TD-1532] Improve support for linking with business concepts (fields are no
  longer used)
- [TD-2002] Update td-cache and delete permissions list from config
- [TD-1927] Allow structure `class` property to be specified in metadata CSV

## [3.1.0] 2019-07-08

### Changed

- [TD-1618] Cache improvements. Use td-cache instead of td-perms.
- [TD-1866] Exclude logic deleted data structures in catalog navigation, catalog
  table and filters

## [3.0.1] 2019-07-05

### Fixed

- [TD-1967] Task to remove duplicate data structure versions, filter duplicates
  in CSV input

## [3.0.0] 2019-06-25

### Fixed

- [TD-1860] Fields were not associated to corresponding version when loading new
  version of existing structure
- [TD-1864] Indexes structures with `field` class
- [TD-1851] Verify permissions while getting the root structures of a system

### Changed

- [TD-1793] Checks if field structure has `df_content` and enriches
  data_structure :show
- [TD-1891] Bulk load types translation from data fields to data structures
- [TD-1533] Ignores search term when it is no on Aggregation

## [2.21.0] 2019-06-10

### Fixed

- [TD-1825] Structures of fields with metadata type are not setting its type
  correctly - metadata type key is not correct

### Added

- [TD-1824] Bump td-perms version to fix relations key
- [TD-1702] Support new permission `view_data_structures_profile`

### Changed

- [TD-1847] Filter class field on system_datastructure to improve performance

### Removed

- [TD-1832] Removed `business_concept_id` from data fields

## [2.20.1] 2019-05-28

### Added

- [TD-1819] Include `external_id` and `class` in data structure and data
  structure version show responses

## [2.20.0] 2019-05-27

### Added

- [TD-1703] Include system and ancestry in data structure and data structure
  version show responses

### Fixed

- [TD-1747] Structures upload is not creating relation between structures and
  fields when including version number
- [TD-1758] Structures with `field` class are no indexed on create/upload
- [TD-1797] Structures of Fields of type Metric and Attribute must have that
  type instead of Field

## [2.19.0] 2019-05-14

### Fixed

- [TD-1774] Newline is missing in logger format

### Added

- [TD-1704] Index path of data structures and return in search results
- Metadata upload success response is now 202 Accepted instead of 204 No Content

## [2.18.0] 2019-04-30

### Fixed

- [TD-1697] Dynamic content indexing and mapping

## [2.17.0] 2019-04-17

### Added

- [TD-1597] allow deletion of data structures with relations
- [TD-1593] System as an independent entity
- [TD-1626] Load data fields as structures
- [TD-1634] Include data structure metadata field to selectively disable
  indexing ("indexable" == "false")
- Improve elasticsearch index mappings
- [TD-1554] added endpoint for getting root structures of a system

### Changed

- [TD-1627] Removes df_name from the structure and uses the structure type as
  definition of template
- [TD-1636] Use `alpine:3.9` as base image for docker runtime

## [2.16.0] 2019-04-01

### Added

- [TD-1571] Elixir's Logger config will check for `EX_LOGGER_FORMAT` variable to
  override format

### Changed

- [TD-1530] Changed csv upload to write extra fields on metadata

## [2.15.0] 2019-03-18

### Changed

- [TD-1543] Updated to Phoenix 1.4, Ecto 3.0, Cowboy 2.0
- [TD-1526] Include parents and siblings in show data_structure response

## [2.14.0] 2019-03-04

### Changed

- Increase metadata upload file limit from 20M to 100M

## [2.12.1] 2019-01-28

### Changed

- Update td-df-lib version

## [2.12.0] 2019-01-24

### Changed

- [TD-1320] Aggregations are returned on data structures search

## [2.11.1] 2019-01-17

### Changed

- New cache to access linked business concepts of a field
  (`TdPerms.RelationCache`)

## [2.11.0] 2019-01-16

### Fixed

- Bulk index data structures in batches of 100 to avoid reaching HTTP request
  size limit

## [2.10.8] 2019-01-08

### Fixed

- Added `type` field to structure index that was wrongly removed

## [2.10.7] 2018-12-20

### Added

- [TD-1306] Add new field `external_id` to link data_structures with parents,
  children and fields.

## [2.10.6] 2018-12-20

### Changed

- Reindex data structures in background
- Reindex data structures after metadata is loaded

### Fixed

- Metadata loader structure diff was not calculating correctly the fields to be
  removed

## [2.10.2] 2018-12-19

### Changed

- [TD-1198] add functionality for confidential data structure
  - added field confidential to data_structure
  - check for `manage_confidential_structures` on listing and updating data
    structures
  - added elasticsearch filter regarding confidential permissions

## [2.10.1] 2018-12-17

### Changed

- Increase elasticsearch client default `recv_timeout` to 20 seconds
- Increase filter aggregation size to 50
- Remove `name` filter

## [2.10.0] 2018-12-12

### Changed

- [TD-1313] Adds type to structure filters

## [2.9.4] 2018-12-06

### Changed

- [TD-1104] Improved support for data structure versions

## [2.9.3] 2018-12-04

### Added

- [TD-1104] API endpoint `/api/data_structures/{id}/versions/{version}` to read
  specific version of a data structure

## [2.9.2] 2018-12-04

### Changed

- [TD-1153] Client may now use `sort` parameter to order search results

## [2.9.1] 2018-12-04

### Added

- [TD-1104] Support explicit version in data_structures metadata upload

## [2.9.0] 2018-12-01

### Added

- [TD-1207] Parent/child relationships between data structure versions

## [2.8.6] 2018-11-22

### Added

- [TD-1186] Adds dynamic form fields to structure filters

## [2.8.5] 2018-11-22

### Changed

- Order search results by `name.raw`

## [2.8.4] 2018-11-22

### Changed

- Configure Ecto to use UTC datetime for timestamps

## [2.8.3] 2018-11-20

### Added

- New endpoint to upload metadata `POST /api/data_structures/metadata`

## [2.8.2] 2018-11-20

### Added

- Data structure view return `domain_id`

## [2.8.1] 2018-11-19

### Added

- [TD-1062] Support for Dynamic Forms in data structures

### Removed

- Remove LOPD field from data structures

## [2.8.0] 2018-11-15

### Added

- [TD-1104] Initial support for versioning of data structures

## [2.6.2] 2018-10-30

### Added

- Modify endpoint from `/api/search/reindex_all` to
  `/api/data_structures/search/reindex_all`
- Verify if the user is admin while calling `reindex_all`<|MERGE_RESOLUTION|>--- conflicted
+++ resolved
@@ -1,18 +1,14 @@
 # Changelog
 
-<<<<<<< HEAD
 ## [Unreleased]
 
+### Added
+
+- [TD-4438] Included-in-parameters reference dataset validation
+
 ### Changed
 
 - [TD-3879] All `raw keyword` indexing mappings uses empty string as null_value 
-=======
-## [Unreleased]
-
-### Added
-
-- [TD-4438] Included-in-parameters reference dataset validation
->>>>>>> 220846d7
 
 ## [5.2.0] 2023-02-28
 
