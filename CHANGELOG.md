--- conflicted
+++ resolved
@@ -3,13 +3,9 @@
 ## [Unreleased]
 
 ### Added
-<<<<<<< HEAD
-- [TD-5471] Bulk update of quality implementations via csv
-=======
 
 - [TD-5471] Bulk update of quality implementations via csv
 - [TD-3541] Get data_structure_versions for `api/v2`
->>>>>>> 720d4ae7
 
 ## [5.1.0] 2023-02-13
 
