# Changelog

<<<<<<< HEAD
## [Unreleased]

### Changed

- [TD-6083] Add group id to grant request index

=======
>>>>>>> ce9bb5f1
## [6.5.1] 2024-05-20

### Changed

- [TD-6584] Reduce the number of database queries when requesting metadata
            for multiple data structure versions through GraphQL

## [6.5.0] 2024-04-30

### Added

- [TD-6535] Add Store chunk size configuration
- [TD-6492] Update td-df-lib to enrich hierarchy path

### Fixed

- [TD-6424] Fixed switch on fields aren't translated when uploading and
  downloading
- [TD-5981] Grants download
- [TD-6538] Refactor the list data structure version query
- [TD-6552] Update TD-Cache to return all domains if permissions are in default role
- [TD-5495] Foreing keys columns should match original ID columns in all tables

## [6.4.2] 2024-04-29

### Fixed

- [TD-6552] Update td-cache lib for returns all domains only for default role

## [6.4.1] 2024-04-15

### Added

- [TD-6535] Add Store chunk size configuration

### Fixed

- [TD-5981] Grants download

## [6.4.0] 2024-04-09

### Added

- [TD-6283] Add alias in linked data structure test
- [TD-6507] Add Elastic bulk page size for enviroment vars

### Fixed

- [TD-6503] Fix Grant Request bulk creation domain ids
- [TD-6401] Fixed Content aggregations have a maximum of 10 values
- [TD-6521] Fix Raw implemnetations structure links

## [6.3.4] 2024-04-29

### Fixed

- [TD-6552] Update td-cache lib for returns all domains only for default role

## [6.3.3] 2024-04-15

### Added

- [TD-6535] Add Store chunk size configuration

### Fixed

- [TD-5981] Grants download

## [6.3.2] 2024-05-03

## [6.3.1] 2024-05-03

### Added

- [TD-6507] Add Elastic bulk page size for enviroment vars

## [6.3.0] 2024-03-20

### Added

- [TD-6434] Remove Grant actions if structure not grantable
- [TD-4110] Allow structure scoped permissions management
- [TD-6438] Add Remediation Plan fields for API V2.

### Fixed

- [TD-6434] Remove extra quotes in implementation source, population and validation

## [6.2.5] 2024-04-29

### Fixed

- [TD-6552] Update td-cache lib for returns all domains only for default role

## [6.2.4] 2024-04-15

### Added

- [TD-6535] Add Store chunk size configuration

### Fixed

- [TD-5981] Grants download

## [6.2.3] 2024-04-03

### Added

- [TD-6507] Add Elastic bulk page size for enviroment vars

## [6.2.2] 2024-03-08

### Added

- [TD-6456] In bulk grant approves, when a grant revoke is approved, grant is reindexed

## [6.2.1] 2024-02-27

### Added

- [TD-6436] All Dataloaders use `DB_TIMEOUT_MILLIS` environment variable for timeout

## [6.2.0] 2024-02-26

### Added

- [TD-6243] Support for deleting Elasticsearch indexes

### Fixed

- [TD-6425] Ensure SSL if configured for release migration
- [TD-6398] Approval grant request from 'approval grant requests'

## [6.1.2] 2024-04-29

### Fixed

- [TD-6552] Update td-cache lib for returns all domains only for default role

## [6.1.1] 2024-04-03

### Fixed

- [TD-6507] Add Elastic bulk page size for enviroment vars

## [6.1.0] 2023-02-08

### Changed

- [TD-6342] Use td-core Elasticsearch.Document Integer implementation
- [TD-6306] Allow Catalog View config listing for non-admin users

## [6.0.0] 2024-01-19

### Added

- [TD-6181] Refactor for elastic search
- [TD-6165] Catalog view filtered/virtual path navigation
- [TD-6272] Change timeout to use the environement variable

### Fixed

- [TD-6270] Reindex the deleted structures in bulk updates
- [TD-6130] Database lowercase when implementation raw is created

## [5.20.0] 2023-12-19

### Added

- [TD-5505] Grant removal request workflow

### Removed

- [TD-6217] Remove process that automatically deprecates implementations

### Fixed

- [TD-5505] Remove :manage_grant permission for grant removal request group

## [5.19.0] 2023-11-28

### Added

- [TD-6140] Support for AI suggestions on StructureNotes

### Fixed

- [TD-6176] Bulk upload deprecated implementations
- [TD-6145] Deprecate implementation on rule soft deletion
- [TD-6235] Fix regex new raw implementation sql

## [5.18.0] 2023-11-13

### Added

- [TD-5390] Validate inplementation key unique when update implementation
- [TD-4304] Added structures links aggregation in implementation search

### Changed

- [TD-6177] Update td-df-lib to fix format field
- [TD-5319] Increment system aggregation size in data structures search

## [5.17.2] 2023-11-07

### Fixed

- [TD-6173] Domain_ids grant_request filters and elastic config

## [5.17.1] 2023-11-03

### Fixed

- [TD-6159] Elasticsearch upgrade configuration

## [5.17.0] 2023-11-02

### Added

- [TD-6103] Allow empty option for domain type filter
- [TD-6059] Support for reporting reindex tasks on the cluster

### Changed

- [TD-6059] Updated elasticsearch library version

### Fixed

- [TD-6088] Improve implementations reindex

## [5.16.2] 2023-10-19

## [5.16.1] 2023-10-18

### Fixed

- [TD-5540] GrantRequest approval bulk audit events and permissions issue

## [5.16.0] 2023-10-18

### Added

- [TD-5582] Implementation clone copies original business concepts links
- [TD-6082] Support to upload implementations with result type in browser
  language
- [TD-5540] GrantRequest approval bulk with elasticsearch

### Changed

- [TD-5958] Keep graph URL across lineage changes

## [5.15.0] 2023-10-02

### Added

- [TD-5947] Support for DataViews
- [TD-5532] Sources latest event cache
- [TD-6042] Until filter for api/data_structure_notes/search

## [5.14.0] 2023-09-19

### Added

- [TD-5929] Support to upload csv of implementations, rule and strucutures
  in the browser language
  - Download editable metadata is downloaded in the browser language

### Fixed

- [TD-5999] List implementations without rules

## [5.13.1] 2023-09-14

### Fixed

- [TD-6051] Add searchable option for structures and rules

## [5.13.0] 2023-09-05

### Added

- [TD-5979] Retrieve only children/parents using default relation type

### Changed

- [TD-5974] structure_domain_ids filtered by type = validation

### Fixed

- [TD-5898] Fix behavior of removing implementation based on status

## [5.12.0] 2023-08-16

### Fixed

- [TD-6016] Restore missing data fields degree enrichment

## [5.13.0] 2023-09-05

### Added

- [TD-5979] Retrieve only children/parents using default relation type
- [TD-5935] Remediation GraphQL API, with pagination and filters.

### Changed

- [TD-5974] structure_domain_ids filtered by type = validation

### Fixed

- [TD-5898] Fix behavior of removing implementation based on status

## [5.12.0] 2023-08-16

### Added

- [TD-5715] Add posibility for inherit domains when load new structures
- [TD-5902] Ecto migration to remove index duplicity and reduce disk usage
- [TD-5936] Add Note resolver for dataStructureVersion v2 queries
- [TD-5938] Enable Edit as default/raw implementation for draft status implementations
- [TD-5937] Limit Catalog Metadata Views to data structures filters
- [TD-2778] The following:
  - Bulk and complete reindex: better logging.
  - Complete reindex: delete temporal index if there are any errors.
- [TD-5891] Download csv i18n support

### Changed

- [TD-5913] Update td-df-lib to fix depends validation

### Fixed

- [TD-5867] Permit special caracters (Unicode, semicolon, hash) in raw implementations fields (dataset, population and validations)

## [5.11.3] 2023-07-28

### Fixed

- [TD-5943] My grants query now retrieve only the user grants

## [5.11.2] 2023-07-27

### Fixed

- [TD-5946] Add the keyword type and the sorteable in the mapping for `execution_result_info.result`

## [5.11.1] 2023-07-27

### Fixed

- [TD-5952] Multiple filters and search text for elasticsearch in structures

## [5.11.0] 2023-07-24

### Added

- [TD-5829] Add implementations linked structures in ElasticSearch
- [TD-5907] Download Implementation CSV Execution Details for Non-Admin Users
- [TD-5831] Add query with multiple must for structure grant request
- [TD-5379] API Upload implementation result for specific execution

### Changed

- [TD-5844] CSV dynamic content domain fields:
  - Structure notes domain: as name for non-editable CSV and as external id for editable CSV
  - Implementation dynamic content domain: as name instead of external id.
- [TD-5809] Fix td_cluster configuration

### Fixed

- [TD-5878] Fix: change permision check to domain id when a concept is marked as confidential
- [TD-5837] Retrieve mutable metadata for children, data_fields and parents in v2

## [5.10.2] 2023-07-14

### Fixed

- [TD-4986] Readd index.mapping.total_fields.limit deleted in [TD-5808]
  (releases.exs to runtime.exs change)

## [5.10.1] 2023-07-11

### Fixed

- [TD-4986] Note aggregations

## [5.10.0] 2023-07-06

### Added

- [TD-4986] Configurable data catalog bucket views based on note and metadata
  fields
- [TD-5787] Add Elastic Search Boost option in templates
- [TD-5840] Fix color of result in implementations search
- [TD-5593] Add related concept in quality implementations list and implementation download
- [TD-5808] Configured TdCluster

### Changed

- [TD-5912] `.gitlab-ci.yml` adaptations for develop and main branches

### Fixed

- [TD-5886] Sort criteria composition for `list_data_structure_versions` to
  avoid undesired query due to a bad order applying the clauses

## [5.9.0] 2023-06-20

### Added

- [TD-5770] Add database TSL configuration
- [TD-4260] Rule content in implementation aggregations
- [TD-5577] Add retrive global filters for default user

## [5.8.0] 2023-06-05

### Added

- [TD-5752] Add force update control dates when update implementations by web or csv bulk update

### Fixed

- [TD-5810] Fix alias in data_fields v2

### Changed

- [TD-5796] Use domain implementations to check segmentation permissions
- [TD-3916] Update td-df-lib version
- [TD-5803]
  - Upgrade to Elixir 1.14
  - Support for setting Node name on releases
- [TD-5697] Use `HierarchyCache.get_node/1`

## [5.7.0] 2023-05-23

### Added

- [TD-5491] Add link to the structure and the technical name in the downloded files of structures metadata
- [TD-5504] [TD-5141]:
  - Domain Structures for implementations
  - Implementation domain to csv donwload

### Fixed

- [TD-5751] Enrich domains parents in V2
- [TD-5733] Enrich children's alias in V2

## [5.6.0] 2023-05-09

### Added

- [TD-4217] Add result details for admins in implementations csv download
- [TD-5602] Add migration to improve query perfance with 2 new indexes
- [TD-5661] Multiple structures grant requests
- [TD-3807] search filters returns types
- [TD-4591] Add validation in the visibility of the structures that are displayed in the data catalog

### Fixed

- [TD-5732] Fixed reindex all implementation versions when add/delete links
- [TD-5442] Fix hard delete implementation versions
- [TD-5680] Fix Children Data Structure Versions populate their classes correctly

### Changed

- [TD-5744] Increase systems search size to 200

## [5.5.1] 2023-04-18

### Fixed

- [TD-5641] foreign_key for implementation links

## [5.5.0] 2023-04-18

### Added

- [TD-5650] Tests for hierarchy bulk uploads
- [TD-5297] Added `DB_SSL` environment variable for Database SSL connection
- [TD-5641]
  - Move implementation structure links to implementation ref
  - Reindex implementation when add new links

### Fixed

- [TD-5670] Structure notes bulk_update when has invalid external_id and template not found
- [TD-5696] Rejected implementations cant be edited
- [TD-5698] Ruleless implementations reindex when upload results

## [5.4.0] 2023-03-28

### Added

- [TD-5481] Add filename for bulk update events for structure notes

### Changed

- [TD-4870] Implementations and Rule csv download and upload uses unified df_content parsing

### Fixed

- [TD-5685] Implementation df_content was being cleaned on cache enriching
- [TD-5644] Added omitted data in v2 dataStructureVersion endpoint

## [5.3.0] 2023-03-13

### Added

- [TD-4438] Included-in-parameters reference dataset validation
- [TD-5509]
  - Data structure link labels graphql query
  - Data structure link creation using source and target structure IDs
- [TD-3806] Add cached content for implementations, rules, remediations plan and structures notes

### Changed

- [TD-3879] All `raw keyword` indexing mappings uses empty string as null_value

### Fixed

- [TD-5575] Filter implementations with execution permission on execution groups creation
- [TD-5566] Remove template content from Remediation plan audit payload

## [5.2.1] 2023-03-08

### Fixed

- [TD-5645] Preserve previous implementation type on csv updates, use basic for creations

## [5.2.0] 2023-02-28

### Added

- [TD-5471] Bulk update of quality implementations via csv
- [TD-3541] Get data_structure_versions for `api/v2`
- [TD-5599] Improve grant reindex memory usage and API for Task stats
- [TD-5507] Grants API v2

## [5.1.0] 2023-02-13

### Added

- [TD-5479] External_ref in grants to avoid duplicates in grant table
- [TD-5560] LINEAGE_NODES_TIMEOUT releases environment variable for
  TdDd.Lineage.GraphData nodes GenServer call

## [5.0.0] 2023-01-30

### Fixed

- [TD-5472] Enrich template fields of type `domain` for Quality filters
- [TD-5407] Aggregate `must_not` param on Elasticsearch filter

### Changed

- [TD-5300] ReferenceDatasets user management
  - Added `domain_ids` fields
  - Users with `view_data_structure` permission on domain can show, index and
    download ReferenceDataset
  - ReferenceDataset without domain_ids is only visible to `admins`
- [TD-5478] Add `convert_raw` and `convert_default` action for basic
  implementations
- [TD-5493] Improve specific grant(s) reindex performance

### Added

- [TD-5473] `field_parent_id` for `StructureNote` events

## [4.59.0] 2023-01-16

### Changed

- [TD-5344] Embedded structures in rule implementations are now indexed with
  their original `name` regardless of whether they have an alias or not. `alias`
  is indexed as an independent property if present.
- [TD-5199] Soft delete for rule
- [TD-5433] ignore ReferenceData enrich in Implementation if it doesn't exist
- [TD-5432] Publish rule_result_created event using implementation_ref as
  resource_id instead of implementation_id.

### Added

- [TD-5382]
  - field `all_pending_roles` on `GrantRequest` that doesn't depend on the requesting user
  - `GrantRequestApprovalRules` checks on `all_pending_roles`

### Fixed

- [TD-5402] Reference data info is not showed in implementation details
- [TD-5455] Fixed Lineage selection is not displaying any domain in case that no
  lineage structure is in the data catalog
- [TD-5453] [TD-5219]:
  - Correct pagination for Rule results
  - Correct ordering by version and date in Rule results
  - Show latest results on implementations view

### Added

- [TD-4109] On `nodes` show, also handle `domain_id` filter

## [4.58.0] 2022-12-27

### Added

- [TD-5243] Use structures domain in data catalog for data lineage objects
  that have been linked
- [TD-5367] Enrich grant details with actions and user
- [TD-5322] Allow to have multiple grants for the same user in the same structure
- [TD-4300] Add `basic` type for implementations
- [TD-5369] Audit events for Remediation creation
- [TD-5348] Add update action to grant controller

### Changed

- [TD-2642] Improve search in rule names and implementation keys: boost these
  fields and treat underscores as whitespace

## [4.57.0] 2022-12-12

### Added

- [TD-5161] Get specific domains along with their children for `api/v2`

### Changed

- [TD-5365] Foreign key from `accesses` to `data_structures` now uses `id`
  (primary key) instead of `external_id`
- [TD-5391] Grant approval condition rules now use `values` instead of single
  `value`

## [4.56.1] 2022-11-29

### Fixed

- [TD-5374] Approve rule grant request for a structure with multiple domains

## [4.56.0] 2022-11-28

### Changed

- [TD-5342] Refactor bulk operations to use Elasticsearch scroll API
- [TD-5136] Download of structures include all structure domains with complete
  path
- [TD-5341] Created indices on foreign key constraints to improve performance
  when physically deleting data structures
- [TD-4179] Implementation indexing uses inserted_at of original ref
- [TD-4711] Improved user feedback for errors in implementation upload

### Added

- [TD-5289] Elasticsearch 7 compatibility
- [TD-5258] Approve grants request rules
- [TD-5286] Implementation results pagination

## [4.55.0] 2022-11-14

### Added

- [TD-5038] Links between structures
- [TD-5037] Added diff information for draft and pending_aproval structure notes
  in API response

### Fixed

- [TD-5279] Fixed some inconsistencies in implementation bulk upload

## [4.54.0] 2022-10-31

### Changed

- [TD-5284] Phoenix 1.6.x

### Fixed

- [TD-5267] Bulk update was not reindexing changed structure notes
- [TD-5265] `GET /api/user_search_filters/me` wasn't considering the `scope` of
  global filters
- [TD-4710] Domain type fields of templates it not working in bulk upload
  implementations
- [TD-5244] Admin user can't clone implementations

### Added

- [TD-3765] Support for empty_dataset in rule_results
- [TD-5171] Enriches domain's parents on DataStructureVersion show
- [TD-5245] Allow multiple fields for structure modifiers
- [TD-4517] Adds `df_label` to Rule filters aggregation

## [4.53.2] 2022-10-20

### Changed

- [TD-5234] `GET /api/data_structures/:id/versions/:version` now includes
  `implementation_count` in response instead of embedded `implementations`

### Fixed

- [TD-4999] Serialization issue for data structures with profile but without
  class field
- [TD-5273] Allow request functions for grant request creators

## [4.53.1] 2022-10-18

### Fixed

- [TD-5260] Avoid to create a draft with not changes for implementations

## [4.53.0] 2022-10-18

### Fixed

- [TD-5250] GraphQL `latestGrantRequest` no longer returns `forbidden` for users
  with `view_data_structure` permissions
- [TD-5140] Changed implementations ids by implementations refs and links
  migration
- [TD-4927] Fix upload implementations file with and without rule raise an error

### Added

- [TD-4177] Support for querying the executions of an implementation
- [TD-4558] Support for managing data quality functions using API
- [TD-5027] support for restoring deprecated `Implementations`
- [TD-5195] Support for global user filters
- [TD-3087] OR/AND in implementations validations

## [4.52.0] 2022-10-03

### Changed

- [TD-4871] Unify `Claims` structs, replace `canada` with `bodyguard` for
  authorizations
- [TD-5184] Removed dependency on td-hypermedia library

### Added

- [TD-4903] Include `sobelow` static code analysis in CI pipeline
- [TD-4214] Publish grant requests workflow events
- [TD-2430] Allow different join types on implementation dataset

### Fixed

- [TD-4587]
  - Download implementations with reference_data
  - Implementations download when dataset has a table joing itself
- [TD-5183] Auto deprecate rule implementations based on
  its referenced structures and datasets

## [4.51.0] 2022-09-19

### Added

- [TD-5076] Allow to clone implementations for non admin users
- [TD-5169] Improve list_data_structure_versions since query performance
- [TD-5170] Capture graph tests Logger.warn output
- [TD-5082] Filter protected metadata (field "\_protected")
- [TD-5133] Support for creating grant requests for third parties

### Changed

- [TD-5168] GraphQL `source` query no longer enriches dynamic domain fields
- [TD-4794] GraphQL `domains` query now supports additional actions

### Fixed

- [TD-4956] When downloading structures csv, fields with same name on templates were duplicated

### Removed

- [TD-4794] Removed `/api/unit_domains` (replaced by GraphQL `domains` query)

## [4.50.0] 2022-09-05

### Added

- [TD-5078] Add request modification for Grants

### Changed

- [TD-3371] Catalog CSV download can now return more than 10,000 structures
- [TD-4994] Performance improvements of lineage load process
- [TD-4757] Take into account data structure `updated_at` in data structure
  version since-claused listing
- [TD-5091] Dynamic `domain` fields are now integer ids instead of embedded
  documents

### Fixed

- [TD-4348] Return errors if load_graph fails, so that an event is created.
- [TD-5075] Fixed implementation can't be moved to another rule

## [4.49.0] 2022-08-16

### Added

- [TD-5113] Add data_structures_hierarchy ds_id index
- [TD-4945] Allow to publish from creation and published implementations
- [TD-5070]
  - Added must_not filters for rule implementations
  - Filter draf implementation for users without permissions

## [4.48.1] 2022-08-02

### Fixed

- [TD-5106] An implementation's domain id couldn't be changed

## [4.48.0] 2022-07-26

### Added

- [TD-4987]
  - `api/rule_results/search` now include ruleless implementation results
  - Add pagination for updated_at
- [TD-5053] Add implementation_ref on `api/implementations/search`
- [TD-4441] Send grant_approval event when grant approval is created with rejection
- [TD-4922] Force cache to add implementations workflow status

### Fixed

- [TD-5011] `TemplateCache.list/0` was returning duplicate entries
- [TD-5042] Removal request for grant created through /api/bulk_grants with
  source_user_name and without user_id

### Changed

- [TD-5072] Remove deprecated `type_params` from `rules` table and corresponding
  mappings
- [TD-5001] Improved support for data structure alias:
  - Data structure alias is now persisted and returned in responses. The alias
    is obtained or removed when a structure note containing an `alias` field is
    published or deprecated, respectively
  - Metadata fields (e.g. `order`, `precision`, `nullable`) in data structure
    responses are now returned within the `metadata` property
- [TD-3614] Support for access token revocation
- [TD-4925] Create new draft when editing a published implementation only if it
  has changes
- [TD-4997] Change search executions API sources list filter from 'AND' to 'OR'
- [TD-4987] `/api/rule_results/search` now include ruleless implementation
  results and supports pagination
- [TD-4175] Data structure tags may now be inherited by descendents of the
  tagged data structure

## [4.47.1] 2022-07-18

### Added

- [TD-5053] Add implementation_ref on `api/implementations/search`

## [4.47.0] 2022-07-05

### Changed

- [TD-4412] Update td-cache for changes in templates preprocessing

### Added

- [TD-4920] Add results to implementation query api/v2
- [TD-4921] Add implementation workflow events
- [TD-4894] Multiple field validations
- [TD-4993] Add last_quality_event to implementation api/v2
- [TD-4176]
  - Added descrition in data structure tag
  - Changed description for comment in data structures tags link
- [TD-4661] Support for ReferenceDatasets on Implementations

### Fixed

- [TD-4959] Use implementation_ref instead of implementation_key for status changes
- [TD-4952] Missing code from [TD-4655]

## [4.46.1] 2022-06-23

### Fixed

- [TD-4962] Submit results only for published implementations

## [4.46.0] 2022-06-21

### Changed

- [TD-4739] Validate dynamic content for safety to prevent XSS attacks
- [TD-4923] Remove implementation_key dependency for version management

### Added

- [TD-4431] Support for requesting removal of grants
- [TD-4919] Allow query implementation versions using /api/v2

### Fixed

- [TD-4918] Implementations permissions
- [TD-4911] Implementations download was failing for ruleless implementations
- [TD-4950] Implementations move and clone actions for admin

## [4.45.0] 2022-06-06

### Added

- [TD-4540] Add approval workflow for quality implementations
- [TD-3633] Take into account ruleless implementations in event publishing
- [TD-4872] Support querying structures by `external_id` in GraphQL API
- [TD-3920] Alias support for structures
- [TD-4855] Support `Profile` searching with params (offset, limit, since)
- [TD-4843] Support filters grants by `system_external_id`

### Fixed

- [TD-4852] Ruleless implementation weren't being linked with data structures on
  creation
- [TD-4835] It was possible to execute non-executable implementations
- [TD-4878] Error loading structure metadata with synchronous API

## [4.44.0] 2022-05-23

### Added

- [TD-4045] Rule implementation `execute` action
- [TD-4457] Allow to have grants for non existing users in truedat
- [TD-4548] Upload/Download csv notes with multiple selection fields separted by `|`
- [TD-4660] Support for reference data
- [TD-4230] GraphQL `Templates` schema preprocesses templates

### Fixed

- [TD-4799] Performance issue filtering executions by source
- [TD-4848] Timeout on structures notes upload
- [TD-4849] Reindex grants in their bulk update API

## [4.43.2] 2022-05-12

### Fixed

- ImplementationsStructures migration was breaking with null structure_ids on dataset
- Typo in `implementations.ex`

## [4.43.1] 2022-05-11

### Added

- [TD-4089] Support for implementations without rules

## [4.43.0] 2022-05-09

### Added

- [TD-3186] Support for links between implementations and structures
- [TD-4538] Segments definitions in the implementations, and support for segment
  results

### Fixed

- [TD-4783]
  - Lineage Graph is not generated
  - Change chunk size for adding metadata in linage upload
- [TD-4586] Asynchronous CSV bulk update

### Changed

- [TD-4723] Support for domain-specific data structure tags

## [4.42.0] 2022-04-25

### Added

- [TD-4098] GraphQL query for data structures
- [TD-4683] GraphQL query for data structure relations
- [TD-2026] Add metadata to lineage graph

### Changed

- [TD-4536] Support rule implementation with multiple populations

### Fixed

- [TD-4721] User with permissions can list sources

### Added

- [TD-4695] Structure bulk update was not reindexing structures with updated
  notes
- [TD-3128] Profile `null_count`, `total_count` and `unique_count` fields were
  limited to PostgreSQL `integer` values (maximum 2,147,483,647). They have now
  been changed to `bigint` (maximum 9,223,372,036,854,775,807)

## [4.41.1] 2022-04-04

### Added

- [TD-4126] Support querying the jobs of a source
- [TD-4450] GraphQL mutations for sources

### Fixed

- [TD-4643] Raw implementation creation permission

## [4.41.0] 2022-03-28

### Fixed

- [TD-4535] Structures domains CSV upload bulk update

## [4.40.1] 2022-03-22

### Added

- [TD-3233] Rule result remediation plan
- [TD-4271] Support for linking implementations with business concepts
- [TD-4621] Include data structure version `name` in GraphQL schema
- [TD-4577] List of notes pending approval
- [TD-4447] Support for associating metadata filters with a structure type

### Fixed

- [TD-4580] Added migration to fix implementations without alias
- [TD-4623] Added multiple domains support for grant request approvals

### Changed

- [TD-4527] Exclude logically deleted sources from GraphQL response

### Removed

- [TD-4303] `GET /api/data_structure_types/lite` was removed, reverted
  corresponding changes from [TD-4344]

## [4.40.0] 2022-03-14

### Changed

- [TD-4500] Support data structure with multiple `domain_ids`
- [TD-4461] Avoid reindexing when a domain is modified
- [TD-4491] Refactored search and permissions
- [TD-4604] Include actions in `POST /api/rule_implementations/search` and `POST /api/data_structures/search` responses

## [4.39.0] 2022-03-07

### Added

- [TD-4378] Include the structure description in cache

### Changed

- [TD-4567] Refactor create implementations for non admin users
- [TD-4534] Avoid inheritance if has `with_inheritance: false` param when
  modifying a structure domain

## [4.38.1] 2022-02-23

### Fixed

- [TD-4567] Create implementations for non admin users

## [4.38.0] 2022-02-22

### Added

- [TD-4437] Control rule results upload using new `manage_rule_results`
  permission
- [TD-2511] support for updating specific field of `Source` config
- [TD-4463] Generate audit events for `rule_created` and
  `implementation_created`
- [TD-4425] Shift Implementations CSV last execution date field timezone

### Fixed

- [TD-4427] Fixed a performance issue when calling `/api/executions/search` by
  filtering by sources on the database, avoiding a potential time out

### Changed

- [TD-4553] Improve performance reading large CSV files during structure
  metadata bulk loading

## [4.37.1] 2022-02-10

- [TD-4456] Access audit API

## [4.37.0] 2022-02-07

### Added

- [TD-4277] Include `domain_id` in `rule implementations`
- [TD-4152] Include aditional information on implementations download
- [TD-4102] Support pagination of structure notes
- [TD-2929] UserSearchFilter now has `scope` and is used in Rules and
  RuleImplementations

### Fixed

- [TD-4424] Fixed a performance issue fetching filter values, due to a scripted
  aggregation (`linked_concept_count`), which was preventing elasticsearch from
  using its request cache. Also ensure that `size=0` is used when fetching
  aggregations from elasticsearch (the `hits` are not consumed).

- [TD-4501] Allow regular users to list lineage events based on :view_lineage
  permission

## [4.36.0] 2022-01-24

### Added

- [TD-4125] GraphQL support for data sources
- [TD-4100] Allow partial loads for notes in case that there are errors on the
  file
- [TD-4312]
  - Autogenerated template identifier field
  - Prevent identifier change if a new structure note version is created
  - Mapping to search by identifier
- [TD-4100] Allow partial loads for notes in case that there are errors on the
  file
- [TD-4293] Added quality implementations audit events
- [TD-3467] Add gt date condition for `rule results`
- [TD-4389] Add inserted_at in implementations views

## [4.35.1] 2022-01-10

### Fixed

- [TD-4390] Index implementation aliases

## [4.35.0] 2022-01-10

### Added

- [TD-4312] Autogenerated template identifier field
- [TD-4390] Add support for alias on implementations
- [TD-4379] Avoid indexing grants for class field structures

## [4.34.1] 2021-12-16

### Added

- [TD-4387] Limit graph_data maximum length

## [4.34.0] 2021-12-15

### Added

- [TD-4272] Avoid result calculation if it is already present
- [TD-4361] Add `value_modifier` to implementation document
- [TD-4345] Add `implementation_key` to notification payload
- [TD-4270] Move `goal` and `threshold` fields from `Rule` to
  `RuleImplementation`
- [TD-4301] Bulk upload quality `implementations` with csv
- [TD-4276] Materialize structure hierarchy in order to improve query
  performance
- [TD-4314] Bulk upload quality `rules` with csv

### Fixed

- [TD-4273] Error downloading implementations

## [4.33.0] 2021-11-30

### Added

- [TD-4262] Lineage graph polling
- [TD-4344] Add a new endpoint API for lite `structure_types` request without
  `metadata_fields`
- [TD-4358] Format path in editable download CSV

### Changed

- [TD-4299] Change CSV reader to `NimbleCSV` for performance improvement
- [TD-3606] Add descriptive fields to editable CSV download file
- [TD-4306] Add `df_content` to execution groups
- [TD-4341]
- Created function to get DataStructureType without metadata join queries
- Uses this function in DataStructure csv download
- [TD-4351] Remove metadata_fields from structure_types when reindex structures

## [4.32.2] 2021-11-17

- [TD-4216] Fix scroll implementations

## [4.32.0] 2021-11-15

### Added

- [TD-4216] Add scroll to implementations search
- [TD-4253] Include modifier in `/api/rule_implementations/search`
- [TD-4278] `Grants` bulk load

### Changed

- [TD-4174] `RuleResults` references `RuleImplementation` by its `id` instead of
  the `implementation_key`

## [4.31.2] 2021-11-09

### Added

- [TD-4099] Add source events subscriptions

### Changed

- [TD-4280] Increased default timeout on `StructureEnricher.refresh/0` to 60
  seconds

## [4.31.1] 2021-11-04

### Added

- [TD-3733] Structure names indexed in implementations
- [TD-3606] Download editable structures CSV

### Fixed

- [TD-4283] Move `max_payload_length` configuration to `releases.exs`

## [4.31.0] 2021-11-02

### Fixed

- [TD-4211] Subscriptions on data structures include structure note events

### Added

- [TD-4128] Structures bulk update auto_publish notes parameter
- [TD-4204] Add approvals to grant request view
- [TD-4213]
  - Allows GrantRequest from status `processed` to `failed`
  - Created `reason` field on GrantRequestStatus
- [TD-4124] Dependent domain field in td_df_lib
- [TD-4257] Wrapped `Plug.Parsers` to be configured in runtime

## [4.30.0] 2021-10-18

### Added

- [TD-3131] Added details to the rule results to show the `Query` information
- [TD-3874] Allow rule creation/update specifying domain for shared concepts

### Fixed

- [TD-3874] Fix manage_quality_rule permission check when searching rules
- [TD-4140] Bulk Update uses previous values of template when available

## [4.29.2] 2021-10-07

### Fixed

- [TD-4044] Permissions for admin creating a GrantRequestApproval

## [4.29.1] 2021-10-06

### Fixed

- [TD-4186] Error on grants reindex

## [4.29.0] 2021-10-05

### Fixed

- [TD-4018] Fix path of profile execution
- [TD-4166] GrantRequest index must filter pending_roles for approve action

### Added

- [TD-4108] Download grants CSV
  - `POST /api/grants/csv`
- [TD-4076] Support for grant request approval
- [TD-4113] Jobs change status is included in Audit Events
- [TD-3953] Cursor in grants search
- [TD-4114] Update job status after metadata load process
- [TD-4077] Grant request processing workflow support
- [TD-4111] GrantRequest params for getting own grant requests

### Changed

- [TD-4079] Give grant permission only if we have `gr` templates

## [4.28.0] 2021-09-20

### Added

- [TD-3950] Index and search grants
  - `POST /api/grants/search` searches grants
  - `POST /api/grant_filters/search` searches grant filters
  - `POST /api/grants/search/mine` searches "my grants" (granted to me)
  - `POST /api/grant_filters/search/mine` searches "my grants" filters
- [TD-4075] API routes for managing grant approvers:
  - `GET /api/grant_approvers`
  - `GET /api/grant_approvers/:id`
  - `POST /api/grant_approvers`
  - `DELETE /api/grant_approvers/:id`
- [TD-3971] Template mandatory dependent field
- [TD-4107] Adds `system_id` filter to structure_notes/search endpoint
- [TD-4037] change the limit on the taxonomy in aggregations
- [TD-3970] Adds `modifier` and `value_modifier` embbeds to `ConditionRow`

### Changed

- [TD-4065] Allow Implementation keys with spaces, points, etc.

### Fixed

- [TD-4048] `PUT /api/rules/:id` timeout if a rule has many implementations
- [TD-3780] Missing `domain_ids` in Audit events
- [TD-4037] change the limit on the taxonomy in aggregations

## [4.27.0] 2021-09-07

### Changed

- [TD-3824] Data quality rule implementations can now be modified, regardless of
  whether they have associated results or not

## [4.27.0] 2021-09-07

### Added

- [TD-3951] Include additional information for grant events
- [TD-3484] GraphQL API on `/api/v2`
- [TD-3972] Nested population in validations
- [TD-3910] Notifications included for structures notes status changes
- [TD-3546] `with_profiling` filter in data structure version
- [TD-3983] renders request_grant permission on structure_version

### Changed

- [TD-3826] Data quality permissions now uses `domain_id` instead of
  `business_concept_id`
- [TD-3039] `GET /api/data_structures/:data_structure_id/versions/:id` now
  includes mutable metadata in the `metadata` field. The `metadata_versions`
  field is no longer included in the response. The `metadata_fields` field in
  the data structure type responses now include mutable metadata fields.
- [TD-3973] Update td-df-lib for default values in swith fields

## [4.26.0] 2021-08-16

### Added

- [TD-3549] Add new quality rule result type: "deviation"
- [TD-3982] Initial support for grant requests
- [TD-3948] Grants in data structure version visualization
- [TD-2635] Admin can manually delete structures and all its children
- [TD-3917] `PATCH /api/systems/:external_id/metadata` allows mutable metadata
  to be replaced or merged
- [TD-3767] Support for filtering lineage nodes by domain id

### Changed

- [TD-3957] Structure profiles are now validated and expanded
- [TD-3952] Data structure types now support multiple metadata views
- [TD-3859] `PUT /api/units/:name` is now asynchronous when replacing an
  existing unit (fixes timeout issue for large units)
- [TD-4010] Grant `start_date` and `end_date` are now `Date` instead of
  `DateTime`

### Fixed

- [TD-3959] Publish `rule_result_created` event when result is created
- [TD-3908] Timeout on node retrieval
- [TD-4010] Grants were being created with the incorrect `user_id`
- [TD-4013] Internal server error fetching structures with grant having
  `end_date` `nil`
- [TD-4016] `GET /api/data_structures/:id/latest`: grants were being returned
  with the incorrect `data_structure_version`

## [4.25.0] 2021-07-26

### Fixed

- [TD-3929] Reindex the children of the structure domain when modifying
- [TD-3975] Exclude `mutable_metadata` from elasticsearch analysis

### Added

- [TD-3878] Include `domain_id` in structure cache
- [TD-3453] Purge logically deleted structures
- [TD-3906] Notes audit now includes status changes
- [TD-3050] Show quality errors
- [TD-3945] Created Grant entity
- [TD-3947] Display user grant in data structure
- [TD-3551] Restore rule implementations

## [4.24.0] 2021-07-13

### Added

- [TD-3787] Allow CSV bulk load of structure notes with autopublish capability
  for non admin users. These updates must follow new structure notes' workflow.

### Changed

- [TD-3933] Maximum size of payload for metadata upload using multipart data can
  now be configured using the `MAX_PAYLOAD_LENGTH` environment variable

### Fixed

- [TD-3752] Show execution implementation filter with no result data
- [TD-3867] Exception calculating some lineage graphs (graph 1.2.0)

### Added

- [TD-3230] Taxonomy aggregations with enriched information

## [4.23.0] 2021-06-28

### Fixed

- [TD-3893] Children classifications
- [TD-3905] Fix bug with StructureNote aggregation
- [TD-3907] Fix metadata index failure

### Added

- [TD-3720] Update structure domain (with children)
- [TD-3522] Support for StructureNote management with workflow
- [TD-3552] Executable implementations

## [4.22.0] 2021-06-15

### Changed

- [TD-3735] Include extra information in tag related events
- [TD-3447] Filter concept rules but do not check permissions over resource

### Fixed

- [TD-3837] Perfomance issue iterating over Redis keys to obtain linked concept
  count. The actual link count is only used in a comparison with 0 (to filter
  structures with or without concept links), so instead of counting links for
  each structure, assume 1 if structure has any linked concepts and 0 otherwise.
- [TD-3718] Get the extra information when structures are downloaded
- [TD-3864] Issue serializing certain lineage graphs as JSON

### Added

- [TD-3736] Tags in data structure version document

## [4.21.0] 2021-05-31

### Added

- [TD-3446] Domain in rule

### Fixed

- [TD-3236] Show path in profile execution
- [TD-3794] Metadata load fails when classifying structures
- [TD-3502] Avoid uploading files that are not images

### Changed

- [TD-3753] Build using Elixir 1.12 and Erlang/OTP 24
- [TD-3642] On startup ensures rules and implementations elasticsearch indices
  are created

## [4.20.1] 2021-05-18

### Added

- [TD-3236] Upload json profile

## [4.20.0] 2021-05-17

### Added

- [TD-3398] Support classification of data structures
- [TD-3500] Support for signing configuration using a secret key
- [TD-3597] Link between structures and tags

### Changed

- Security patches from `alpine:3.13`
- Update dependencies
- [TD-3680] Improve data catalog bulk indexing performance
- Timestamps on `DataStructure`, `DataStructureVersion`, `DataStructureRelation`
  and `StructureMetadata` are now `utc_datetime_usec`

## [4.19.2] 2021-05-07

### Fixed

- [TD-3630] Issue querying executions when some implementations have no source

## [4.19.0] 2021-05-04

### Changed

- [TD-3526] Merged `td-dq` with `td-dd`. See `CHANGELOG-dq.md` for changes in
  `td-dq` previous to this merge
- [TD-3621] Increase maximum length for JSON request bodies. The value for JSON
  request bodies can now be configured using the `MAX_PAYLOAD_LENGTH`
  environment variable.
- [TD-3596] Support tagging of data structures

### Added

- [TD-3517] Profile executions and events
- [TD-3189] Add templates in the creation of implementations

## [4.18.0] 2021-04-19

### Added

- [TD-3497] Allow system metadata to be uploaded using a JSON request body

### Fixed

- [TD-3566] `data_structure_relation` `parent_id` and `child_id` must not be
  `nil`

### Changed

- [TD-3498] Merged `td-cx` with `td-dd`. See `CHANGELOG-cx.md` for changes in
  `td-cx` previous to this merge.

## [4.17.0] 2021-04-05

### Added

- [TD-3108] add `profile_structure` permission to structures with `data_fields`

### Changed

- [TD-3445] Postgres port configurable through `DB_PORT` environment variable

## [4.16.0] 2021-03-22

### Added

- [TD-2951] `profile_structure` permission

### Fixed

- [TD-3235] Fallback of uncontroller responses on metadata controller

### Removed

- [TD-3421] remove `/data_structures/search/source_alias` endpoint

## [4.15.0] 2021-03-08

### Changed

- [TD-3341] Build with `elixir:1.11.3-alpine`, runtime `alpine:3.13`
- [TD-3329] Elasticsearch index settings are now configurable using environment
  variables:
  - `ES_TIMEOUT`: Connection timeout in milliseconds (default `5000`)
  - `ES_RECV_TIMEOUT`: Response timeout in milliseconds (default `40000`)
  - `ES_SHARDS`: Number of shards (default `1`)
  - `ES_REPLICAS`: Number of replicas (default `1`)
  - `ES_REFRESH_INTERVAL`: Index refresh interval (default `30s`)
  - `ES_INDEXING_SLOWLOG_THRESHOLD_WARN`: Indexing slowlog warning threshold
    (default `10s`)
  - `ES_INDEXING_SLOWLOG_THRESHOLD_INFO`: Indexing slowlog info threshold
    (default `5s`)
  - `ES_INDEXING_SLOWLOG_THRESHOLD_DEBUG`: Indexing slowlog debug threshold
    (default `2s`)
  - `ES_INDEXING_SLOWLOG_THRESHOLD_TRACE`: Indexing slowlog trace threshold
    (default `500ms`)
  - `ES_INDEXING_SLOWLOG_LEVEL`: Indexing slowlog level (default `info`)
  - `ES_INDEXING_SLOWLOG_SOURCE`: Indexing slowlog source limit (default `1000`)
- [TD-3222] `structures` index alias can now be configured using the
  `ES_ALIAS_STRUCTURES` environment variable

## [4.14.0] 2021-02-22

### Added

- [TD-3268] Source in data structure

### Changed

- [TD-3245] Tested compatibility with PostgreSQL 9.6, 10.15, 11.10, 12.5 and
  13.1. CI pipeline changed to use `postgres:12.5-alpine`.

## [4.13.0] 2021-02-08

### Added

- [TD-3263] Use HTTP Basic authentication for Elasticsearch if environment
  variables `ES_USERNAME` and `ES_PASSWORD` are present

### Fixed

- [TD-3264] Data structure type migration task was preventing application from
  starting up under certain data-dependent conditions. The task has now been
  removed as it is no longer needed.

## [4.12.1] 2021-01-28

### Fixed

- [TD-3248] Referenced structure ids were not being obtained correctly from
  cache

## [4.12.0] 2021-01-25

### Fixed

- [TD-3203] Truncate `field_type` to 32766 bytes when indexing (maximum sortable
  field length in elasticsearch)

### Changed

- [TD-3163] Auth tokens now include `role` claim instead of `is_admin` flag
- [TD-3164] Service accounts can view systems, view data structures and load
  metadata
- [TD-3182] Allow to use redis with password

## [4.11.1] 2021-01-15

### Fixed

- [TD-3204] Performance regression fetching a data structure version
- [TD-3204] Ancestry was being returned in inverse order

## [4.11.0] 2021-01-11

### Changed

- [TD-3170] Build docker image which runs with non-root user
- [TD-2655] Support bulk updating of domain_id, improve performance of mutable
  metadata updates
- [TD-3103] Changes obtaining referenced structure ids in rule implementations
- [TD-2655] Support bulk updating of domain_id
- [TD-2331] Return the path of deleted structures
- Performance improvements of metadata load process

### Fixed

- [TD-3172] Return error changeset when a data structure type cannot be inserted
  or updated

## [4.10.0] 2020-12-14

### Added

- [TD-3065] Support filtering on `updated_at` (date range)
- [TD-2486] Template type `domain`

### Fixed

- [TD-3142] `/api/data_structure_types` was failing if template was missing

## [4.9.0] 2020-11-30

### Changed

- [TD-2258] Filter structures by `linked_concepts_count`
- [TD-2946] Replace unit on PUT request

### Added

- [TD-3089] Widget and type `copy` on df

### Changed

- [TD-3066] Keep track of deleted structures in redis

## [4.8.0] 2020-11-16

### Added

- [TD-3112] The `domain_id` of a data structure can now be modified via API
- [TD-3115] Log error responses received from elasticsearch during bulk
  reindexing

## [4.7.0] 2020-11-03

### Added

- [TD-3071] Ignore empty lines on bulk upload

## [4.6.0] 2020-10-19

### Added

- [TD-2485]:
  - Enrich template fields from cache
  - Mappings for system type of templates

### Changed

- [TD-3058] Database connection timeout now can be configured using the
  environment variable `DB_TIMEOUT_MILLIS`

## [4.5.0] 2020-10-05

### Added

- [TD-2942] CSV upload of structures extra info
- [TD-2958] Extra info mapping and aggregations

### Changed

- [TD-2988] Cache entries for data structures are now refreshed every hour

## [4.4.0] 2020-09-22

### Added

- [TD-2943]:
  - Data Structure Type: Metadata fields
  - Endpoint to query all possible metadata fields for a given query

### Fixed

- [TD-2979] Timeout issues loading metadata

## [4.3.0] 2020-09-07

### Added

- [TD-2928] Data Dictionary custom user search filters
- [TD-2587] Download CSV for a given graph

### Changed

- [TD-2285] Check permissions for nodes related to units
- [TD-2720] Bulk Update:
  - Update only structures having content
  - Validate only updated fields

### Fixed

- [TD-2310] Exclude confidential structures from children and siblings if user
  has no permission to manage confidential structures

## [4.2.0] 2020-08-17

### Added

- [TD-2280] As a business glossary I want to create a concept with the same name
  as an existing concept in another domain to allow multi-organization
  management
- [TD-2941] Enable scrolling on `/api/data_structures/search` endpoint:
  - Initiate scrolling by including `scroll` parameter in request body
  - Continue scrolling by sending a request body with `scroll_id` and `scroll`

## [4.1.0] 2020-07-20

### Added

- [TD-911] Allow to limit lineage/impact levels
- [TD-2322] Allow to search all data structures versions without 10_000 limit
  using ES scroll API
- [TD-2774] Startup task to create data structure types

### Fixed

- [TD-2826] `DataStructures.list_data_structures` can receive `domain_id` list

### Changed

- [TD-2280] Do not retrieve information by name

## [4.0.0] 2020-07-01

### Changed

- [TD-2637] Audit events are now published to Redis instead of via HTTP
- [TD-2322] Allow to query deleted structures and systems having deleted
  structures

### Added

- [TD-2322] Index structure parent and number of linked concepts

## [3.24.0] 2020-06-15

### Fixed

- [TD-2593] Retrive parents over `default` relation type to build path

## [3.23.0] 2020-06-01

### Fixed

- [TD-2636] Bulk update was replacing instead of merging dynamic content

### Added

- [TD-2562] Endpoint `GET /api/data_structures/search/source_alias` to return
  the list of distinct structures metadata aliases

### Changed

- [TD-2643] Show metadata on structure relations
- [TD-2487] Exclude deleted structures from csv download
- [TD-2629] Update td-df-lib to omit template fields of type `image` on indexing
- [TD-2492] Update td-df-lib to include new numeric template types
- [TD-2261] Cache structures on load

### Removed

- [TD-2691] Removed unused comments functionality (routes
  `/api/data_structures/:id/comments` and `/api/comments`)

## [3.22.0] 2020-05-18

### Changed

- [TD-2321] Include `metadata` in data structure version response
- [TD-2589] Include `df_content.*`, `description` and `path.text` in search
  fields. Note that a complete reindex is required for the `path.text` field to
  be indexed. This will be performed automatically when the service starts
  unless the key `TdDd.DataStructures.Migrations:TD-2589` exists in Redis.
- [TD-2373] Removed dependency on Neo4j:
  - Neo4j is no longer used. The graph model is now persisted in PostgreSQL.
  - Lineage metadata is now uploaded using `PUT /api/units/:unit_name` passing
    `nodes` and `rels` files as form encoded data. Since the import process is
    performed as a background task, the API returns `202 Accepted`.
  - Each `unit_name` represents a replaceable unit of lineage metadata. New data
    files uploaded using the same unit name will overwrite the existing nodes
    and relations in that unit.
  - Latest status for a unit can be queried using `GET /api/units/:unit_name`.
  - Events relating to a unit can be queried using `GET /api/units/:unit_name/events`.
  - A unit can be logically deleted using `DELETE /api/units/:unit_name`.
  - A unit can be physically deleted using `DELETE /api/units/:unit_name?logical=false`.
  - [TD-2495] Changed structures loader migration key to cache all structures
    again including their metadata

### Removed

- [TD-2373] **BREAKING CHANGE** lineage data can no longer be uploaded to
  `/api/data_structures/metadata` or `/api/td_dl`

## [3.20.1] 2020-04-24

### Fixed

- [TD-2520] Root id retrieval from merkle graph

## [3.20.0] 2020-04-20

### Added

- [TD-2439] Include links in data structure relations response
- [TD-2531] Support `field_external_id` in `data_fields` metadata

### Changed

- [TD-2531] Include `external_id` in data structure hash calculation. Also,
  replace usage of Erlang's `:digraph` library with `Graph`. Note that this the
  hashes of all data structures will be recalculated the first time the service
  starts after this change is applied.

## [3.19.0] 2020-04-06

### Fixed

- [TD-2364] Loader issue when `external_id` and `parent_external_id` provided

### Added

- [TD-2364] Reindex structures linked to updated domains
- [TD-2318] Include node types in `/api/graphs/:id` response

### Changed

- [TD-2472] GraphData: Ignore duplicate relations when importing from Neo4j

## [3.18.0] 2020-03-23

### Added

- [TD-2326] Support for mutable metadata

### Changed

- [TD-2218] Revaluate structure children when its deletion is undone

## [3.17.0] 2020-03-09

### Added

- [TD-2336] System now has df_content
- [TD-2329] System search returns structure count info: count of structures by
  type and total structures count

## [3.16.0] 2020-02-25

### Changed

- [TD-2328] Support `domain_external_id` in structure metadata, removed `ou`
  from model

## [3.15.1] 2020-02-12

### Fixed

- [TD-2342] API failures when Neo4J is not present

## [3.15.0] 2020-02-10

### Added

- [TD-1595] Data lineage support
- [TD-2327] Data lineage metadata upload at `/api/data_structures/metadata` and
  `/api/td_dl/metadata`
- [TD-2292] Relation type in structures relations
- [TD-2293] Relation type in structures api

### Changed

- [TD-2269] Update elasticsearch mapping for dynamic field using new content
  model
- [TD-2284] Show systems to user with read permission in any structure, return
  structures count

## [3.14.0] 2020-01-27

### Changed

- [TD-2269] Update elasticsearch mappings for dynamic content

## [3.13.0] 2020-01-13

### Changed

- [TD-2272] 40 seconds timeout to query elasticsearch

## [3.12.0] 2019-12-19

### Added

- [TD-2210] Cache parent id in structures' cache

## [3.11.0] 2019-11-25

### Added

- [TD-2115] data_structure_lineage_id having external id of data lineage

### Changed

- [TD-2250] filter profiling whe user has not permission
  `view_data_structures_profile`

## [3.10.0] 2019-11-11

### Added

- [TD-2186] Return profile info in data structure view

## [3.9.0] 2019-10-28

### Added

- [TD-2144] Support ngram-search in structure name
- [TD-2159] Mapping for data field type

### Changed

- [TD-2200] Prevalence of data structure's attributes over metadata on versions
  index

### Changed

- [TD-2187] Add external_id to Structure cached info. Put in cache structures
  present in rule_implementations system_params

## [3.8.0] 2019-10-14

### Fixed

- [TD-2188] Synchronous upload does not work

### Changed

- [TD-2130] In bulk upload move parsing functions to GenServer"
- [TD-2176] Nullable field as boolean in metadata
- [TD-1721] Reindex automatically when a template changes
  - Breaking change: New environment variable ES_URL replaces existing
    ES_HOST/ES_PORT
- [TD-2124] Users without permission to link a data structure should not get the
  option to link in data catalog

## [3.7.0] 2019-09-30

### Added

- [TD-2010] As a Connector I want to delete all structures of a group
- [TD-2077] Support synchronous metadata upload for a specific data structure
- [TD-2089] Profiling support for structures
- [TD-2118] Metadata as mapping in data structures search
- [TD-2068] Use sortable normalizer for some fields in ES mappings
- [TD-1871] Structures CSV download

## [3.6.0] 2019-09-16

### Added

- [TD-1650] Automatic versioning of changed data structures
- [TD-2046] Bulk update endpoint for Data Catalog extra info
- [TD-2090] Search results and filters now use `:link_data_structure` permission
  instead of `:view_data_structure` depending on `referer` header

### Changed

- Metadata upload format (see config/metadata.exs for detail):
  - Structures CSV required fields:
    - `external_id` (globally unique)
    - `name`
    - `system` (or `POST` to `/systems/:system_external_id/metadata`)
    - `group`
    - `type`
  - Fields CSV required fields:
    - `external_id` (of structure)
    - `field_name`
    - `type`
  - Relations CSV required fields:
    - `parent_external_id`
    - `child_external_id`

## [3.5.5] 2019-09-09

### Changed

- Startup task to rename external_id of SQL server structures

## [3.5.2] 2019-09-04

### Fixed

- [TD-2087] DataStructure response excluded immediate parent from ancestry

## [3.5.1] 2019-09-03

### Fixed

- [TD-2080] DataStructureLoader was failing due to changes in [TD-2072]
- [TD-2081] Event stream consumer did not respect host and port config options

## [3.5.0] 2019-09-02

### Changed

- [TD-2061] Data structure external id is now required and unique
- [TD-2072] Refactor model to move mutable/versionable fields from DataStructure
  to DataStructureVersion

### Fixed

- [TD-2047] Check status filter when retrieving search filters

## [3.3.0] 2019-08-05

### Added

- [TD-1560] Enriched description field in template content

### Changed

- [TD-2027] Improve indexing performance
- [TD-1985] Type of template field user with an aggregation size of 50
- [TD-2009] Get external id by data structure system and external id, fixed
  ancestry in structure view

### Fixed

- [TD-1991] Performance issues due to blocking Redis connections
- [TD-2028] Eliminate duplicated data structure versions
- [TD-2003] Avoid loading a structure with a relation with itself in bulk load

### Removed

- [TD-1534] Remove data fields from model

## [3.2.0] 2019-07-24

### Fixed

- [TD-1996] Change `external_id` to text in data_structures
- [TD-1854] Data field metadata is not updated during metadata upload

### Added

- [TD-1845] Soft deletion of data structures no longer present in CSV input for
  system/group
- [TD-1970] New endpoint for
  `api/systems/:system_external_id/structures/:structure_external_id`

### Changed

- [TD-1532] Improve support for linking with business concepts (fields are no
  longer used)
- [TD-2002] Update td-cache and delete permissions list from config
- [TD-1927] Allow structure `class` property to be specified in metadata CSV

## [3.1.0] 2019-07-08

### Changed

- [TD-1618] Cache improvements. Use td-cache instead of td-perms.
- [TD-1866] Exclude logic deleted data structures in catalog navigation, catalog
  table and filters

## [3.0.1] 2019-07-05

### Fixed

- [TD-1967] Task to remove duplicate data structure versions, filter duplicates
  in CSV input

## [3.0.0] 2019-06-25

### Fixed

- [TD-1860] Fields were not associated to corresponding version when loading new
  version of existing structure
- [TD-1864] Indexes structures with `field` class
- [TD-1851] Verify permissions while getting the root structures of a system

### Changed

- [TD-1793] Checks if field structure has `df_content` and enriches
  data_structure :show
- [TD-1891] Bulk load types translation from data fields to data structures
- [TD-1533] Ignores search term when it is no on Aggregation

## [2.21.0] 2019-06-10

### Fixed

- [TD-1825] Structures of fields with metadata type are not setting its type
  correctly - metadata type key is not correct

### Added

- [TD-1824] Bump td-perms version to fix relations key
- [TD-1702] Support new permission `view_data_structures_profile`

### Changed

- [TD-1847] Filter class field on system_datastructure to improve performance

### Removed

- [TD-1832] Removed `business_concept_id` from data fields

## [2.20.1] 2019-05-28

### Added

- [TD-1819] Include `external_id` and `class` in data structure and data
  structure version show responses

## [2.20.0] 2019-05-27

### Added

- [TD-1703] Include system and ancestry in data structure and data structure
  version show responses

### Fixed

- [TD-1747] Structures upload is not creating relation between structures and
  fields when including version number
- [TD-1758] Structures with `field` class are no indexed on create/upload
- [TD-1797] Structures of Fields of type Metric and Attribute must have that
  type instead of Field

## [2.19.0] 2019-05-14

### Fixed

- [TD-1774] Newline is missing in logger format

### Added

- [TD-1704] Index path of data structures and return in search results
- Metadata upload success response is now 202 Accepted instead of 204 No Content

## [2.18.0] 2019-04-30

### Fixed

- [TD-1697] Dynamic content indexing and mapping

## [2.17.0] 2019-04-17

### Added

- [TD-1597] allow deletion of data structures with relations
- [TD-1593] System as an independent entity
- [TD-1626] Load data fields as structures
- [TD-1634] Include data structure metadata field to selectively disable
  indexing ("indexable" == "false")
- Improve elasticsearch index mappings
- [TD-1554] added endpoint for getting root structures of a system

### Changed

- [TD-1627] Removes df_name from the structure and uses the structure type as
  definition of template
- [TD-1636] Use `alpine:3.9` as base image for docker runtime

## [2.16.0] 2019-04-01

### Added

- [TD-1571] Elixir's Logger config will check for `EX_LOGGER_FORMAT` variable to
  override format

### Changed

- [TD-1530] Changed csv upload to write extra fields on metadata

## [2.15.0] 2019-03-18

### Changed

- [TD-1543] Updated to Phoenix 1.4, Ecto 3.0, Cowboy 2.0
- [TD-1526] Include parents and siblings in show data_structure response

## [2.14.0] 2019-03-04

### Changed

- Increase metadata upload file limit from 20M to 100M

## [2.12.1] 2019-01-28

### Changed

- Update td-df-lib version

## [2.12.0] 2019-01-24

### Changed

- [TD-1320] Aggregations are returned on data structures search

## [2.11.1] 2019-01-17

### Changed

- New cache to access linked business concepts of a field
  (`TdPerms.RelationCache`)

## [2.11.0] 2019-01-16

### Fixed

- Bulk index data structures in batches of 100 to avoid reaching HTTP request
  size limit

## [2.10.8] 2019-01-08

### Fixed

- Added `type` field to structure index that was wrongly removed

## [2.10.7] 2018-12-20

### Added

- [TD-1306] Add new field `external_id` to link data_structures with parents,
  children and fields.

## [2.10.6] 2018-12-20

### Changed

- Reindex data structures in background
- Reindex data structures after metadata is loaded

### Fixed

- Metadata loader structure diff was not calculating correctly the fields to be
  removed

## [2.10.2] 2018-12-19

### Changed

- [TD-1198] add functionality for confidential data structure
  - added field confidential to data_structure
  - check for `manage_confidential_structures` on listing and updating data
    structures
  - added elasticsearch filter regarding confidential permissions

## [2.10.1] 2018-12-17

### Changed

- Increase elasticsearch client default `recv_timeout` to 20 seconds
- Increase filter aggregation size to 50
- Remove `name` filter

## [2.10.0] 2018-12-12

### Changed

- [TD-1313] Adds type to structure filters

## [2.9.4] 2018-12-06

### Changed

- [TD-1104] Improved support for data structure versions

## [2.9.3] 2018-12-04

### Added

- [TD-1104] API endpoint `/api/data_structures/{id}/versions/{version}` to read
  specific version of a data structure

## [2.9.2] 2018-12-04

### Changed

- [TD-1153] Client may now use `sort` parameter to order search results

## [2.9.1] 2018-12-04

### Added

- [TD-1104] Support explicit version in data_structures metadata upload

## [2.9.0] 2018-12-01

### Added

- [TD-1207] Parent/child relationships between data structure versions

## [2.8.6] 2018-11-22

### Added

- [TD-1186] Adds dynamic form fields to structure filters

## [2.8.5] 2018-11-22

### Changed

- Order search results by `name.raw`

## [2.8.4] 2018-11-22

### Changed

- Configure Ecto to use UTC datetime for timestamps

## [2.8.3] 2018-11-20

### Added

- New endpoint to upload metadata `POST /api/data_structures/metadata`

## [2.8.2] 2018-11-20

### Added

- Data structure view return `domain_id`

## [2.8.1] 2018-11-19

### Added

- [TD-1062] Support for Dynamic Forms in data structures

### Removed

- Remove LOPD field from data structures

## [2.8.0] 2018-11-15

### Added

- [TD-1104] Initial support for versioning of data structures

## [2.6.2] 2018-10-30

### Added

- Modify endpoint from `/api/search/reindex_all` to
  `/api/data_structures/search/reindex_all`
- Verify if the user is admin while calling `reindex_all`<|MERGE_RESOLUTION|>--- conflicted
+++ resolved
@@ -1,20 +1,17 @@
 # Changelog
 
-<<<<<<< HEAD
 ## [Unreleased]
 
 ### Changed
 
 - [TD-6083] Add group id to grant request index
 
-=======
->>>>>>> ce9bb5f1
 ## [6.5.1] 2024-05-20
 
 ### Changed
 
 - [TD-6584] Reduce the number of database queries when requesting metadata
-            for multiple data structure versions through GraphQL
+  for multiple data structure versions through GraphQL
 
 ## [6.5.0] 2024-04-30
 
