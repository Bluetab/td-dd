# Changelog
## [Unreleased]


### Added

- [TD-4920] add results to implementation query api/v2

### Fixed

- [TD-4959] Use implementation_ref instead of implementation_key for status changes

## [4.46.1] 2022-06-23

### Fixed

- [TD-4962] Submit results only for published implementations 

## [4.46.0] 2022-06-21

### Changed

- [TD-4739] Validate dynamic content for safety to prevent XSS attacks
- [TD-4923] Remove implementation_key dependency for version management

### Added

- [TD-4431] Support for requesting removal of grants
<<<<<<< HEAD
- [TD-4894] Multiple field validations
=======
- [TD-4919] Allow query implementation versions using /api/v2
>>>>>>> c6217bdf

### Fixed

- [TD-4918] Implementations permissions
- [TD-4911] Implementations download was failing for ruleless implementations
- [TD-4950] Implementations move and clone actions for admin

## [4.45.0] 2022-06-06

### Added

- [TD-4540] Add approval workflow for quality implementations
- [TD-3633] Take into account ruleless implementations in event publishing
- [TD-4872] Support querying structures by `external_id` in GraphQL API
- [TD-3920] Alias support for structures
- [TD-4855] Support `Profile` searching with params (offset, limit, since)
- [TD-4843] Support filters grants by `system_external_id`

### Fixed

- [TD-4852] Ruleless implementation weren't being linked with data structures on
  creation
- [TD-4835] It was possible to execute non-executable implementations
- [TD-4878] Error loading structure metadata with synchronous API

## [4.44.0] 2022-05-23

### Added

- [TD-4045] Rule implementation `execute` action
- [TD-4457] Allow to have grants for non existing users in truedat
- [TD-4548] Upload/Download csv notes with multiple selection fields separted by `|`
- [TD-4660] Support for reference data
- [TD-4230] GraphQL `Templates` schema preprocesses templates

### Fixed

- [TD-4799] Performance issue filtering executions by source
- [TD-4848] Timeout on structures notes upload
- [TD-4849] Reindex grants in their bulk update API

## [4.43.2] 2022-05-12

### Fixed

- ImplementationsStructures migration was breaking with null structure_ids on dataset
- Typo in `implementations.ex`

## [4.43.1] 2022-05-11

### Added

- [TD-4089] Support for implementations without rules

## [4.43.0] 2022-05-09

### Added

- [TD-3186] Support for links between implementations and structures
- [TD-4538] Segments definitions in the implementations, and support for segment
  results

### Fixed

- [TD-4783]
  - Lineage Graph is not generated
  - Change chunk size for adding metadata in linage upload
- [TD-4586] Asynchronous CSV bulk update

### Changed

- [TD-4723] Support for domain-specific data structure tags

## [4.42.0] 2022-04-25

### Added

- [TD-4098] GraphQL query for data structures
- [TD-4683] GraphQL query for data structure relations
- [TD-2026] Add metadata to lineage graph

### Changed

- [TD-4536] Support rule implementation with multiple populations

### Fixed

- [TD-4721] User with permissions can list sources

### Added

- [TD-4695] Structure bulk update was not reindexing structures with updated
  notes
- [TD-3128] Profile `null_count`, `total_count` and `unique_count` fields were
  limited to PostgreSQL `integer` values (maximum 2,147,483,647). They have now
  been changed to `bigint` (maximum 9,223,372,036,854,775,807)

## [4.41.1] 2022-04-04

### Added

- [TD-4126] Support querying the jobs of a source
- [TD-4450] GraphQL mutations for sources

### Fixed

- [TD-4643] Raw implementation creation permission

## [4.41.0] 2022-03-28

### Fixed

- [TD-4535] Structures domains CSV upload bulk update

## [4.40.1] 2022-03-22

### Added

- [TD-3233] Rule result remediation plan
- [TD-4271] Support for linking implementations with business concepts
- [TD-4621] Include data structure version `name` in GraphQL schema
- [TD-4577] List of notes pending approval
- [TD-4447] Support for associating metadata filters with a structure type

### Fixed

- [TD-4580] Added migration to fix implementations without alias
- [TD-4623] Added multiple domains support for grant request approvals

### Changed

- [TD-4527] Exclude logically deleted sources from GraphQL response

### Removed

- [TD-4303] `GET /api/data_structure_types/lite` was removed, reverted
  corresponding changes from [TD-4344]

## [4.40.0] 2022-03-14

### Changed

- [TD-4500] Support data structure with multiple `domain_ids`
- [TD-4461] Avoid reindexing when a domain is modified
- [TD-4491] Refactored search and permissions
- [TD-4604] Include actions in `POST /api/rule_implementations/search` and `POST /api/data_structures/search` responses

## [4.39.0] 2022-03-07

### Added

- [TD-4378] Include the structure description in cache

### Changed

- [TD-4567] Refactor create implementations for non admin users
- [TD-4534] Avoid inheritance if has `with_inheritance: false` param when
  modifying a structure domain

## [4.38.1] 2022-02-23

### Fixed

- [TD-4567] Create implementations for non admin users

## [4.38.0] 2022-02-22

### Added

- [TD-4437] Control rule results upload using new `manage_rule_results`
  permission
- [TD-2511] support for updating specific field of `Source` config
- [TD-4463] Generate audit events for `rule_created` and
  `implementation_created`
- [TD-4425] Shift Implementations CSV last execution date field timezone

### Fixed

- [TD-4427] Fixed a performance issue when calling `/api/executions/search` by
  filtering by sources on the database, avoiding a potential time out

### Changed

- [TD-4553] Improve performance reading large CSV files during structure
  metadata bulk loading

## [4.37.1] 2022-02-10

- [TD-4456] Access audit API

## [4.37.0] 2022-02-07

### Added

- [TD-4277] Include `domain_id` in `rule implementations`
- [TD-4152] Include aditional information on implementations download
- [TD-4102] Support pagination of structure notes
- [TD-2929] UserSearchFilter now has `scope` and is used in Rules and
  RuleImplementations

### Fixed

- [TD-4424] Fixed a performance issue fetching filter values, due to a scripted
  aggregation (`linked_concept_count`), which was preventing elasticsearch from
  using its request cache. Also ensure that `size=0` is used when fetching
  aggregations from elasticsearch (the `hits` are not consumed).

- [TD-4501] Allow regular users to list lineage events based on :view_lineage
  permission

## [4.36.0] 2022-01-24

### Added

- [TD-4125] GraphQL support for data sources
- [TD-4100] Allow partial loads for notes in case that there are errors on the
  file
- [TD-4312]
  - Autogenerated template identifier field
  - Prevent identifier change if a new structure note version is created
  - Mapping to search by identifier
- [TD-4100] Allow partial loads for notes in case that there are errors on the
  file
- [TD-4293] Added quality implementations audit events
- [TD-3467] Add gt date condition for `rule results`
- [TD-4389] Add inserted_at in implementations views

## [4.35.1] 2022-01-10

### Fixed

- [TD-4390] Index implementation aliases

## [4.35.0] 2022-01-10

### Added

- [TD-4312] Autogenerated template identifier field
- [TD-4390] Add support for alias on implementations
- [TD-4379] Avoid indexing grants for class field structures

## [4.34.1] 2021-12-16

### Added

- [TD-4387] Limit graph_data maximum length

## [4.34.0] 2021-12-15

### Added

- [TD-4272] Avoid result calculation if it is already present
- [TD-4361] Add `value_modifier` to implementation document
- [TD-4345] Add `implementation_key` to notification payload
- [TD-4270] Move `goal` and `threshold` fields from `Rule` to
  `RuleImplementation`
- [TD-4301] Bulk upload quality `implementations` with csv
- [TD-4276] Materialize structure hierarchy in order to improve query
  performance
- [TD-4314] Bulk upload quality `rules` with csv

### Fixed

- [TD-4273] Error downloading implementations

## [4.33.0] 2021-11-30

### Added

- [TD-4262] Lineage graph polling
- [TD-4344] Add a new endpoint API for lite `structure_types` request without
  `metadata_fields`
- [TD-4358] Format path in editable download CSV

### Changed

- [TD-4299] Change CSV reader to `NimbleCSV` for performance improvement
- [TD-3606] Add descriptive fields to editable CSV download file
- [TD-4306] Add `df_content` to execution groups
- [TD-4341]
- Created function to get DataStructureType without metadata join queries
- Uses this function in DataStructure csv download
- [TD-4351] Remove metadata_fields from structure_types when reindex structures

## [4.32.2] 2021-11-17

- [TD-4216] Fix scroll implementations

## [4.32.0] 2021-11-15

### Added

- [TD-4216] Add scroll to implementations search
- [TD-4253] Include modifier in `/api/rule_implementations/search`
- [TD-4278] `Grants` bulk load

### Changed

- [TD-4174] `RuleResults` references `RuleImplementation` by its `id` instead of
  the `implementation_key`

## [4.31.2] 2021-11-09

### Added

- [TD-4099] Add source events subscriptions

### Changed

- [TD-4280] Increased default timeout on `StructureEnricher.refresh/0` to 60
  seconds

## [4.31.1] 2021-11-04

### Added

- [TD-3733] Structure names indexed in implementations
- [TD-3606] Download editable structures CSV

### Fixed

- [TD-4283] Move `max_payload_length` configuration to `releases.exs`

## [4.31.0] 2021-11-02

### Fixed

- [TD-4211] Subscriptions on data structures include structure note events

### Added

- [TD-4128] Structures bulk update auto_publish notes parameter
- [TD-4204] Add approvals to grant request view
- [TD-4213]
  - Allows GrantRequest from status `processed` to `failed`
  - Created `reason` field on GrantRequestStatus
- [TD-4124] Dependent domain field in td_df_lib
- [TD-4257] Wrapped `Plug.Parsers` to be configured in runtime

## [4.30.0] 2021-10-18

### Added

- [TD-3131] Added details to the rule results to show the `Query` information
- [TD-3874] Allow rule creation/update specifying domain for shared concepts

### Fixed

- [TD-3874] Fix manage_quality_rule permission check when searching rules
- [TD-4140] Bulk Update uses previous values of template when available

## [4.29.2] 2021-10-07

### Fixed

- [TD-4044] Permissions for admin creating a GrantRequestApproval

## [4.29.1] 2021-10-06

### Fixed

- [TD-4186] Error on grants reindex

## [4.29.0] 2021-10-05

### Fixed

- [TD-4018] Fix path of profile execution
- [TD-4166] GrantRequest index must filter pending_roles for approve action

### Added

- [TD-4108] Download grants CSV
  - `POST /api/grants/csv`
- [TD-4076] Support for grant request approval
- [TD-4113] Jobs change status is included in Audit Events
- [TD-3953] Cursor in grants search
- [TD-4114] Update job status after metadata load process
- [TD-4077] Grant request processing workflow support
- [TD-4111] GrantRequest params for getting own grant requests

### Changed

- [TD-4079] Give grant permission only if we have `gr` templates

## [4.28.0] 2021-09-20

### Added

- [TD-3950] Index and search grants
  - `POST /api/grants/search` searches grants
  - `POST /api/grant_filters/search` searches grant filters
  - `POST /api/grants/search/mine` searches "my grants" (granted to me)
  - `POST /api/grant_filters/search/mine` searches "my grants" filters
- [TD-4075] API routes for managing grant approvers:
  - `GET /api/grant_approvers`
  - `GET /api/grant_approvers/:id`
  - `POST /api/grant_approvers`
  - `DELETE /api/grant_approvers/:id`
- [TD-3971] Template mandatory dependent field
- [TD-4107] Adds `system_id` filter to structure_notes/search endpoint
- [TD-4037] change the limit on the taxonomy in aggregations
- [TD-3970] Adds `modifier` and `value_modifier` embbeds to `ConditionRow`

### Changed

- [TD-4065] Allow Implementation keys with spaces, points, etc.

### Fixed

- [TD-4048] `PUT /api/rules/:id` timeout if a rule has many implementations
- [TD-3780] Missing `domain_ids` in Audit events
- [TD-4037] change the limit on the taxonomy in aggregations

## [4.27.0] 2021-09-07

### Changed

- [TD-3824] Data quality rule implementations can now be modified, regardless of
  whether they have associated results or not

## [4.27.0] 2021-09-07

### Added

- [TD-3951] Include additional information for grant events
- [TD-3484] GraphQL API on `/api/v2`
- [TD-3972] Nested population in validations
- [TD-3910] Notifications included for structures notes status changes
- [TD-3546] `with_profiling` filter in data structure version
- [TD-3983] renders request_grant permission on structure_version

### Changed

- [TD-3826] Data quality permissions now uses `domain_id` instead of
  `business_concept_id`
- [TD-3039] `GET /api/data_structures/:data_structure_id/versions/:id` now
  includes mutable metadata in the `metadata` field. The `metadata_versions`
  field is no longer included in the response. The `metadata_fields` field in
  the data structure type responses now include mutable metadata fields.
- [TD-3973] Update td-df-lib for default values in swith fields

## [4.26.0] 2021-08-16

### Added

- [TD-3549] Add new quality rule result type: "deviation"
- [TD-3982] Initial support for grant requests
- [TD-3948] Grants in data structure version visualization
- [TD-2635] Admin can manually delete structures and all its children
- [TD-3917] `PATCH /api/systems/:external_id/metadata` allows mutable metadata
  to be replaced or merged
- [TD-3767] Support for filtering lineage nodes by domain id

### Changed

- [TD-3957] Structure profiles are now validated and expanded
- [TD-3952] Data structure types now support multiple metadata views
- [TD-3859] `PUT /api/units/:name` is now asynchronous when replacing an
  existing unit (fixes timeout issue for large units)
- [TD-4010] Grant `start_date` and `end_date` are now `Date` instead of
  `DateTime`

### Fixed

- [TD-3959] Publish `rule_result_created` event when result is created
- [TD-3908] Timeout on node retrieval
- [TD-4010] Grants were being created with the incorrect `user_id`
- [TD-4013] Internal server error fetching structures with grant having
  `end_date` `nil`
- [TD-4016] `GET /api/data_structures/:id/latest`: grants were being returned
  with the incorrect `data_structure_version`

## [4.25.0] 2021-07-26

### Fixed

- [TD-3929] Reindex the children of the structure domain when modifying
- [TD-3975] Exclude `mutable_metadata` from elasticsearch analysis

### Added

- [TD-3878] Include `domain_id` in structure cache
- [TD-3453] Purge logically deleted structures
- [TD-3906] Notes audit now includes status changes
- [TD-3050] Show quality errors
- [TD-3945] Created Grant entity
- [TD-3947] Display user grant in data structure
- [TD-3551] Restore rule implementations

## [4.24.0] 2021-07-13

### Added

- [TD-3787] Allow CSV bulk load of structure notes with autopublish capability
  for non admin users. These updates must follow new structure notes' workflow.

### Changed

- [TD-3933] Maximum size of payload for metadata upload using multipart data can
  now be configured using the `MAX_PAYLOAD_LENGTH` environment variable

### Fixed

- [TD-3752] Show execution implementation filter with no result data
- [TD-3867] Exception calculating some lineage graphs (graph 1.2.0)

### Added

- [TD-3230] Taxonomy aggregations with enriched information

## [4.23.0] 2021-06-28

### Fixed

- [TD-3893] Children classifications
- [TD-3905] Fix bug with StructureNote aggregation
- [TD-3907] Fix metadata index failure

### Added

- [TD-3720] Update structure domain (with children)
- [TD-3522] Support for StructureNote management with workflow
- [TD-3552] Executable implementations

## [4.22.0] 2021-06-15

### Changed

- [TD-3735] Include extra information in tag related events
- [TD-3447] Filter concept rules but do not check permissions over resource

### Fixed

- [TD-3837] Perfomance issue iterating over Redis keys to obtain linked concept
  count. The actual link count is only used in a comparison with 0 (to filter
  structures with or without concept links), so instead of counting links for
  each structure, assume 1 if structure has any linked concepts and 0 otherwise.
- [TD-3718] Get the extra information when structures are downloaded
- [TD-3864] Issue serializing certain lineage graphs as JSON

### Added

- [TD-3736] Tags in data structure version document

## [4.21.0] 2021-05-31

### Added

- [TD-3446] Domain in rule

### Fixed

- [TD-3236] Show path in profile execution
- [TD-3794] Metadata load fails when classifying structures
- [TD-3502] Avoid uploading files that are not images

### Changed

- [TD-3753] Build using Elixir 1.12 and Erlang/OTP 24
- [TD-3642] On startup ensures rules and implementations elasticsearch indices
  are created

## [4.20.1] 2021-05-18

### Added

- [TD-3236] Upload json profile

## [4.20.0] 2021-05-17

### Added

- [TD-3398] Support classification of data structures
- [TD-3500] Support for signing configuration using a secret key
- [TD-3597] Link between structures and tags

### Changed

- Security patches from `alpine:3.13`
- Update dependencies
- [TD-3680] Improve data catalog bulk indexing performance
- Timestamps on `DataStructure`, `DataStructureVersion`, `DataStructureRelation`
  and `StructureMetadata` are now `utc_datetime_usec`

## [4.19.2] 2021-05-07

### Fixed

- [TD-3630] Issue querying executions when some implementations have no source

## [4.19.0] 2021-05-04

### Changed

- [TD-3526] Merged `td-dq` with `td-dd`. See `CHANGELOG-dq.md` for changes in
  `td-dq` previous to this merge
- [TD-3621] Increase maximum length for JSON request bodies. The value for JSON
  request bodies can now be configured using the `MAX_PAYLOAD_LENGTH`
  environment variable.
- [TD-3596] Support tagging of data structures

### Added

- [TD-3517] Profile executions and events
- [TD-3189] Add templates in the creation of implementations

## [4.18.0] 2021-04-19

### Added

- [TD-3497] Allow system metadata to be uploaded using a JSON request body

### Fixed

- [TD-3566] `data_structure_relation` `parent_id` and `child_id` must not be
  `nil`

### Changed

- [TD-3498] Merged `td-cx` with `td-dd`. See `CHANGELOG-cx.md` for changes in
  `td-cx` previous to this merge.

## [4.17.0] 2021-04-05

### Added

- [TD-3108] add `profile_structure` permission to structures with `data_fields`

### Changed

- [TD-3445] Postgres port configurable through `DB_PORT` environment variable

## [4.16.0] 2021-03-22

### Added

- [TD-2951] `profile_structure` permission

### Fixed

- [TD-3235] Fallback of uncontroller responses on metadata controller

### Removed

- [TD-3421] remove `/data_structures/search/source_alias` endpoint

## [4.15.0] 2021-03-08

### Changed

- [TD-3341] Build with `elixir:1.11.3-alpine`, runtime `alpine:3.13`
- [TD-3329] Elasticsearch index settings are now configurable using environment
  variables:
  - `ES_TIMEOUT`: Connection timeout in milliseconds (default `5000`)
  - `ES_RECV_TIMEOUT`: Response timeout in milliseconds (default `40000`)
  - `ES_SHARDS`: Number of shards (default `1`)
  - `ES_REPLICAS`: Number of replicas (default `1`)
  - `ES_REFRESH_INTERVAL`: Index refresh interval (default `30s`)
  - `ES_INDEXING_SLOWLOG_THRESHOLD_WARN`: Indexing slowlog warning threshold
    (default `10s`)
  - `ES_INDEXING_SLOWLOG_THRESHOLD_INFO`: Indexing slowlog info threshold
    (default `5s`)
  - `ES_INDEXING_SLOWLOG_THRESHOLD_DEBUG`: Indexing slowlog debug threshold
    (default `2s`)
  - `ES_INDEXING_SLOWLOG_THRESHOLD_TRACE`: Indexing slowlog trace threshold
    (default `500ms`)
  - `ES_INDEXING_SLOWLOG_LEVEL`: Indexing slowlog level (default `info`)
  - `ES_INDEXING_SLOWLOG_SOURCE`: Indexing slowlog source limit (default `1000`)
- [TD-3222] `structures` index alias can now be configured using the
  `ES_ALIAS_STRUCTURES` environment variable

## [4.14.0] 2021-02-22

### Added

- [TD-3268] Source in data structure

### Changed

- [TD-3245] Tested compatibility with PostgreSQL 9.6, 10.15, 11.10, 12.5 and
  13.1. CI pipeline changed to use `postgres:12.5-alpine`.

## [4.13.0] 2021-02-08

### Added

- [TD-3263] Use HTTP Basic authentication for Elasticsearch if environment
  variables `ES_USERNAME` and `ES_PASSWORD` are present

### Fixed

- [TD-3264] Data structure type migration task was preventing application from
  starting up under certain data-dependent conditions. The task has now been
  removed as it is no longer needed.

## [4.12.1] 2021-01-28

### Fixed

- [TD-3248] Referenced structure ids were not being obtained correctly from
  cache

## [4.12.0] 2021-01-25

### Fixed

- [TD-3203] Truncate `field_type` to 32766 bytes when indexing (maximum sortable
  field length in elasticsearch)

### Changed

- [TD-3163] Auth tokens now include `role` claim instead of `is_admin` flag
- [TD-3164] Service accounts can view systems, view data structures and load
  metadata
- [TD-3182] Allow to use redis with password

## [4.11.1] 2021-01-15

### Fixed

- [TD-3204] Performance regression fetching a data structure version
- [TD-3204] Ancestry was being returned in inverse order

## [4.11.0] 2021-01-11

### Changed

- [TD-3170] Build docker image which runs with non-root user
- [TD-2655] Support bulk updating of domain_id, improve performance of mutable
  metadata updates
- [TD-3103] Changes obtaining referenced structure ids in rule implementations
- [TD-2655] Support bulk updating of domain_id
- [TD-2331] Return the path of deleted structures
- Performance improvements of metadata load process

### Fixed

- [TD-3172] Return error changeset when a data structure type cannot be inserted
  or updated

## [4.10.0] 2020-12-14

### Added

- [TD-3065] Support filtering on `updated_at` (date range)
- [TD-2486] Template type `domain`

### Fixed

- [TD-3142] `/api/data_structure_types` was failing if template was missing

## [4.9.0] 2020-11-30

### Changed

- [TD-2258] Filter structures by `linked_concepts_count`
- [TD-2946] Replace unit on PUT request

### Added

- [TD-3089] Widget and type `copy` on df

### Changed

- [TD-3066] Keep track of deleted structures in redis

## [4.8.0] 2020-11-16

### Added

- [TD-3112] The `domain_id` of a data structure can now be modified via API
- [TD-3115] Log error responses received from elasticsearch during bulk
  reindexing

## [4.7.0] 2020-11-03

### Added

- [TD-3071] Ignore empty lines on bulk upload

## [4.6.0] 2020-10-19

### Added

- [TD-2485]:
  - Enrich template fields from cache
  - Mappings for system type of templates

### Changed

- [TD-3058] Database connection timeout now can be configured using the
  environment variable `DB_TIMEOUT_MILLIS`

## [4.5.0] 2020-10-05

### Added

- [TD-2942] CSV upload of structures extra info
- [TD-2958] Extra info mapping and aggregations

### Changed

- [TD-2988] Cache entries for data structures are now refreshed every hour

## [4.4.0] 2020-09-22

### Added

- [TD-2943]:
  - Data Structure Type: Metadata fields
  - Endpoint to query all possible metadata fields for a given query

### Fixed

- [TD-2979] Timeout issues loading metadata

## [4.3.0] 2020-09-07

### Added

- [TD-2928] Data Dictionary custom user search filters
- [TD-2587] Download CSV for a given graph

### Changed

- [TD-2285] Check permissions for nodes related to units
- [TD-2720] Bulk Update:
  - Update only structures having content
  - Validate only updated fields

### Fixed

- [TD-2310] Exclude confidential structures from children and siblings if user
  has no permission to manage confidential structures

## [4.2.0] 2020-08-17

### Added

- [TD-2280] As a business glossary I want to create a concept with the same name
  as an existing concept in another domain to allow multi-organization
  management
- [TD-2941] Enable scrolling on `/api/data_structures/search` endpoint:
  - Initiate scrolling by including `scroll` parameter in request body
  - Continue scrolling by sending a request body with `scroll_id` and `scroll`

## [4.1.0] 2020-07-20

### Added

- [TD-911] Allow to limit lineage/impact levels
- [TD-2322] Allow to search all data structures versions without 10_000 limit
  using ES scroll API
- [TD-2774] Startup task to create data structure types

### Fixed

- [TD-2826] `DataStructures.list_data_structures` can receive `domain_id` list

### Changed

- [TD-2280] Do not retrieve information by name

## [4.0.0] 2020-07-01

### Changed

- [TD-2637] Audit events are now published to Redis instead of via HTTP
- [TD-2322] Allow to query deleted structures and systems having deleted
  structures

### Added

- [TD-2322] Index structure parent and number of linked concepts

## [3.24.0] 2020-06-15

### Fixed

- [TD-2593] Retrive parents over `default` relation type to build path

## [3.23.0] 2020-06-01

### Fixed

- [TD-2636] Bulk update was replacing instead of merging dynamic content

### Added

- [TD-2562] Endpoint `GET /api/data_structures/search/source_alias` to return
  the list of distinct structures metadata aliases

### Changed

- [TD-2643] Show metadata on structure relations
- [TD-2487] Exclude deleted structures from csv download
- [TD-2629] Update td-df-lib to omit template fields of type `image` on indexing
- [TD-2492] Update td-df-lib to include new numeric template types
- [TD-2261] Cache structures on load

### Removed

- [TD-2691] Removed unused comments functionality (routes
  `/api/data_structures/:id/comments` and `/api/comments`)

## [3.22.0] 2020-05-18

### Changed

- [TD-2321] Include `metadata` in data structure version response
- [TD-2589] Include `df_content.*`, `description` and `path.text` in search
  fields. Note that a complete reindex is required for the `path.text` field to
  be indexed. This will be performed automatically when the service starts
  unless the key `TdDd.DataStructures.Migrations:TD-2589` exists in Redis.
- [TD-2373] Removed dependency on Neo4j:
  - Neo4j is no longer used. The graph model is now persisted in PostgreSQL.
  - Lineage metadata is now uploaded using `PUT /api/units/:unit_name` passing
    `nodes` and `rels` files as form encoded data. Since the import process is
    performed as a background task, the API returns `202 Accepted`.
  - Each `unit_name` represents a replaceable unit of lineage metadata. New data
    files uploaded using the same unit name will overwrite the existing nodes
    and relations in that unit.
  - Latest status for a unit can be queried using `GET /api/units/:unit_name`.
  - Events relating to a unit can be queried using `GET /api/units/:unit_name/events`.
  - A unit can be logically deleted using `DELETE /api/units/:unit_name`.
  - A unit can be physically deleted using `DELETE /api/units/:unit_name?logical=false`.
  - [TD-2495] Changed structures loader migration key to cache all structures
    again including their metadata

### Removed

- [TD-2373] **BREAKING CHANGE** lineage data can no longer be uploaded to
  `/api/data_structures/metadata` or `/api/td_dl`

## [3.20.1] 2020-04-24

### Fixed

- [TD-2520] Root id retrieval from merkle graph

## [3.20.0] 2020-04-20

### Added

- [TD-2439] Include links in data structure relations response
- [TD-2531] Support `field_external_id` in `data_fields` metadata

### Changed

- [TD-2531] Include `external_id` in data structure hash calculation. Also,
  replace usage of Erlang's `:digraph` library with `Graph`. Note that this the
  hashes of all data structures will be recalculated the first time the service
  starts after this change is applied.

## [3.19.0] 2020-04-06

### Fixed

- [TD-2364] Loader issue when `external_id` and `parent_external_id` provided

### Added

- [TD-2364] Reindex structures linked to updated domains
- [TD-2318] Include node types in `/api/graphs/:id` response

### Changed

- [TD-2472] GraphData: Ignore duplicate relations when importing from Neo4j

## [3.18.0] 2020-03-23

### Added

- [TD-2326] Support for mutable metadata

### Changed

- [TD-2218] Revaluate structure children when its deletion is undone

## [3.17.0] 2020-03-09

### Added

- [TD-2336] System now has df_content
- [TD-2329] System search returns structure count info: count of structures by
  type and total structures count

## [3.16.0] 2020-02-25

### Changed

- [TD-2328] Support `domain_external_id` in structure metadata, removed `ou`
  from model

## [3.15.1] 2020-02-12

### Fixed

- [TD-2342] API failures when Neo4J is not present

## [3.15.0] 2020-02-10

### Added

- [TD-1595] Data lineage support
- [TD-2327] Data lineage metadata upload at `/api/data_structures/metadata` and
  `/api/td_dl/metadata`
- [TD-2292] Relation type in structures relations
- [TD-2293] Relation type in structures api

### Changed

- [TD-2269] Update elasticsearch mapping for dynamic field using new content
  model
- [TD-2284] Show systems to user with read permission in any structure, return
  structures count

## [3.14.0] 2020-01-27

### Changed

- [TD-2269] Update elasticsearch mappings for dynamic content

## [3.13.0] 2020-01-13

### Changed

- [TD-2272] 40 seconds timeout to query elasticsearch

## [3.12.0] 2019-12-19

### Added

- [TD-2210] Cache parent id in structures' cache

## [3.11.0] 2019-11-25

### Added

- [TD-2115] data_structure_lineage_id having external id of data lineage

### Changed

- [TD-2250] filter profiling whe user has not permission
  `view_data_structures_profile`

## [3.10.0] 2019-11-11

### Added

- [TD-2186] Return profile info in data structure view

## [3.9.0] 2019-10-28

### Added

- [TD-2144] Support ngram-search in structure name
- [TD-2159] Mapping for data field type

### Changed

- [TD-2200] Prevalence of data structure's attributes over metadata on versions
  index

### Changed

- [TD-2187] Add external_id to Structure cached info. Put in cache structures
  present in rule_implementations system_params

## [3.8.0] 2019-10-14

### Fixed

- [TD-2188] Synchronous upload does not work

### Changed

- [TD-2130] In bulk upload move parsing functions to GenServer"
- [TD-2176] Nullable field as boolean in metadata
- [TD-1721] Reindex automatically when a template changes
  - Breaking change: New environment variable ES_URL replaces existing
    ES_HOST/ES_PORT
- [TD-2124] Users without permission to link a data structure should not get the
  option to link in data catalog

## [3.7.0] 2019-09-30

### Added

- [TD-2010] As a Connector I want to delete all structures of a group
- [TD-2077] Support synchronous metadata upload for a specific data structure
- [TD-2089] Profiling support for structures
- [TD-2118] Metadata as mapping in data structures search
- [TD-2068] Use sortable normalizer for some fields in ES mappings
- [TD-1871] Structures CSV download

## [3.6.0] 2019-09-16

### Added

- [TD-1650] Automatic versioning of changed data structures
- [TD-2046] Bulk update endpoint for Data Catalog extra info
- [TD-2090] Search results and filters now use `:link_data_structure` permission
  instead of `:view_data_structure` depending on `referer` header

### Changed

- Metadata upload format (see config/metadata.exs for detail):
  - Structures CSV required fields:
    - `external_id` (globally unique)
    - `name`
    - `system` (or `POST` to `/systems/:system_external_id/metadata`)
    - `group`
    - `type`
  - Fields CSV required fields:
    - `external_id` (of structure)
    - `field_name`
    - `type`
  - Relations CSV required fields:
    - `parent_external_id`
    - `child_external_id`

## [3.5.5] 2019-09-09

### Changed

- Startup task to rename external_id of SQL server structures

## [3.5.2] 2019-09-04

### Fixed

- [TD-2087] DataStructure response excluded immediate parent from ancestry

## [3.5.1] 2019-09-03

### Fixed

- [TD-2080] DataStructureLoader was failing due to changes in [TD-2072]
- [TD-2081] Event stream consumer did not respect host and port config options

## [3.5.0] 2019-09-02

### Changed

- [TD-2061] Data structure external id is now required and unique
- [TD-2072] Refactor model to move mutable/versionable fields from DataStructure
  to DataStructureVersion

### Fixed

- [TD-2047] Check status filter when retrieving search filters

## [3.3.0] 2019-08-05

### Added

- [TD-1560] Enriched description field in template content

### Changed

- [TD-2027] Improve indexing performance
- [TD-1985] Type of template field user with an aggregation size of 50
- [TD-2009] Get external id by data structure system and external id, fixed
  ancestry in structure view

### Fixed

- [TD-1991] Performance issues due to blocking Redis connections
- [TD-2028] Eliminate duplicated data structure versions
- [TD-2003] Avoid loading a structure with a relation with itself in bulk load

### Removed

- [TD-1534] Remove data fields from model

## [3.2.0] 2019-07-24

### Fixed

- [TD-1996] Change `external_id` to text in data_structures
- [TD-1854] Data field metadata is not updated during metadata upload

### Added

- [TD-1845] Soft deletion of data structures no longer present in CSV input for
  system/group
- [TD-1970] New endpoint for
  `api/systems/:system_external_id/structures/:structure_external_id`

### Changed

- [TD-1532] Improve support for linking with business concepts (fields are no
  longer used)
- [TD-2002] Update td-cache and delete permissions list from config
- [TD-1927] Allow structure `class` property to be specified in metadata CSV

## [3.1.0] 2019-07-08

### Changed

- [TD-1618] Cache improvements. Use td-cache instead of td-perms.
- [TD-1866] Exclude logic deleted data structures in catalog navigation, catalog
  table and filters

## [3.0.1] 2019-07-05

### Fixed

- [TD-1967] Task to remove duplicate data structure versions, filter duplicates
  in CSV input

## [3.0.0] 2019-06-25

### Fixed

- [TD-1860] Fields were not associated to corresponding version when loading new
  version of existing structure
- [TD-1864] Indexes structures with `field` class
- [TD-1851] Verify permissions while getting the root structures of a system

### Changed

- [TD-1793] Checks if field structure has `df_content` and enriches
  data_structure :show
- [TD-1891] Bulk load types translation from data fields to data structures
- [TD-1533] Ignores search term when it is no on Aggregation

## [2.21.0] 2019-06-10

### Fixed

- [TD-1825] Structures of fields with metadata type are not setting its type
  correctly - metadata type key is not correct

### Added

- [TD-1824] Bump td-perms version to fix relations key
- [TD-1702] Support new permission `view_data_structures_profile`

### Changed

- [TD-1847] Filter class field on system_datastructure to improve performance

### Removed

- [TD-1832] Removed `business_concept_id` from data fields

## [2.20.1] 2019-05-28

### Added

- [TD-1819] Include `external_id` and `class` in data structure and data
  structure version show responses

## [2.20.0] 2019-05-27

### Added

- [TD-1703] Include system and ancestry in data structure and data structure
  version show responses

### Fixed

- [TD-1747] Structures upload is not creating relation between structures and
  fields when including version number
- [TD-1758] Structures with `field` class are no indexed on create/upload
- [TD-1797] Structures of Fields of type Metric and Attribute must have that
  type instead of Field

## [2.19.0] 2019-05-14

### Fixed

- [TD-1774] Newline is missing in logger format

### Added

- [TD-1704] Index path of data structures and return in search results
- Metadata upload success response is now 202 Accepted instead of 204 No Content

## [2.18.0] 2019-04-30

### Fixed

- [TD-1697] Dynamic content indexing and mapping

## [2.17.0] 2019-04-17

### Added

- [TD-1597] allow deletion of data structures with relations
- [TD-1593] System as an independent entity
- [TD-1626] Load data fields as structures
- [TD-1634] Include data structure metadata field to selectively disable
  indexing ("indexable" == "false")
- Improve elasticsearch index mappings
- [TD-1554] added endpoint for getting root structures of a system

### Changed

- [TD-1627] Removes df_name from the structure and uses the structure type as
  definition of template
- [TD-1636] Use `alpine:3.9` as base image for docker runtime

## [2.16.0] 2019-04-01

### Added

- [TD-1571] Elixir's Logger config will check for `EX_LOGGER_FORMAT` variable to
  override format

### Changed

- [TD-1530] Changed csv upload to write extra fields on metadata

## [2.15.0] 2019-03-18

### Changed

- [TD-1543] Updated to Phoenix 1.4, Ecto 3.0, Cowboy 2.0
- [TD-1526] Include parents and siblings in show data_structure response

## [2.14.0] 2019-03-04

### Changed

- Increase metadata upload file limit from 20M to 100M

## [2.12.1] 2019-01-28

### Changed

- Update td-df-lib version

## [2.12.0] 2019-01-24

### Changed

- [TD-1320] Aggregations are returned on data structures search

## [2.11.1] 2019-01-17

### Changed

- New cache to access linked business concepts of a field
  (`TdPerms.RelationCache`)

## [2.11.0] 2019-01-16

### Fixed

- Bulk index data structures in batches of 100 to avoid reaching HTTP request
  size limit

## [2.10.8] 2019-01-08

### Fixed

- Added `type` field to structure index that was wrongly removed

## [2.10.7] 2018-12-20

### Added

- [TD-1306] Add new field `external_id` to link data_structures with parents,
  children and fields.

## [2.10.6] 2018-12-20

### Changed

- Reindex data structures in background
- Reindex data structures after metadata is loaded

### Fixed

- Metadata loader structure diff was not calculating correctly the fields to be
  removed

## [2.10.2] 2018-12-19

### Changed

- [TD-1198] add functionality for confidential data structure
  - added field confidential to data_structure
  - check for `manage_confidential_structures` on listing and updating data
    structures
  - added elasticsearch filter regarding confidential permissions

## [2.10.1] 2018-12-17

### Changed

- Increase elasticsearch client default `recv_timeout` to 20 seconds
- Increase filter aggregation size to 50
- Remove `name` filter

## [2.10.0] 2018-12-12

### Changed

- [TD-1313] Adds type to structure filters

## [2.9.4] 2018-12-06

### Changed

- [TD-1104] Improved support for data structure versions

## [2.9.3] 2018-12-04

### Added

- [TD-1104] API endpoint `/api/data_structures/{id}/versions/{version}` to read
  specific version of a data structure

## [2.9.2] 2018-12-04

### Changed

- [TD-1153] Client may now use `sort` parameter to order search results

## [2.9.1] 2018-12-04

### Added

- [TD-1104] Support explicit version in data_structures metadata upload

## [2.9.0] 2018-12-01

### Added

- [TD-1207] Parent/child relationships between data structure versions

## [2.8.6] 2018-11-22

### Added

- [TD-1186] Adds dynamic form fields to structure filters

## [2.8.5] 2018-11-22

### Changed

- Order search results by `name.raw`

## [2.8.4] 2018-11-22

### Changed

- Configure Ecto to use UTC datetime for timestamps

## [2.8.3] 2018-11-20

### Added

- New endpoint to upload metadata `POST /api/data_structures/metadata`

## [2.8.2] 2018-11-20

### Added

- Data structure view return `domain_id`

## [2.8.1] 2018-11-19

### Added

- [TD-1062] Support for Dynamic Forms in data structures

### Removed

- Remove LOPD field from data structures

## [2.8.0] 2018-11-15

### Added

- [TD-1104] Initial support for versioning of data structures

## [2.6.2] 2018-10-30

### Added

- Modify endpoint from `/api/search/reindex_all` to
  `/api/data_structures/search/reindex_all`
- Verify if the user is admin while calling `reindex_all`<|MERGE_RESOLUTION|>--- conflicted
+++ resolved
@@ -5,6 +5,7 @@
 ### Added
 
 - [TD-4920] add results to implementation query api/v2
+- [TD-4894] Multiple field validations
 
 ### Fixed
 
@@ -26,11 +27,7 @@
 ### Added
 
 - [TD-4431] Support for requesting removal of grants
-<<<<<<< HEAD
-- [TD-4894] Multiple field validations
-=======
 - [TD-4919] Allow query implementation versions using /api/v2
->>>>>>> c6217bdf
 
 ### Fixed
 
