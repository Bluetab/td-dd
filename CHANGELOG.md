# Changelog

## [Unreleased]

<<<<<<< HEAD
### Added

- [TD-1859] Index cached content of related business concept
=======
## Added

- [TD-2048] New Rule Type system param ´system_required´ of type boolean with hidden property

## Changed

- [TD-2048] Attribute system in Rule Implementation requirement is defined in Rule Type system params as ´system_required´
- [TD-2158] Sortable mappings used in filters with sort and raw properties
>>>>>>> d2ab768f

## [3.7.0] 2019-09-30

### Added

- [TD-1619] Accept ISO-8601 datetime format in rule results
- [TD-2084] Delete stale rules from cache and publish rule deletion events
- [TD-2069] Added ES mappings for sort normalization

## [3.6.0] 2019-09-16

### Changed

- Use td-hypermedia 3.6.1

### Deleted

- [TD-2095] Field name from system params' path

## [3.5.1] 2019-09-03

### Fixed

- [TD-2081] Event stream consumer did not respect redis_host and port config options

## [3.5.0] 2019-09-02

### Added

- [TD-1907] Cache failed rule results
- [TD-1986] Added errors and records to rule implementation results

## [3.4.0] 2019-08-19

### Changed

- [TD-1656] Added all rule implementation results to rule implementation show response

### Added

- [TD-2044] Execute rules when I have permissions to execute

## [3.3.0] 2019-08-05

### Added

- [TD-1776] permission view_quality_rule
- [TD-1560] Enriched description field in template content

### Changed

- [TD-1985] Type of template field user with an aggregation size of 50
- [TD-2037] Bump cache version due to lack of performance

## [3.2.0] 2019-07-24

### Changed

- [TD-1939] Change description type in rules table
- [TD-2002] Update td-cache and delete permissions list from config
- [TD-1775] Manage quality rule implementations

## [3.1.0] 2019-07-08

### Changed

- [TD-1618] Cache improvements (use td-cache instead of td-perms)
- [TD-1924] Use Jason instead of Poison for JSON encoding/decoding
- [TD-1827] Added float and whole number cast for type params

## [3.0.0] 2019-06-25

### Added

- [TD-1533] Added structure schema type for system params
- [TD-1690] index implementation results on elastic
- [TD-1687] Soft deletion of rule implementations

### Removed

- [TD-1902] Removed description field from RuleImplementation

### Changed

- [TD-1893] Use CI_JOB_ID instead of CI_PIPELINE_ID

## [2.21.0] 2019-06-10

### Added

- [TD-1802] Added RuleFilterController
- [TD-1824] Bump td-perms version to fix relations key

## [2.20.0] 2019-05-27

### Fixed

- [TD-1743] fixed permissions for quality rules without associated concept
- [TD-1694] filter rules by domain and domain parents

## [2.19.0] 2019-05-14

### Fixed

- [TD-1774] Newline is missing in logs

## [2.18.0] 2019-04-30

### Added

- [TD-1667] New unique constraint formed from Business Concept Id and Name on rules

## [2.16.0] 2019-04-01

### Fixed

- [TD-1609] Ignore type param differing from `table`, `column`, or `group`

### Changed

- [TD-1606] Delete references to relation type `business_concept_to_field`
- [TD-1606] Bumped td_perms version to 2.16.0

### Added

- [TD-1571] Elixir's Logger config will check for EX_LOGGER_FORMAT variable to override format

### Fixed

- [TD-1587] Avoid rules indexing when they are soft deleted

## [2.15.0] 2019-03-18

### Added

- [TD-1468] Added search and filter functionality

## [2.14.0] 2019-03-04

### Added

- [TD-1179] Added sopport for Dynamix Fields in DQ
- added fields df_content and df_name to rules
- migration moves value o principle and tag to df_content
- removed principle and tag fields and all its handling
- added DF content validation on create/update rule

## [2.13.0] 2019-02-12

### Add

- [TD-1126] Migrations to clean unused tables and fields in model

## [2.13.0] 2019-02-06

### Modified

- [TD-967] New endpoint created to retrieve the rule detail with the possible system params used to create an implementation

## [2.12.0] 2019-01-29

### Added

- [TD-1390] Those rules attached to a deleted or deprecated business concept will be deleted by a soft deletion

## [2.11.0] 2019-01-11

### Changed

- [TD-859] Allow to create a rule without business concept<|MERGE_RESOLUTION|>--- conflicted
+++ resolved
@@ -2,20 +2,15 @@
 
 ## [Unreleased]
 
-<<<<<<< HEAD
 ### Added
 
 - [TD-1859] Index cached content of related business concept
-=======
-## Added
-
 - [TD-2048] New Rule Type system param ´system_required´ of type boolean with hidden property
 
-## Changed
+### Changed
 
 - [TD-2048] Attribute system in Rule Implementation requirement is defined in Rule Type system params as ´system_required´
 - [TD-2158] Sortable mappings used in filters with sort and raw properties
->>>>>>> d2ab768f
 
 ## [3.7.0] 2019-09-30
 
