--- conflicted
+++ resolved
@@ -1,14 +1,10 @@
 # Changelog
-
-<<<<<<< HEAD
-## [Unreleased] 2021-07-27
+## [Unreleased]
 
 ### Added
 
 - [TD-3917] `PATCH /api/systems/:external_id/metadata` allows mutable metadata
   to be replaced or merged
-=======
-## [Unreleased]
 
 ### Changed
 
@@ -18,7 +14,6 @@
 
 - [TD-3959] Report `rule_result_created` when result is created
 - [TD-3908] Timeout on node retrieval 
->>>>>>> f2d99d6c
 
 ## [4.25.0] 2021-07-26
 
