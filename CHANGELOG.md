--- conflicted
+++ resolved
@@ -9,11 +9,8 @@
 ### Changed
 
 - [TD-7320] Optimized metadata query performance for multiple metadata versions.
-<<<<<<< HEAD
-- [TD-7128] Refactored data structure version handling, permissions, and related GraphQL resolvers.∫
-=======
+- [TD-7128] Refactored data structure version handling, permissions, and related GraphQL resolvers.
 - [TD-7484] Always include profile_events when retrieving or creating scheduled executions
->>>>>>> 46b62a29
 
 ## [7.9.0] 2025-08-25
 
