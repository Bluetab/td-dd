--- conflicted
+++ resolved
@@ -1,14 +1,5 @@
 # Changelog
 
-<<<<<<< HEAD
-## [6.1.2] 2024-04-29
-
-### Fixed
-
-- [TD-6552] Update td-cache lib for returns all domains only for default role
-
-## [6.1.1] 2024-04-03
-=======
 ## [6.2.4] 2024-04-15
 
 ## Added
@@ -40,12 +31,17 @@
 ### Added
 
 - [TD-6243] Support for deleting Elasticsearch indexes
->>>>>>> 36704ea6
 
 ### Fixed
 
 - [TD-6425] Ensure SSL if configured for release migration
 - [TD-6398] Approval grant request from 'approval grant requests'
+
+## [6.1.2] 2024-04-29
+
+### Fixed
+
+- [TD-6552] Update td-cache lib for returns all domains only for default role
 
 ## [6.1.1] 2024-04-03
 
