# Changelog

## [Unreleased]

### Changed

<<<<<<< HEAD
- [TD-5199] Soft delete for rule
=======
- [TD-5344] Embedded structures in rule implementations are now indexed with
  their original `name` regardless of whether they have an alias or not. `alias`
  is indexed as an independent property if present.
>>>>>>> 338728aa

## [4.58.0] 2022-12-27

### Added

- [TD-5243] Use structures domain in data catalog for data lineage objects
  that have been linked
- [TD-5367] Enrich grant details with actions and user
- [TD-5322] Allow to have multiple grants for the same user in the same structure
- [TD-4300] Add `basic` type for implementations
- [TD-5369] Audit events for Remediation creation
- [TD-5348] Add update action to grant controller

### Changed

- [TD-2642] Improve search in rule names and implementation keys: boost these
  fields and treat underscores as whitespace

## [4.57.0] 2022-12-12

### Added

- [TD-5161] Get specific domains along with their children for `api/v2`

### Changed

- [TD-5365] Foreign key from `accesses` to `data_structures` now uses `id`
  (primary key) instead of `external_id`
- [TD-5391] Grant approval condition rules now use `values` instead of single
  `value`

## [4.56.1] 2022-11-29

### Fixed

- [TD-5374] Approve rule grant request for a structure with multiple domains

## [4.56.0] 2022-11-28

### Changed

- [TD-5342] Refactor bulk operations to use Elasticsearch scroll API
- [TD-5136] Download of structures include all structure domains with complete
  path
- [TD-5341] Created indices on foreign key constraints to improve performance
  when physically deleting data structures
- [TD-4179] Implementation indexing uses inserted_at of original ref
- [TD-4711] Improved user feedback for errors in implementation upload

### Added

- [TD-5289] Elasticsearch 7 compatibility
- [TD-5258] Approve grants request rules
- [TD-5286] Implementation results pagination

## [4.55.0] 2022-11-14

### Added

- [TD-5038] Links between structures
- [TD-5037] Added diff information for draft and pending_aproval structure notes
  in API response

### Fixed

- [TD-5279] Fixed some inconsistencies in implementation bulk upload

## [4.54.0] 2022-10-31

### Changed

- [TD-5284] Phoenix 1.6.x

### Fixed

- [TD-5267] Bulk update was not reindexing changed structure notes
- [TD-5265] `GET /api/user_search_filters/me` wasn't considering the `scope` of
  global filters
- [TD-4710] Domain type fields of templates it not working in bulk upload
  implementations
- [TD-5244] Admin user can't clone implementations

### Added

- [TD-3765] Support for empty_dataset in rule_results
- [TD-5171] Enriches domain's parents on DataStructureVersion show
- [TD-5245] Allow multiple fields for structure modifiers
- [TD-4517] Adds `df_label` to Rule filters aggregation

## [4.53.2] 2022-10-20

### Changed

- [TD-5234] `GET /api/data_structures/:id/versions/:version` now includes
  `implementation_count` in response instead of embedded `implementations`

### Fixed

- [TD-4999] Serialization issue for data structures with profile but without
  class field
- [TD-5273] Allow request functions for grant request creators

## [4.53.1] 2022-10-18

### Fixed

- [TD-5260] Avoid to create a draft with not changes for implementations

## [4.53.0] 2022-10-18

### Fixed

- [TD-5250] GraphQL `latestGrantRequest` no longer returns `forbidden` for users
  with `view_data_structure` permissions
- [TD-5140] Changed implementations ids by implementations refs and links
  migration
- [TD-4927] Fix upload implementations file with and without rule raise an error

### Added

- [TD-4177] Support for querying the executions of an implementation
- [TD-4558] Support for managing data quality functions using API
- [TD-5027] support for restoring deprecated `Implementations`
- [TD-5195] Support for global user filters
- [TD-3087] OR/AND in implementations validations

## [4.52.0] 2022-10-03

### Changed

- [TD-4871] Unify `Claims` structs, replace `canada` with `bodyguard` for
  authorizations
- [TD-5184] Removed dependency on td-hypermedia library

### Added

- [TD-4903] Include `sobelow` static code analysis in CI pipeline
- [TD-4214] Publish grant requests workflow events
- [TD-2430] Allow different join types on implementation dataset

### Fixed

- [TD-4587]
  - Download implementations with reference_data
  - Implementations download when dataset has a table joing itself
- [TD-5183] Auto deprecate rule implementations based on
  its referenced structures and datasets

## [4.51.0] 2022-09-19

### Added

- [TD-5076] Allow to clone implementations for non admin users
- [TD-5169] Improve list_data_structure_versions since query performance
- [TD-5170] Capture graph tests Logger.warn output
- [TD-5082] Filter protected metadata (field "\_protected")
- [TD-5133] Support for creating grant requests for third parties

### Changed

- [TD-5168] GraphQL `source` query no longer enriches dynamic domain fields
- [TD-4794] GraphQL `domains` query now supports additional actions

### Fixed

- [TD-4956] When downloading structures csv, fields with same name on templates were duplicated

### Removed

- [TD-4794] Removed `/api/unit_domains` (replaced by GraphQL `domains` query)

## [4.50.0] 2022-09-05

### Added

- [TD-5078] Add request modification for Grants

### Changed

- [TD-3371] Catalog CSV download can now return more than 10,000 structures
- [TD-4994] Performance improvements of lineage load process
- [TD-4757] Take into account data structure `updated_at` in data structure
  version since-claused listing
- [TD-5091] Dynamic `domain` fields are now integer ids instead of embedded
  documents

### Fixed

- [TD-4348] Return errors if load_graph fails, so that an event is created.
- [TD-5075] Fixed implementation can't be moved to another rule

## [4.49.0] 2022-08-16

### Added

- [TD-5113] Add data_structures_hierarchy ds_id index
- [TD-4945] Allow to publish from creation and published implementations
- [TD-5070]
  - Added must_not filters for rule implementations
  - Filter draf implementation for users without permissions

## [4.48.1] 2022-08-02

### Fixed

- [TD-5106] An implementation's domain id couldn't be changed

## [4.48.0] 2022-07-26

### Added

- [TD-4987]
  - `api/rule_results/search` now include ruleless implementation results
  - Add pagination for updated_at
- [TD-5053] Add implementation_ref on `api/implementations/search`
- [TD-4441] Send grant_approval event when grant approval is created with rejection
- [TD-4922] Force cache to add implementations workflow status

### Fixed

- [TD-5011] `TemplateCache.list/0` was returning duplicate entries
- [TD-5042] Removal request for grant created through /api/bulk_grants with
  source_user_name and without user_id

### Changed

- [TD-5072] Remove deprecated `type_params` from `rules` table and corresponding
  mappings
- [TD-5001] Improved support for data structure alias:
  - Data structure alias is now persisted and returned in responses. The alias
    is obtained or removed when a structure note containing an `alias` field is
    published or deprecated, respectively
  - Metadata fields (e.g. `order`, `precision`, `nullable`) in data structure
    responses are now returned within the `metadata` property
- [TD-3614] Support for access token revocation
- [TD-4925] Create new draft when editing a published implementation only if it
  has changes
- [TD-4997] Change search executions API sources list filter from 'AND' to 'OR'
- [TD-4987] `/api/rule_results/search` now include ruleless implementation
  results and supports pagination
- [TD-4175] Data structure tags may now be inherited by descendents of the
  tagged data structure

## [4.47.1] 2022-07-18

### Added

- [TD-5053] Add implementation_ref on `api/implementations/search`

## [4.47.0] 2022-07-05

### Changed

- [TD-4412] Update td-cache for changes in templates preprocessing

### Added

- [TD-4920] Add results to implementation query api/v2
- [TD-4921] Add implementation workflow events
- [TD-4894] Multiple field validations
- [TD-4993] Add last_quality_event to implementation api/v2
- [TD-4176]
  - Added descrition in data structure tag
  - Changed description for comment in data structures tags link
- [TD-4661] Support for ReferenceDatasets on Implementations

### Fixed

- [TD-4959] Use implementation_ref instead of implementation_key for status changes
- [TD-4952] Missing code from [TD-4655]

## [4.46.1] 2022-06-23

### Fixed

- [TD-4962] Submit results only for published implementations

## [4.46.0] 2022-06-21

### Changed

- [TD-4739] Validate dynamic content for safety to prevent XSS attacks
- [TD-4923] Remove implementation_key dependency for version management

### Added

- [TD-4431] Support for requesting removal of grants
- [TD-4919] Allow query implementation versions using /api/v2

### Fixed

- [TD-4918] Implementations permissions
- [TD-4911] Implementations download was failing for ruleless implementations
- [TD-4950] Implementations move and clone actions for admin

## [4.45.0] 2022-06-06

### Added

- [TD-4540] Add approval workflow for quality implementations
- [TD-3633] Take into account ruleless implementations in event publishing
- [TD-4872] Support querying structures by `external_id` in GraphQL API
- [TD-3920] Alias support for structures
- [TD-4855] Support `Profile` searching with params (offset, limit, since)
- [TD-4843] Support filters grants by `system_external_id`

### Fixed

- [TD-4852] Ruleless implementation weren't being linked with data structures on
  creation
- [TD-4835] It was possible to execute non-executable implementations
- [TD-4878] Error loading structure metadata with synchronous API

## [4.44.0] 2022-05-23

### Added

- [TD-4045] Rule implementation `execute` action
- [TD-4457] Allow to have grants for non existing users in truedat
- [TD-4548] Upload/Download csv notes with multiple selection fields separted by `|`
- [TD-4660] Support for reference data
- [TD-4230] GraphQL `Templates` schema preprocesses templates

### Fixed

- [TD-4799] Performance issue filtering executions by source
- [TD-4848] Timeout on structures notes upload
- [TD-4849] Reindex grants in their bulk update API

## [4.43.2] 2022-05-12

### Fixed

- ImplementationsStructures migration was breaking with null structure_ids on dataset
- Typo in `implementations.ex`

## [4.43.1] 2022-05-11

### Added

- [TD-4089] Support for implementations without rules

## [4.43.0] 2022-05-09

### Added

- [TD-3186] Support for links between implementations and structures
- [TD-4538] Segments definitions in the implementations, and support for segment
  results

### Fixed

- [TD-4783]
  - Lineage Graph is not generated
  - Change chunk size for adding metadata in linage upload
- [TD-4586] Asynchronous CSV bulk update

### Changed

- [TD-4723] Support for domain-specific data structure tags

## [4.42.0] 2022-04-25

### Added

- [TD-4098] GraphQL query for data structures
- [TD-4683] GraphQL query for data structure relations
- [TD-2026] Add metadata to lineage graph

### Changed

- [TD-4536] Support rule implementation with multiple populations

### Fixed

- [TD-4721] User with permissions can list sources

### Added

- [TD-4695] Structure bulk update was not reindexing structures with updated
  notes
- [TD-3128] Profile `null_count`, `total_count` and `unique_count` fields were
  limited to PostgreSQL `integer` values (maximum 2,147,483,647). They have now
  been changed to `bigint` (maximum 9,223,372,036,854,775,807)

## [4.41.1] 2022-04-04

### Added

- [TD-4126] Support querying the jobs of a source
- [TD-4450] GraphQL mutations for sources

### Fixed

- [TD-4643] Raw implementation creation permission

## [4.41.0] 2022-03-28

### Fixed

- [TD-4535] Structures domains CSV upload bulk update

## [4.40.1] 2022-03-22

### Added

- [TD-3233] Rule result remediation plan
- [TD-4271] Support for linking implementations with business concepts
- [TD-4621] Include data structure version `name` in GraphQL schema
- [TD-4577] List of notes pending approval
- [TD-4447] Support for associating metadata filters with a structure type

### Fixed

- [TD-4580] Added migration to fix implementations without alias
- [TD-4623] Added multiple domains support for grant request approvals

### Changed

- [TD-4527] Exclude logically deleted sources from GraphQL response

### Removed

- [TD-4303] `GET /api/data_structure_types/lite` was removed, reverted
  corresponding changes from [TD-4344]

## [4.40.0] 2022-03-14

### Changed

- [TD-4500] Support data structure with multiple `domain_ids`
- [TD-4461] Avoid reindexing when a domain is modified
- [TD-4491] Refactored search and permissions
- [TD-4604] Include actions in `POST /api/rule_implementations/search` and `POST /api/data_structures/search` responses

## [4.39.0] 2022-03-07

### Added

- [TD-4378] Include the structure description in cache

### Changed

- [TD-4567] Refactor create implementations for non admin users
- [TD-4534] Avoid inheritance if has `with_inheritance: false` param when
  modifying a structure domain

## [4.38.1] 2022-02-23

### Fixed

- [TD-4567] Create implementations for non admin users

## [4.38.0] 2022-02-22

### Added

- [TD-4437] Control rule results upload using new `manage_rule_results`
  permission
- [TD-2511] support for updating specific field of `Source` config
- [TD-4463] Generate audit events for `rule_created` and
  `implementation_created`
- [TD-4425] Shift Implementations CSV last execution date field timezone

### Fixed

- [TD-4427] Fixed a performance issue when calling `/api/executions/search` by
  filtering by sources on the database, avoiding a potential time out

### Changed

- [TD-4553] Improve performance reading large CSV files during structure
  metadata bulk loading

## [4.37.1] 2022-02-10

- [TD-4456] Access audit API

## [4.37.0] 2022-02-07

### Added

- [TD-4277] Include `domain_id` in `rule implementations`
- [TD-4152] Include aditional information on implementations download
- [TD-4102] Support pagination of structure notes
- [TD-2929] UserSearchFilter now has `scope` and is used in Rules and
  RuleImplementations

### Fixed

- [TD-4424] Fixed a performance issue fetching filter values, due to a scripted
  aggregation (`linked_concept_count`), which was preventing elasticsearch from
  using its request cache. Also ensure that `size=0` is used when fetching
  aggregations from elasticsearch (the `hits` are not consumed).

- [TD-4501] Allow regular users to list lineage events based on :view_lineage
  permission

## [4.36.0] 2022-01-24

### Added

- [TD-4125] GraphQL support for data sources
- [TD-4100] Allow partial loads for notes in case that there are errors on the
  file
- [TD-4312]
  - Autogenerated template identifier field
  - Prevent identifier change if a new structure note version is created
  - Mapping to search by identifier
- [TD-4100] Allow partial loads for notes in case that there are errors on the
  file
- [TD-4293] Added quality implementations audit events
- [TD-3467] Add gt date condition for `rule results`
- [TD-4389] Add inserted_at in implementations views

## [4.35.1] 2022-01-10

### Fixed

- [TD-4390] Index implementation aliases

## [4.35.0] 2022-01-10

### Added

- [TD-4312] Autogenerated template identifier field
- [TD-4390] Add support for alias on implementations
- [TD-4379] Avoid indexing grants for class field structures

## [4.34.1] 2021-12-16

### Added

- [TD-4387] Limit graph_data maximum length

## [4.34.0] 2021-12-15

### Added

- [TD-4272] Avoid result calculation if it is already present
- [TD-4361] Add `value_modifier` to implementation document
- [TD-4345] Add `implementation_key` to notification payload
- [TD-4270] Move `goal` and `threshold` fields from `Rule` to
  `RuleImplementation`
- [TD-4301] Bulk upload quality `implementations` with csv
- [TD-4276] Materialize structure hierarchy in order to improve query
  performance
- [TD-4314] Bulk upload quality `rules` with csv

### Fixed

- [TD-4273] Error downloading implementations

## [4.33.0] 2021-11-30

### Added

- [TD-4262] Lineage graph polling
- [TD-4344] Add a new endpoint API for lite `structure_types` request without
  `metadata_fields`
- [TD-4358] Format path in editable download CSV

### Changed

- [TD-4299] Change CSV reader to `NimbleCSV` for performance improvement
- [TD-3606] Add descriptive fields to editable CSV download file
- [TD-4306] Add `df_content` to execution groups
- [TD-4341]
- Created function to get DataStructureType without metadata join queries
- Uses this function in DataStructure csv download
- [TD-4351] Remove metadata_fields from structure_types when reindex structures

## [4.32.2] 2021-11-17

- [TD-4216] Fix scroll implementations

## [4.32.0] 2021-11-15

### Added

- [TD-4216] Add scroll to implementations search
- [TD-4253] Include modifier in `/api/rule_implementations/search`
- [TD-4278] `Grants` bulk load

### Changed

- [TD-4174] `RuleResults` references `RuleImplementation` by its `id` instead of
  the `implementation_key`

## [4.31.2] 2021-11-09

### Added

- [TD-4099] Add source events subscriptions

### Changed

- [TD-4280] Increased default timeout on `StructureEnricher.refresh/0` to 60
  seconds

## [4.31.1] 2021-11-04

### Added

- [TD-3733] Structure names indexed in implementations
- [TD-3606] Download editable structures CSV

### Fixed

- [TD-4283] Move `max_payload_length` configuration to `releases.exs`

## [4.31.0] 2021-11-02

### Fixed

- [TD-4211] Subscriptions on data structures include structure note events

### Added

- [TD-4128] Structures bulk update auto_publish notes parameter
- [TD-4204] Add approvals to grant request view
- [TD-4213]
  - Allows GrantRequest from status `processed` to `failed`
  - Created `reason` field on GrantRequestStatus
- [TD-4124] Dependent domain field in td_df_lib
- [TD-4257] Wrapped `Plug.Parsers` to be configured in runtime

## [4.30.0] 2021-10-18

### Added

- [TD-3131] Added details to the rule results to show the `Query` information
- [TD-3874] Allow rule creation/update specifying domain for shared concepts

### Fixed

- [TD-3874] Fix manage_quality_rule permission check when searching rules
- [TD-4140] Bulk Update uses previous values of template when available

## [4.29.2] 2021-10-07

### Fixed

- [TD-4044] Permissions for admin creating a GrantRequestApproval

## [4.29.1] 2021-10-06

### Fixed

- [TD-4186] Error on grants reindex

## [4.29.0] 2021-10-05

### Fixed

- [TD-4018] Fix path of profile execution
- [TD-4166] GrantRequest index must filter pending_roles for approve action

### Added

- [TD-4108] Download grants CSV
  - `POST /api/grants/csv`
- [TD-4076] Support for grant request approval
- [TD-4113] Jobs change status is included in Audit Events
- [TD-3953] Cursor in grants search
- [TD-4114] Update job status after metadata load process
- [TD-4077] Grant request processing workflow support
- [TD-4111] GrantRequest params for getting own grant requests

### Changed

- [TD-4079] Give grant permission only if we have `gr` templates

## [4.28.0] 2021-09-20

### Added

- [TD-3950] Index and search grants
  - `POST /api/grants/search` searches grants
  - `POST /api/grant_filters/search` searches grant filters
  - `POST /api/grants/search/mine` searches "my grants" (granted to me)
  - `POST /api/grant_filters/search/mine` searches "my grants" filters
- [TD-4075] API routes for managing grant approvers:
  - `GET /api/grant_approvers`
  - `GET /api/grant_approvers/:id`
  - `POST /api/grant_approvers`
  - `DELETE /api/grant_approvers/:id`
- [TD-3971] Template mandatory dependent field
- [TD-4107] Adds `system_id` filter to structure_notes/search endpoint
- [TD-4037] change the limit on the taxonomy in aggregations
- [TD-3970] Adds `modifier` and `value_modifier` embbeds to `ConditionRow`

### Changed

- [TD-4065] Allow Implementation keys with spaces, points, etc.

### Fixed

- [TD-4048] `PUT /api/rules/:id` timeout if a rule has many implementations
- [TD-3780] Missing `domain_ids` in Audit events
- [TD-4037] change the limit on the taxonomy in aggregations

## [4.27.0] 2021-09-07

### Changed

- [TD-3824] Data quality rule implementations can now be modified, regardless of
  whether they have associated results or not

## [4.27.0] 2021-09-07

### Added

- [TD-3951] Include additional information for grant events
- [TD-3484] GraphQL API on `/api/v2`
- [TD-3972] Nested population in validations
- [TD-3910] Notifications included for structures notes status changes
- [TD-3546] `with_profiling` filter in data structure version
- [TD-3983] renders request_grant permission on structure_version

### Changed

- [TD-3826] Data quality permissions now uses `domain_id` instead of
  `business_concept_id`
- [TD-3039] `GET /api/data_structures/:data_structure_id/versions/:id` now
  includes mutable metadata in the `metadata` field. The `metadata_versions`
  field is no longer included in the response. The `metadata_fields` field in
  the data structure type responses now include mutable metadata fields.
- [TD-3973] Update td-df-lib for default values in swith fields

## [4.26.0] 2021-08-16

### Added

- [TD-3549] Add new quality rule result type: "deviation"
- [TD-3982] Initial support for grant requests
- [TD-3948] Grants in data structure version visualization
- [TD-2635] Admin can manually delete structures and all its children
- [TD-3917] `PATCH /api/systems/:external_id/metadata` allows mutable metadata
  to be replaced or merged
- [TD-3767] Support for filtering lineage nodes by domain id

### Changed

- [TD-3957] Structure profiles are now validated and expanded
- [TD-3952] Data structure types now support multiple metadata views
- [TD-3859] `PUT /api/units/:name` is now asynchronous when replacing an
  existing unit (fixes timeout issue for large units)
- [TD-4010] Grant `start_date` and `end_date` are now `Date` instead of
  `DateTime`

### Fixed

- [TD-3959] Publish `rule_result_created` event when result is created
- [TD-3908] Timeout on node retrieval
- [TD-4010] Grants were being created with the incorrect `user_id`
- [TD-4013] Internal server error fetching structures with grant having
  `end_date` `nil`
- [TD-4016] `GET /api/data_structures/:id/latest`: grants were being returned
  with the incorrect `data_structure_version`

## [4.25.0] 2021-07-26

### Fixed

- [TD-3929] Reindex the children of the structure domain when modifying
- [TD-3975] Exclude `mutable_metadata` from elasticsearch analysis

### Added

- [TD-3878] Include `domain_id` in structure cache
- [TD-3453] Purge logically deleted structures
- [TD-3906] Notes audit now includes status changes
- [TD-3050] Show quality errors
- [TD-3945] Created Grant entity
- [TD-3947] Display user grant in data structure
- [TD-3551] Restore rule implementations

## [4.24.0] 2021-07-13

### Added

- [TD-3787] Allow CSV bulk load of structure notes with autopublish capability
  for non admin users. These updates must follow new structure notes' workflow.

### Changed

- [TD-3933] Maximum size of payload for metadata upload using multipart data can
  now be configured using the `MAX_PAYLOAD_LENGTH` environment variable

### Fixed

- [TD-3752] Show execution implementation filter with no result data
- [TD-3867] Exception calculating some lineage graphs (graph 1.2.0)

### Added

- [TD-3230] Taxonomy aggregations with enriched information

## [4.23.0] 2021-06-28

### Fixed

- [TD-3893] Children classifications
- [TD-3905] Fix bug with StructureNote aggregation
- [TD-3907] Fix metadata index failure

### Added

- [TD-3720] Update structure domain (with children)
- [TD-3522] Support for StructureNote management with workflow
- [TD-3552] Executable implementations

## [4.22.0] 2021-06-15

### Changed

- [TD-3735] Include extra information in tag related events
- [TD-3447] Filter concept rules but do not check permissions over resource

### Fixed

- [TD-3837] Perfomance issue iterating over Redis keys to obtain linked concept
  count. The actual link count is only used in a comparison with 0 (to filter
  structures with or without concept links), so instead of counting links for
  each structure, assume 1 if structure has any linked concepts and 0 otherwise.
- [TD-3718] Get the extra information when structures are downloaded
- [TD-3864] Issue serializing certain lineage graphs as JSON

### Added

- [TD-3736] Tags in data structure version document

## [4.21.0] 2021-05-31

### Added

- [TD-3446] Domain in rule

### Fixed

- [TD-3236] Show path in profile execution
- [TD-3794] Metadata load fails when classifying structures
- [TD-3502] Avoid uploading files that are not images

### Changed

- [TD-3753] Build using Elixir 1.12 and Erlang/OTP 24
- [TD-3642] On startup ensures rules and implementations elasticsearch indices
  are created

## [4.20.1] 2021-05-18

### Added

- [TD-3236] Upload json profile

## [4.20.0] 2021-05-17

### Added

- [TD-3398] Support classification of data structures
- [TD-3500] Support for signing configuration using a secret key
- [TD-3597] Link between structures and tags

### Changed

- Security patches from `alpine:3.13`
- Update dependencies
- [TD-3680] Improve data catalog bulk indexing performance
- Timestamps on `DataStructure`, `DataStructureVersion`, `DataStructureRelation`
  and `StructureMetadata` are now `utc_datetime_usec`

## [4.19.2] 2021-05-07

### Fixed

- [TD-3630] Issue querying executions when some implementations have no source

## [4.19.0] 2021-05-04

### Changed

- [TD-3526] Merged `td-dq` with `td-dd`. See `CHANGELOG-dq.md` for changes in
  `td-dq` previous to this merge
- [TD-3621] Increase maximum length for JSON request bodies. The value for JSON
  request bodies can now be configured using the `MAX_PAYLOAD_LENGTH`
  environment variable.
- [TD-3596] Support tagging of data structures

### Added

- [TD-3517] Profile executions and events
- [TD-3189] Add templates in the creation of implementations

## [4.18.0] 2021-04-19

### Added

- [TD-3497] Allow system metadata to be uploaded using a JSON request body

### Fixed

- [TD-3566] `data_structure_relation` `parent_id` and `child_id` must not be
  `nil`

### Changed

- [TD-3498] Merged `td-cx` with `td-dd`. See `CHANGELOG-cx.md` for changes in
  `td-cx` previous to this merge.

## [4.17.0] 2021-04-05

### Added

- [TD-3108] add `profile_structure` permission to structures with `data_fields`

### Changed

- [TD-3445] Postgres port configurable through `DB_PORT` environment variable

## [4.16.0] 2021-03-22

### Added

- [TD-2951] `profile_structure` permission

### Fixed

- [TD-3235] Fallback of uncontroller responses on metadata controller

### Removed

- [TD-3421] remove `/data_structures/search/source_alias` endpoint

## [4.15.0] 2021-03-08

### Changed

- [TD-3341] Build with `elixir:1.11.3-alpine`, runtime `alpine:3.13`
- [TD-3329] Elasticsearch index settings are now configurable using environment
  variables:
  - `ES_TIMEOUT`: Connection timeout in milliseconds (default `5000`)
  - `ES_RECV_TIMEOUT`: Response timeout in milliseconds (default `40000`)
  - `ES_SHARDS`: Number of shards (default `1`)
  - `ES_REPLICAS`: Number of replicas (default `1`)
  - `ES_REFRESH_INTERVAL`: Index refresh interval (default `30s`)
  - `ES_INDEXING_SLOWLOG_THRESHOLD_WARN`: Indexing slowlog warning threshold
    (default `10s`)
  - `ES_INDEXING_SLOWLOG_THRESHOLD_INFO`: Indexing slowlog info threshold
    (default `5s`)
  - `ES_INDEXING_SLOWLOG_THRESHOLD_DEBUG`: Indexing slowlog debug threshold
    (default `2s`)
  - `ES_INDEXING_SLOWLOG_THRESHOLD_TRACE`: Indexing slowlog trace threshold
    (default `500ms`)
  - `ES_INDEXING_SLOWLOG_LEVEL`: Indexing slowlog level (default `info`)
  - `ES_INDEXING_SLOWLOG_SOURCE`: Indexing slowlog source limit (default `1000`)
- [TD-3222] `structures` index alias can now be configured using the
  `ES_ALIAS_STRUCTURES` environment variable

## [4.14.0] 2021-02-22

### Added

- [TD-3268] Source in data structure

### Changed

- [TD-3245] Tested compatibility with PostgreSQL 9.6, 10.15, 11.10, 12.5 and
  13.1. CI pipeline changed to use `postgres:12.5-alpine`.

## [4.13.0] 2021-02-08

### Added

- [TD-3263] Use HTTP Basic authentication for Elasticsearch if environment
  variables `ES_USERNAME` and `ES_PASSWORD` are present

### Fixed

- [TD-3264] Data structure type migration task was preventing application from
  starting up under certain data-dependent conditions. The task has now been
  removed as it is no longer needed.

## [4.12.1] 2021-01-28

### Fixed

- [TD-3248] Referenced structure ids were not being obtained correctly from
  cache

## [4.12.0] 2021-01-25

### Fixed

- [TD-3203] Truncate `field_type` to 32766 bytes when indexing (maximum sortable
  field length in elasticsearch)

### Changed

- [TD-3163] Auth tokens now include `role` claim instead of `is_admin` flag
- [TD-3164] Service accounts can view systems, view data structures and load
  metadata
- [TD-3182] Allow to use redis with password

## [4.11.1] 2021-01-15

### Fixed

- [TD-3204] Performance regression fetching a data structure version
- [TD-3204] Ancestry was being returned in inverse order

## [4.11.0] 2021-01-11

### Changed

- [TD-3170] Build docker image which runs with non-root user
- [TD-2655] Support bulk updating of domain_id, improve performance of mutable
  metadata updates
- [TD-3103] Changes obtaining referenced structure ids in rule implementations
- [TD-2655] Support bulk updating of domain_id
- [TD-2331] Return the path of deleted structures
- Performance improvements of metadata load process

### Fixed

- [TD-3172] Return error changeset when a data structure type cannot be inserted
  or updated

## [4.10.0] 2020-12-14

### Added

- [TD-3065] Support filtering on `updated_at` (date range)
- [TD-2486] Template type `domain`

### Fixed

- [TD-3142] `/api/data_structure_types` was failing if template was missing

## [4.9.0] 2020-11-30

### Changed

- [TD-2258] Filter structures by `linked_concepts_count`
- [TD-2946] Replace unit on PUT request

### Added

- [TD-3089] Widget and type `copy` on df

### Changed

- [TD-3066] Keep track of deleted structures in redis

## [4.8.0] 2020-11-16

### Added

- [TD-3112] The `domain_id` of a data structure can now be modified via API
- [TD-3115] Log error responses received from elasticsearch during bulk
  reindexing

## [4.7.0] 2020-11-03

### Added

- [TD-3071] Ignore empty lines on bulk upload

## [4.6.0] 2020-10-19

### Added

- [TD-2485]:
  - Enrich template fields from cache
  - Mappings for system type of templates

### Changed

- [TD-3058] Database connection timeout now can be configured using the
  environment variable `DB_TIMEOUT_MILLIS`

## [4.5.0] 2020-10-05

### Added

- [TD-2942] CSV upload of structures extra info
- [TD-2958] Extra info mapping and aggregations

### Changed

- [TD-2988] Cache entries for data structures are now refreshed every hour

## [4.4.0] 2020-09-22

### Added

- [TD-2943]:
  - Data Structure Type: Metadata fields
  - Endpoint to query all possible metadata fields for a given query

### Fixed

- [TD-2979] Timeout issues loading metadata

## [4.3.0] 2020-09-07

### Added

- [TD-2928] Data Dictionary custom user search filters
- [TD-2587] Download CSV for a given graph

### Changed

- [TD-2285] Check permissions for nodes related to units
- [TD-2720] Bulk Update:
  - Update only structures having content
  - Validate only updated fields

### Fixed

- [TD-2310] Exclude confidential structures from children and siblings if user
  has no permission to manage confidential structures

## [4.2.0] 2020-08-17

### Added

- [TD-2280] As a business glossary I want to create a concept with the same name
  as an existing concept in another domain to allow multi-organization
  management
- [TD-2941] Enable scrolling on `/api/data_structures/search` endpoint:
  - Initiate scrolling by including `scroll` parameter in request body
  - Continue scrolling by sending a request body with `scroll_id` and `scroll`

## [4.1.0] 2020-07-20

### Added

- [TD-911] Allow to limit lineage/impact levels
- [TD-2322] Allow to search all data structures versions without 10_000 limit
  using ES scroll API
- [TD-2774] Startup task to create data structure types

### Fixed

- [TD-2826] `DataStructures.list_data_structures` can receive `domain_id` list

### Changed

- [TD-2280] Do not retrieve information by name

## [4.0.0] 2020-07-01

### Changed

- [TD-2637] Audit events are now published to Redis instead of via HTTP
- [TD-2322] Allow to query deleted structures and systems having deleted
  structures

### Added

- [TD-2322] Index structure parent and number of linked concepts

## [3.24.0] 2020-06-15

### Fixed

- [TD-2593] Retrive parents over `default` relation type to build path

## [3.23.0] 2020-06-01

### Fixed

- [TD-2636] Bulk update was replacing instead of merging dynamic content

### Added

- [TD-2562] Endpoint `GET /api/data_structures/search/source_alias` to return
  the list of distinct structures metadata aliases

### Changed

- [TD-2643] Show metadata on structure relations
- [TD-2487] Exclude deleted structures from csv download
- [TD-2629] Update td-df-lib to omit template fields of type `image` on indexing
- [TD-2492] Update td-df-lib to include new numeric template types
- [TD-2261] Cache structures on load

### Removed

- [TD-2691] Removed unused comments functionality (routes
  `/api/data_structures/:id/comments` and `/api/comments`)

## [3.22.0] 2020-05-18

### Changed

- [TD-2321] Include `metadata` in data structure version response
- [TD-2589] Include `df_content.*`, `description` and `path.text` in search
  fields. Note that a complete reindex is required for the `path.text` field to
  be indexed. This will be performed automatically when the service starts
  unless the key `TdDd.DataStructures.Migrations:TD-2589` exists in Redis.
- [TD-2373] Removed dependency on Neo4j:
  - Neo4j is no longer used. The graph model is now persisted in PostgreSQL.
  - Lineage metadata is now uploaded using `PUT /api/units/:unit_name` passing
    `nodes` and `rels` files as form encoded data. Since the import process is
    performed as a background task, the API returns `202 Accepted`.
  - Each `unit_name` represents a replaceable unit of lineage metadata. New data
    files uploaded using the same unit name will overwrite the existing nodes
    and relations in that unit.
  - Latest status for a unit can be queried using `GET /api/units/:unit_name`.
  - Events relating to a unit can be queried using `GET /api/units/:unit_name/events`.
  - A unit can be logically deleted using `DELETE /api/units/:unit_name`.
  - A unit can be physically deleted using `DELETE /api/units/:unit_name?logical=false`.
  - [TD-2495] Changed structures loader migration key to cache all structures
    again including their metadata

### Removed

- [TD-2373] **BREAKING CHANGE** lineage data can no longer be uploaded to
  `/api/data_structures/metadata` or `/api/td_dl`

## [3.20.1] 2020-04-24

### Fixed

- [TD-2520] Root id retrieval from merkle graph

## [3.20.0] 2020-04-20

### Added

- [TD-2439] Include links in data structure relations response
- [TD-2531] Support `field_external_id` in `data_fields` metadata

### Changed

- [TD-2531] Include `external_id` in data structure hash calculation. Also,
  replace usage of Erlang's `:digraph` library with `Graph`. Note that this the
  hashes of all data structures will be recalculated the first time the service
  starts after this change is applied.

## [3.19.0] 2020-04-06

### Fixed

- [TD-2364] Loader issue when `external_id` and `parent_external_id` provided

### Added

- [TD-2364] Reindex structures linked to updated domains
- [TD-2318] Include node types in `/api/graphs/:id` response

### Changed

- [TD-2472] GraphData: Ignore duplicate relations when importing from Neo4j

## [3.18.0] 2020-03-23

### Added

- [TD-2326] Support for mutable metadata

### Changed

- [TD-2218] Revaluate structure children when its deletion is undone

## [3.17.0] 2020-03-09

### Added

- [TD-2336] System now has df_content
- [TD-2329] System search returns structure count info: count of structures by
  type and total structures count

## [3.16.0] 2020-02-25

### Changed

- [TD-2328] Support `domain_external_id` in structure metadata, removed `ou`
  from model

## [3.15.1] 2020-02-12

### Fixed

- [TD-2342] API failures when Neo4J is not present

## [3.15.0] 2020-02-10

### Added

- [TD-1595] Data lineage support
- [TD-2327] Data lineage metadata upload at `/api/data_structures/metadata` and
  `/api/td_dl/metadata`
- [TD-2292] Relation type in structures relations
- [TD-2293] Relation type in structures api

### Changed

- [TD-2269] Update elasticsearch mapping for dynamic field using new content
  model
- [TD-2284] Show systems to user with read permission in any structure, return
  structures count

## [3.14.0] 2020-01-27

### Changed

- [TD-2269] Update elasticsearch mappings for dynamic content

## [3.13.0] 2020-01-13

### Changed

- [TD-2272] 40 seconds timeout to query elasticsearch

## [3.12.0] 2019-12-19

### Added

- [TD-2210] Cache parent id in structures' cache

## [3.11.0] 2019-11-25

### Added

- [TD-2115] data_structure_lineage_id having external id of data lineage

### Changed

- [TD-2250] filter profiling whe user has not permission
  `view_data_structures_profile`

## [3.10.0] 2019-11-11

### Added

- [TD-2186] Return profile info in data structure view

## [3.9.0] 2019-10-28

### Added

- [TD-2144] Support ngram-search in structure name
- [TD-2159] Mapping for data field type

### Changed

- [TD-2200] Prevalence of data structure's attributes over metadata on versions
  index

### Changed

- [TD-2187] Add external_id to Structure cached info. Put in cache structures
  present in rule_implementations system_params

## [3.8.0] 2019-10-14

### Fixed

- [TD-2188] Synchronous upload does not work

### Changed

- [TD-2130] In bulk upload move parsing functions to GenServer"
- [TD-2176] Nullable field as boolean in metadata
- [TD-1721] Reindex automatically when a template changes
  - Breaking change: New environment variable ES_URL replaces existing
    ES_HOST/ES_PORT
- [TD-2124] Users without permission to link a data structure should not get the
  option to link in data catalog

## [3.7.0] 2019-09-30

### Added

- [TD-2010] As a Connector I want to delete all structures of a group
- [TD-2077] Support synchronous metadata upload for a specific data structure
- [TD-2089] Profiling support for structures
- [TD-2118] Metadata as mapping in data structures search
- [TD-2068] Use sortable normalizer for some fields in ES mappings
- [TD-1871] Structures CSV download

## [3.6.0] 2019-09-16

### Added

- [TD-1650] Automatic versioning of changed data structures
- [TD-2046] Bulk update endpoint for Data Catalog extra info
- [TD-2090] Search results and filters now use `:link_data_structure` permission
  instead of `:view_data_structure` depending on `referer` header

### Changed

- Metadata upload format (see config/metadata.exs for detail):
  - Structures CSV required fields:
    - `external_id` (globally unique)
    - `name`
    - `system` (or `POST` to `/systems/:system_external_id/metadata`)
    - `group`
    - `type`
  - Fields CSV required fields:
    - `external_id` (of structure)
    - `field_name`
    - `type`
  - Relations CSV required fields:
    - `parent_external_id`
    - `child_external_id`

## [3.5.5] 2019-09-09

### Changed

- Startup task to rename external_id of SQL server structures

## [3.5.2] 2019-09-04

### Fixed

- [TD-2087] DataStructure response excluded immediate parent from ancestry

## [3.5.1] 2019-09-03

### Fixed

- [TD-2080] DataStructureLoader was failing due to changes in [TD-2072]
- [TD-2081] Event stream consumer did not respect host and port config options

## [3.5.0] 2019-09-02

### Changed

- [TD-2061] Data structure external id is now required and unique
- [TD-2072] Refactor model to move mutable/versionable fields from DataStructure
  to DataStructureVersion

### Fixed

- [TD-2047] Check status filter when retrieving search filters

## [3.3.0] 2019-08-05

### Added

- [TD-1560] Enriched description field in template content

### Changed

- [TD-2027] Improve indexing performance
- [TD-1985] Type of template field user with an aggregation size of 50
- [TD-2009] Get external id by data structure system and external id, fixed
  ancestry in structure view

### Fixed

- [TD-1991] Performance issues due to blocking Redis connections
- [TD-2028] Eliminate duplicated data structure versions
- [TD-2003] Avoid loading a structure with a relation with itself in bulk load

### Removed

- [TD-1534] Remove data fields from model

## [3.2.0] 2019-07-24

### Fixed

- [TD-1996] Change `external_id` to text in data_structures
- [TD-1854] Data field metadata is not updated during metadata upload

### Added

- [TD-1845] Soft deletion of data structures no longer present in CSV input for
  system/group
- [TD-1970] New endpoint for
  `api/systems/:system_external_id/structures/:structure_external_id`

### Changed

- [TD-1532] Improve support for linking with business concepts (fields are no
  longer used)
- [TD-2002] Update td-cache and delete permissions list from config
- [TD-1927] Allow structure `class` property to be specified in metadata CSV

## [3.1.0] 2019-07-08

### Changed

- [TD-1618] Cache improvements. Use td-cache instead of td-perms.
- [TD-1866] Exclude logic deleted data structures in catalog navigation, catalog
  table and filters

## [3.0.1] 2019-07-05

### Fixed

- [TD-1967] Task to remove duplicate data structure versions, filter duplicates
  in CSV input

## [3.0.0] 2019-06-25

### Fixed

- [TD-1860] Fields were not associated to corresponding version when loading new
  version of existing structure
- [TD-1864] Indexes structures with `field` class
- [TD-1851] Verify permissions while getting the root structures of a system

### Changed

- [TD-1793] Checks if field structure has `df_content` and enriches
  data_structure :show
- [TD-1891] Bulk load types translation from data fields to data structures
- [TD-1533] Ignores search term when it is no on Aggregation

## [2.21.0] 2019-06-10

### Fixed

- [TD-1825] Structures of fields with metadata type are not setting its type
  correctly - metadata type key is not correct

### Added

- [TD-1824] Bump td-perms version to fix relations key
- [TD-1702] Support new permission `view_data_structures_profile`

### Changed

- [TD-1847] Filter class field on system_datastructure to improve performance

### Removed

- [TD-1832] Removed `business_concept_id` from data fields

## [2.20.1] 2019-05-28

### Added

- [TD-1819] Include `external_id` and `class` in data structure and data
  structure version show responses

## [2.20.0] 2019-05-27

### Added

- [TD-1703] Include system and ancestry in data structure and data structure
  version show responses

### Fixed

- [TD-1747] Structures upload is not creating relation between structures and
  fields when including version number
- [TD-1758] Structures with `field` class are no indexed on create/upload
- [TD-1797] Structures of Fields of type Metric and Attribute must have that
  type instead of Field

## [2.19.0] 2019-05-14

### Fixed

- [TD-1774] Newline is missing in logger format

### Added

- [TD-1704] Index path of data structures and return in search results
- Metadata upload success response is now 202 Accepted instead of 204 No Content

## [2.18.0] 2019-04-30

### Fixed

- [TD-1697] Dynamic content indexing and mapping

## [2.17.0] 2019-04-17

### Added

- [TD-1597] allow deletion of data structures with relations
- [TD-1593] System as an independent entity
- [TD-1626] Load data fields as structures
- [TD-1634] Include data structure metadata field to selectively disable
  indexing ("indexable" == "false")
- Improve elasticsearch index mappings
- [TD-1554] added endpoint for getting root structures of a system

### Changed

- [TD-1627] Removes df_name from the structure and uses the structure type as
  definition of template
- [TD-1636] Use `alpine:3.9` as base image for docker runtime

## [2.16.0] 2019-04-01

### Added

- [TD-1571] Elixir's Logger config will check for `EX_LOGGER_FORMAT` variable to
  override format

### Changed

- [TD-1530] Changed csv upload to write extra fields on metadata

## [2.15.0] 2019-03-18

### Changed

- [TD-1543] Updated to Phoenix 1.4, Ecto 3.0, Cowboy 2.0
- [TD-1526] Include parents and siblings in show data_structure response

## [2.14.0] 2019-03-04

### Changed

- Increase metadata upload file limit from 20M to 100M

## [2.12.1] 2019-01-28

### Changed

- Update td-df-lib version

## [2.12.0] 2019-01-24

### Changed

- [TD-1320] Aggregations are returned on data structures search

## [2.11.1] 2019-01-17

### Changed

- New cache to access linked business concepts of a field
  (`TdPerms.RelationCache`)

## [2.11.0] 2019-01-16

### Fixed

- Bulk index data structures in batches of 100 to avoid reaching HTTP request
  size limit

## [2.10.8] 2019-01-08

### Fixed

- Added `type` field to structure index that was wrongly removed

## [2.10.7] 2018-12-20

### Added

- [TD-1306] Add new field `external_id` to link data_structures with parents,
  children and fields.

## [2.10.6] 2018-12-20

### Changed

- Reindex data structures in background
- Reindex data structures after metadata is loaded

### Fixed

- Metadata loader structure diff was not calculating correctly the fields to be
  removed

## [2.10.2] 2018-12-19

### Changed

- [TD-1198] add functionality for confidential data structure
  - added field confidential to data_structure
  - check for `manage_confidential_structures` on listing and updating data
    structures
  - added elasticsearch filter regarding confidential permissions

## [2.10.1] 2018-12-17

### Changed

- Increase elasticsearch client default `recv_timeout` to 20 seconds
- Increase filter aggregation size to 50
- Remove `name` filter

## [2.10.0] 2018-12-12

### Changed

- [TD-1313] Adds type to structure filters

## [2.9.4] 2018-12-06

### Changed

- [TD-1104] Improved support for data structure versions

## [2.9.3] 2018-12-04

### Added

- [TD-1104] API endpoint `/api/data_structures/{id}/versions/{version}` to read
  specific version of a data structure

## [2.9.2] 2018-12-04

### Changed

- [TD-1153] Client may now use `sort` parameter to order search results

## [2.9.1] 2018-12-04

### Added

- [TD-1104] Support explicit version in data_structures metadata upload

## [2.9.0] 2018-12-01

### Added

- [TD-1207] Parent/child relationships between data structure versions

## [2.8.6] 2018-11-22

### Added

- [TD-1186] Adds dynamic form fields to structure filters

## [2.8.5] 2018-11-22

### Changed

- Order search results by `name.raw`

## [2.8.4] 2018-11-22

### Changed

- Configure Ecto to use UTC datetime for timestamps

## [2.8.3] 2018-11-20

### Added

- New endpoint to upload metadata `POST /api/data_structures/metadata`

## [2.8.2] 2018-11-20

### Added

- Data structure view return `domain_id`

## [2.8.1] 2018-11-19

### Added

- [TD-1062] Support for Dynamic Forms in data structures

### Removed

- Remove LOPD field from data structures

## [2.8.0] 2018-11-15

### Added

- [TD-1104] Initial support for versioning of data structures

## [2.6.2] 2018-10-30

### Added

- Modify endpoint from `/api/search/reindex_all` to
  `/api/data_structures/search/reindex_all`
- Verify if the user is admin while calling `reindex_all`<|MERGE_RESOLUTION|>--- conflicted
+++ resolved
@@ -4,13 +4,10 @@
 
 ### Changed
 
-<<<<<<< HEAD
-- [TD-5199] Soft delete for rule
-=======
 - [TD-5344] Embedded structures in rule implementations are now indexed with
   their original `name` regardless of whether they have an alias or not. `alias`
   is indexed as an independent property if present.
->>>>>>> 338728aa
+- [TD-5199] Soft delete for rule
 
 ## [4.58.0] 2022-12-27
 
