--- conflicted
+++ resolved
@@ -4,11 +4,8 @@
 
 ### Added
 
-<<<<<<< HEAD
 - [TD-3549] Add new quality rule result type: "deviation"
-=======
 - [TD-2635] Admin can manually delete structures and all its children
->>>>>>> 72ee2a72
 - [TD-3917] `PATCH /api/systems/:external_id/metadata` allows mutable metadata
   to be replaced or merged
 
