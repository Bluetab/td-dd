defmodule TdDq.Search.Mappings do
  @moduledoc """
  Elastic Search mappings for Quality Rule
  """
  alias TdCache.TemplateCache

<<<<<<< HEAD
=======
  @raw %{raw: %{type: "keyword"}}
>>>>>>> d2ab768f
  @raw_sort %{raw: %{type: "keyword"}, sort: %{type: "keyword", normalizer: "sortable"}}

  def get_mappings do
    content_mappings = %{properties: get_dynamic_mappings("dq")}

    mapping_type = %{
      id: %{type: "long"},
      business_concept_id: %{type: "text"},
      domain_ids: %{type: "long", null_value: -1},
      domain_parents: %{
        type: "nested",
        properties: %{
          id: %{type: "long"},
          name: %{type: "text", fields: @raw}
        }
      },
      rule_type_id: %{type: "long"},
      version: %{type: "long"},
      name: %{type: "text", fields: %{raw: %{type: "keyword", normalizer: "sortable"}}},
      active: %{type: "boolean", fields: %{raw: %{type: "keyword", normalizer: "sortable"}}},
      description: %{type: "text", fields: %{raw: %{type: "keyword", normalizer: "sortable"}}},
      deleted_at: %{type: "date", format: "strict_date_optional_time||epoch_millis"},
      updated_by: %{
        properties: %{
          id: %{type: "long"},
          user_name: %{type: "text", fields: @raw},
          full_name: %{type: "text", fields: @raw}
        }
      },
      current_business_concept_version: %{
        properties: %{
          id: %{type: "long"},
<<<<<<< HEAD
          name: %{type: "text", fields: %{raw: %{type: "keyword", normalizer: "sortable"}}},
          content: %{
            properties: get_dynamic_mappings("bg", "user")
          }
=======
          name: %{type: "text", fields: @raw_sort}
>>>>>>> d2ab768f
        }
      },
      updated_at: %{type: "date", format: "strict_date_optional_time||epoch_millis"},
      inserted_at: %{type: "date", format: "strict_date_optional_time||epoch_millis"},
      goal: %{type: "long"},
      minimum: %{type: "long"},
<<<<<<< HEAD
      df_name: %{type: "text", fields: %{raw: %{type: "keyword"}}},
=======
      weight: %{type: "long"},
      population: %{type: "text", fields: @raw},
      priority: %{type: "text", fields: @raw},
      df_name: %{type: "text", fields: @raw},
>>>>>>> d2ab768f
      rule_type: %{
        properties: %{
          id: %{type: "long"},
          name: %{fields: %{raw: %{type: "keyword", normalizer: "sortable"}}, type: "text"}
        }
      },
      type_params: %{
        properties: %{
          name: %{fields: @raw, type: "text"}
        }
      },
      execution_result_info: %{
        properties: %{
          result_avg: %{type: "long"},
          last_execution_at: %{type: "date", format: "strict_date_optional_time||epoch_millis"},
          result_text: %{type: "text", fields: @raw}
        }
      },
      _confidential: %{type: "boolean"},
      df_content: content_mappings
    }

    settings = %{
      analysis: %{
        normalizer: %{
          sortable: %{type: "custom", char_filter: [], filter: ["lowercase", "asciifolding"]}
        }
      }
    }

    %{mappings: %{_doc: %{properties: mapping_type}}, settings: settings}
  end

  def get_dynamic_mappings(scope, type \\ nil) do
    scope
    |> TemplateCache.list_by_scope!()
    |> Enum.flat_map(&get_mappings(&1, scope, type))
    |> Enum.into(%{})
  end

  defp get_mappings(%{content: content}, "bg", type) do
    content
    |> Enum.filter(&(Map.get(&1, "type") == type))
    |> Enum.map(&field_mapping/1)
  end

  defp get_mappings(%{content: content}, _scope, _type) do
    Enum.map(content, &field_mapping/1)
  end

  defp field_mapping(%{"name" => name, "type" => "table"}) do
    {name, %{enabled: false}}
  end

  defp field_mapping(%{"name" => name, "type" => "url"}) do
    {name, %{enabled: false}}
  end

  defp field_mapping(%{"name" => name, "type" => "enriched_text"}) do
    {name, mapping_type("enriched_text")}
  end

  defp field_mapping(%{"name" => name, "type" => "user"}) do
    {name, %{type: "text", fields: @raw_sort}}
  end

  defp field_mapping(%{"name" => name, "values" => values}) do
    {name, mapping_type(values)}
  end

  defp field_mapping(%{"name" => name}) do
    {name, mapping_type("string")}
  end

  defp mapping_type(values) when is_map(values) do
    %{type: "text", fields: @raw}
  end

  defp mapping_type(_default), do: %{type: "text"}
end<|MERGE_RESOLUTION|>--- conflicted
+++ resolved
@@ -4,10 +4,7 @@
   """
   alias TdCache.TemplateCache
 
-<<<<<<< HEAD
-=======
   @raw %{raw: %{type: "keyword"}}
->>>>>>> d2ab768f
   @raw_sort %{raw: %{type: "keyword"}, sort: %{type: "keyword", normalizer: "sortable"}}
 
   def get_mappings do
@@ -40,28 +37,17 @@
       current_business_concept_version: %{
         properties: %{
           id: %{type: "long"},
-<<<<<<< HEAD
           name: %{type: "text", fields: %{raw: %{type: "keyword", normalizer: "sortable"}}},
           content: %{
             properties: get_dynamic_mappings("bg", "user")
           }
-=======
-          name: %{type: "text", fields: @raw_sort}
->>>>>>> d2ab768f
         }
       },
       updated_at: %{type: "date", format: "strict_date_optional_time||epoch_millis"},
       inserted_at: %{type: "date", format: "strict_date_optional_time||epoch_millis"},
       goal: %{type: "long"},
       minimum: %{type: "long"},
-<<<<<<< HEAD
       df_name: %{type: "text", fields: %{raw: %{type: "keyword"}}},
-=======
-      weight: %{type: "long"},
-      population: %{type: "text", fields: @raw},
-      priority: %{type: "text", fields: @raw},
-      df_name: %{type: "text", fields: @raw},
->>>>>>> d2ab768f
       rule_type: %{
         properties: %{
           id: %{type: "long"},
