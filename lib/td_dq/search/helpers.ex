--- conflicted
+++ resolved
@@ -86,15 +86,9 @@
   defp status(result, minimum, goal, "percentage") do
     cond do
       # goal >= minimum. Intervals:
-<<<<<<< HEAD
       #   [0, minimum) => error
       #   [minimum, goal) => warning
       #   [goal, max => OK
-=======
-      #   [0 to minimum] => error
-      #   [minimum to goal] => warning
-      #   [goal to max] => OK
->>>>>>> 280fc8e2
       result < minimum ->
         "quality_result.under_minimum"
 
@@ -107,21 +101,12 @@
   end
 
   defp status(errors_absolute_or_perc, minimum, goal, result_type)
-<<<<<<< HEAD
-       when result_type in ["errors_number", "deviation"] do
-    cond do
-      # goal <= minimum. Intervals:
-      #   [0, goal] => OK
-      #   (goal, minimum] => warning
-      #   (minimum, max => error
-=======
       when result_type in ["errors_number", "deviation"] do
     cond do
       # goal <= minimum. Intervals:
       #   [0 to goal] => OK
       #   [goal to minimum] => warning
       #   [minimum to max] => error
->>>>>>> 280fc8e2
       errors_absolute_or_perc > minimum ->
         "quality_result.under_minimum"
 
