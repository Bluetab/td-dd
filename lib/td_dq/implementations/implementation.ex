--- conflicted
+++ resolved
@@ -310,18 +310,9 @@
       quality_event = QualityEvents.get_event_by_imp(implementation_id)
       confidential = Helpers.confidential?(rule)
       bcv = Helpers.get_business_concept_version(rule)
-<<<<<<< HEAD
-
-      execution_result_info =
-        Implementation.get_execution_result_info(implementation, quality_event)
-
-      domain = Helpers.get_domain(implementation)
-      domain_ids = Helpers.get_domain_ids(domain)
-      domain_parents = Helpers.get_domain_parents(domain)
-=======
-      execution_result_info = get_execution_result_info(implementation, quality_event)
+
+      execution_result_info = Implementation.get_execution_result_info(implementation, quality_event)
       domain_ids = List.wrap(domain_id)
->>>>>>> 6b6fc9e0
       updated_by = Helpers.get_user(rule.updated_by)
       structures = Implementations.get_structures(implementation)
       structure_ids = get_structure_ids(structures)
