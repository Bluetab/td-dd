defmodule TdDq.Implementations.Implementation do
  @moduledoc """
  Ecto Schema module for Quality Rule Implementations
  """
  use Ecto.Schema

  import Ecto.Changeset

  alias Ecto.Changeset
  alias TdDfLib.Validation
  alias TdDq.Events.QualityEvents
  alias TdDq.Implementations
  alias TdDq.Implementations.ConditionRow
  alias TdDq.Implementations.DatasetRow
  alias TdDq.Implementations.Implementation
<<<<<<< HEAD
  alias TdDq.Implementations.ImplementationStructure
=======
  alias TdDq.Implementations.Populations
>>>>>>> 1a989b87
  alias TdDq.Implementations.RawContent
  alias TdDq.Rules.Rule
  alias TdDq.Rules.RuleResult
  alias TdDq.Rules.RuleResults
  alias TdDq.Search.Helpers

  @valid_result_types ~w(percentage errors_number deviation)
  @typedoc "A quality rule implementation"
  @type t :: %__MODULE__{}

  schema "rule_implementations" do
    field(:implementation_key, :string)
    field(:implementation_type, :string, default: "default")
    field(:executable, :boolean, default: true)
    field(:deleted_at, :utc_datetime)
    field(:domain_id, :integer)
    field(:df_name, :string)
    field(:df_content, :map)
    field(:goal, :float)
    field(:minimum, :float)
    field(:result_type, :string, default: "percentage")

    embeds_one(:raw_content, RawContent, on_replace: :delete)
    embeds_many(:dataset, DatasetRow, on_replace: :delete)
    embeds_many(:populations, Populations, on_replace: :delete)
    embeds_many(:validations, ConditionRow, on_replace: :delete)

    belongs_to(:rule, Rule)

    has_many(:results, RuleResult)

    has_many(:data_structures, ImplementationStructure)

    timestamps(type: :utc_datetime)
  end

  def valid_result_types, do: @valid_result_types

  def changeset(%__MODULE__{} = implementation, %{"populations" => [population | _]} = params)
      when is_list(population) do
    populations =
      params
      |> Map.get("populations")
      |> Enum.map(&%{"population" => &1})

    changeset(implementation, %{params | "populations" => populations})
  end

  def changeset(%__MODULE__{} = implementation, params) do
    implementation
    |> cast(params, [
      :deleted_at,
      :df_content,
      :df_name,
      :executable,
      :goal,
      :implementation_key,
      :implementation_type,
      :minimum,
      :result_type,
      :rule_id
    ])
    |> validate_required([
      :domain_id,
      :executable,
      :goal,
      :implementation_type,
      :minimum,
      :result_type,
      :rule_id
    ])
    |> validate_inclusion(:implementation_type, ["default", "raw", "draft"])
    |> validate_inclusion(:result_type, @valid_result_types)
    |> validate_or_put_implementation_key()
    |> maybe_put_identifier(implementation, params)
    |> validate_content()
    |> validate_goal()
    |> foreign_key_constraint(:rule_id)
    |> custom_changeset(implementation)
  end

  defp maybe_put_identifier(
         changeset,
         %__MODULE__{df_content: old_content} = _implementation,
         %{"df_name" => template_name} = _params
       ) do
    maybe_put_identifier_aux(changeset, old_content, template_name)
  end

  defp maybe_put_identifier(
         changeset,
         %__MODULE__{} = _implementation,
         %{"df_name" => template_name} = _params
       ) do
    maybe_put_identifier_aux(changeset, %{}, template_name)
  end

  defp maybe_put_identifier(changeset, _implementation, _params) do
    changeset
  end

  defp maybe_put_identifier_aux(
         %{valid?: true, changes: %{df_content: changeset_content}} = changeset,
         old_content,
         template_name
       ) do
    TdDfLib.Format.maybe_put_identifier(changeset_content, old_content, template_name)
    |> (fn new_content ->
          put_change(changeset, :df_content, new_content)
        end).()
  end

  defp maybe_put_identifier_aux(changeset, _, _) do
    changeset
  end

  defp validate_or_put_implementation_key(%Changeset{valid?: true} = changeset) do
    case get_field(changeset, :implementation_key) do
      nil ->
        put_change(changeset, :implementation_key, Implementations.next_key())

      _ ->
        changeset
        |> validate_required([:implementation_key])
        |> validate_length(:implementation_key, max: 255)
        |> unique_constraint(:implementation_key,
          name: :rule_implementations_implementation_key_index,
          message: "duplicated"
        )
    end
  end

  defp validate_or_put_implementation_key(%Changeset{} = changeset), do: changeset

  defp validate_content(%{} = changeset) do
    if template_name = get_field(changeset, :df_name) do
      changeset
      |> validate_required(:df_content)
      |> validate_change(:df_content, Validation.validator(template_name))
    else
      validate_change(changeset, :df_content, &empty_content_validator/2)
    end
  end

  defp empty_content_validator(_, value) when is_nil(value) or value == %{}, do: []
  defp empty_content_validator(field, _), do: [{field, "missing_type"}]

  defp validate_goal(%{valid?: true} = changeset) do
    minimum = get_field(changeset, :minimum)
    goal = get_field(changeset, :goal)
    result_type = get_field(changeset, :result_type)
    do_validate_goal(changeset, minimum, goal, result_type)
  end

  defp validate_goal(changeset), do: changeset

  defp do_validate_goal(changeset, minimum, goal, result_type)
       when result_type in ["percentage", "deviation"] do
    changeset
    |> validate_number(:goal, greater_than_or_equal_to: 0, less_than_or_equal_to: 100)
    |> validate_number(:minimum, greater_than_or_equal_to: 0, less_than_or_equal_to: 100)
    |> minimum_goal_check(minimum, goal, result_type)
  end

  defp do_validate_goal(changeset, minimum, goal, "errors_number") do
    changeset
    |> validate_number(:goal, greater_than_or_equal_to: 0)
    |> validate_number(:minimum, greater_than_or_equal_to: 0)
    |> minimum_goal_check(minimum, goal, "errors_number")
  end

  def minimum_goal_check(changeset, minimum, goal, "percentage") do
    case minimum <= goal do
      true -> changeset
      false -> add_error(changeset, :goal, "must.be.greater.than.or.equal.to.minimum")
    end
  end

  def minimum_goal_check(changeset, minimum, goal, result_type)
      when result_type in ["errors_number", "deviation"] do
    case minimum >= goal do
      true -> changeset
      false -> add_error(changeset, :minimum, "must.be.greater.than.or.equal.to.goal")
    end
  end

  defp custom_changeset(
         %Changeset{changes: %{implementation_type: "raw"}} = changeset,
         _implementation
       ) do
    raw_changeset(changeset)
  end

  defp custom_changeset(
         %Changeset{changes: %{implementation_type: "draft"}} = changeset,
         _implementation
       ) do
    draft_changeset(changeset)
  end

  defp custom_changeset(%Changeset{} = changeset, %__MODULE__{implementation_type: "raw"}) do
    raw_changeset(changeset)
  end

  defp custom_changeset(
         %Changeset{changes: %{implementation_type: _type}} = changeset,
         _implementation
       ) do
    default_changeset(changeset)
  end

  defp custom_changeset(%Changeset{} = changeset, %__MODULE__{implementation_type: _type}) do
    default_changeset(changeset)
  end

  defp raw_changeset(changeset) do
    changeset
    |> cast_embed(:raw_content, with: &RawContent.changeset/2, required: true)
    |> validate_required(:raw_content)
  end

  defp draft_changeset(changeset), do: changeset

  def default_changeset(changeset) do
    changeset
    |> cast_embed(:dataset, with: &DatasetRow.changeset/2, required: true)
    |> cast_embed(:populations, with: &Populations.changeset/2, required: false)
    |> cast_embed(:validations, with: &ConditionRow.changeset/2, required: true)
    |> validate_required([:dataset, :validations])
  end

  def get_execution_result_info(_implementation, %{type: "FAILED", inserted_at: inserted_at}) do
    %{result_text: "quality_result.failed", date: inserted_at}
  end

  def get_execution_result_info(%Implementation{} = implementation, _quality_event) do
    case RuleResults.get_latest_rule_result(implementation) do
      nil -> %{result_text: nil}
      result -> build_result_info(implementation, result)
    end
  end

  defp build_result_info(
         %Implementation{minimum: minimum, goal: goal, result_type: result_type},
         rule_result
       ) do
    Map.new()
    |> with_result(rule_result)
    |> with_date(rule_result)
    |> Helpers.with_result_text(minimum, goal, result_type)
  end

  defp with_result(result_map, rule_result) do
    rule_result
    |> Map.take([:result, :errors, :records])
    |> Map.merge(result_map)
  end

  defp with_date(result_map, rule_result) do
    Map.put(result_map, :date, Map.get(rule_result, :date))
  end

  defimpl Elasticsearch.Document do
    alias TdCache.TemplateCache
    alias TdDfLib.Format
    alias TdDq.Search.Helpers

    @implementation_keys [
      :dataset,
      :deleted_at,
      :domain_id,
      :id,
      :implementation_key,
      :implementation_type,
      :populations,
      :rule_id,
      :inserted_at,
      :updated_at,
      :validations,
      :df_name,
      :executable,
      :goal,
      :minimum,
      :result_type
    ]
    @rule_keys [
      :active,
      :id,
      :name,
      :version,
      :df_name,
      :df_content
    ]

    @impl Elasticsearch.Document
    def id(%Implementation{id: id}), do: id

    @impl Elasticsearch.Document
    def routing(_), do: false

    @impl Elasticsearch.Document
    def encode(
          %Implementation{rule: rule, id: implementation_id, domain_id: domain_id} =
            implementation
        ) do
      implementation = Implementations.enrich_implementation_structures(implementation)
      quality_event = QualityEvents.get_event_by_imp(implementation_id)
      confidential = Helpers.confidential?(rule)
      bcv = Helpers.get_business_concept_version(rule)

      execution_result_info =
        Implementation.get_execution_result_info(implementation, quality_event)

      domain_ids = List.wrap(domain_id)
      updated_by = Helpers.get_user(rule.updated_by)
      structures = Implementations.get_structures(implementation)
      structure_ids = get_structure_ids(structures)
      structure_names = get_structure_names(structures)
      structure_aliases = Implementations.get_sources(implementation)

      template = TemplateCache.get_by_name!(implementation.df_name) || %{content: []}

      df_content =
        implementation
        |> Map.get(:df_content)
        |> Format.search_values(template)

      implementation
      |> Map.take(@implementation_keys)
      |> transform_dataset()
      |> transform_populations()
      |> transform_validations()
      |> with_rule(rule)
      |> Map.put(:raw_content, get_raw_content(implementation))
      |> Map.put(:rule, Map.take(rule, @rule_keys))
      |> Map.put(:structure_aliases, structure_aliases)
      |> Map.put(:updated_by, updated_by)
      |> Map.put(:execution_result_info, execution_result_info)
      |> Map.put(:domain_ids, domain_ids)
      |> Map.put(:structure_ids, structure_ids)
      |> Map.put(:structure_names, structure_names)
      |> Map.put(:current_business_concept_version, bcv)
      |> Map.put(:_confidential, confidential)
      |> Map.put(:business_concept_id, Map.get(rule, :business_concept_id))
      |> Map.put(:df_content, df_content)
    end

    defp get_raw_content(implementation) do
      raw_content = Map.get(implementation, :raw_content) || %{}

      Map.take(raw_content, [
        :dataset,
        :populations,
        :validations,
        :source_id,
        :database
      ])
    end

    defp transform_dataset(%{dataset: dataset = [_ | _]} = data) do
      Map.put(data, :dataset, Enum.map(dataset, &dataset_row/1))
    end

    defp transform_dataset(data), do: data

    defp transform_populations(%{populations: populations = [_ | _]} = data) do
      encoded_populations =
        Enum.map(populations, fn %{population: condition_rows} ->
          %{population: Enum.map(condition_rows, &condition_row/1)}
        end)

      data
      |> Map.put(:populations, encoded_populations)
      |> Map.put(
        :population,
        Map.get(List.first(encoded_populations, %{population: []}), :population)
      )
    end

    defp transform_populations(data) do
      Map.put(data, :population, [])
    end

    defp transform_validations(%{validations: validations = [_ | _]} = data) do
      Map.put(data, :validations, Enum.map(validations, &condition_row/1))
    end

    defp transform_validations(data), do: data

    defp dataset_row(row) do
      Map.new()
      |> Map.put(:clauses, Enum.map(Map.get(row, :clauses, []), &get_clause/1))
      |> Map.put(:structure, get_structure_fields(Map.get(row, :structure, %{})))
      |> Map.put(:join_type, Map.get(row, :join_type))
      |> Map.put(:alias, get_alias_fields(Map.get(row, :alias)))
    end

    defp condition_row(row) do
      Map.new()
      |> Map.put(:operator, get_operator_fields(Map.get(row, :operator, %{})))
      |> Map.put(:structure, get_structure_fields(Map.get(row, :structure, %{})))
      |> Map.put(:value, Map.get(row, :value, []))
      |> Map.put(:modifier, Map.get(row, :modifier, []))
      |> Map.put(:value_modifier, Map.get(row, :value_modifier, []))
      |> with_populations(row)
    end

    defp get_clause(row) do
      left = Map.get(row, :left, %{})
      right = Map.get(row, :right, %{})

      Map.new()
      |> Map.put(:left, get_structure_fields(left))
      |> Map.put(:right, get_structure_fields(right))
    end

    defp get_structure_fields(structure) do
      Map.take(structure, [
        :external_id,
        :id,
        :name,
        :path,
        :system,
        :type,
        :metadata,
        :parent_index
      ])
    end

    defp get_alias_fields(nil), do: nil
    defp get_alias_fields(alias_value), do: Map.take(alias_value, [:index, :text])

    defp get_operator_fields(operator) do
      Map.take(operator, [:name, :value_type, :value_type_filter])
    end

    defp with_populations(data, %{populations: populations = [_ | _]}) do
      Map.put(data, :populations, Enum.map(populations, &condition_row/1))
    end

    defp with_populations(data, _condition), do: data

    defp with_rule(data, rule) do
      template = TemplateCache.get_by_name!(rule.df_name) || %{content: []}

      df_content =
        rule
        |> Map.get(:df_content)
        |> Format.search_values(template)

      rule = Map.put(rule, :df_content, df_content)
      Map.put(data, :rule, Map.take(rule, @rule_keys))
    end

    defp get_structure_ids(structures) do
      structures
      |> Enum.map(&Map.get(&1, :id))
      |> Enum.uniq()
    end

    defp get_structure_names(structures) do
      structures
      |> Enum.map(&Map.get(&1, :name))
      |> Enum.filter(& &1)
      |> Enum.uniq()
    end
  end
end<|MERGE_RESOLUTION|>--- conflicted
+++ resolved
@@ -13,11 +13,8 @@
   alias TdDq.Implementations.ConditionRow
   alias TdDq.Implementations.DatasetRow
   alias TdDq.Implementations.Implementation
-<<<<<<< HEAD
   alias TdDq.Implementations.ImplementationStructure
-=======
   alias TdDq.Implementations.Populations
->>>>>>> 1a989b87
   alias TdDq.Implementations.RawContent
   alias TdDq.Rules.Rule
   alias TdDq.Rules.RuleResult
