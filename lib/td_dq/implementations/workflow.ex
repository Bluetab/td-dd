defmodule TdDq.Implementations.Workflow do
  @moduledoc """
  The Implementation Workflow context.
  """

  import Ecto.Query

  alias Ecto.Multi
  alias TdDd.Repo
  alias TdDq.Cache.ImplementationLoader
  alias TdDq.Implementations.Implementation
  alias TdDq.Rules.Audit

  @index_worker Application.compile_env(:td_dd, :dq_index_worker)

<<<<<<< HEAD
  @status_order "published, pending_approval, draft, rejected, deprecated, versioned"

  def get_workflow_status_order, do: @status_order

  def submit_implementation(%Implementation{} = implementation, %TdDdClaims{} = claims) do
=======
  def submit_implementation(%Implementation{} = implementation, %{} = claims) do
>>>>>>> 9c8e96f4
    update_implementation_status(
      implementation,
      "pending_approval",
      :implementation_pending_approval,
      claims
    )
  end

  def reject_implementation(%Implementation{} = implementation, %{} = claims) do
    update_implementation_status(implementation, "rejected", :implementation_rejected, claims)
  end

  def publish_implementation(%Implementation{} = implementation, %{} = claims) do
    update_implementation_status(implementation, "published", :implementation_published, claims)
  end

  def deprecate_implementation(%Implementation{} = implementation, %{} = claims) do
    update_implementation_status(implementation, "deprecated", :implementation_deprecated, claims)
  end

  defp update_implementation_status(
         implementation,
         status,
         _audit_event,
         %{user_id: user_id}
       ) do
    changeset = status_changeset(implementation, status)

    Multi.new()
    |> maybe_version_existing(implementation, status, user_id)
    |> Multi.update(:implementation, changeset)
    |> Multi.run(:cache, ImplementationLoader, :maybe_update_implementation_cache, [])
    |> Multi.run(:audit, Audit, :implementation_status_updated, [changeset, user_id])
    |> Repo.transaction()
    |> on_upsert()
  end

  defp status_changeset(%Implementation{} = implementation, "deprecated") do
    Implementation.status_changeset(implementation, %{
      status: "deprecated",
      deleted_at: DateTime.utc_now()
    })
  end

  defp status_changeset(
         %Implementation{id: id, implementation_ref: implementation_ref} = implementation,
         "published"
       ) do
    latest_version =
      Implementation
      |> where(implementation_ref: ^implementation_ref)
      |> where([i], i.id != ^id)
      |> select([i], max(i.version) + 1)
      |> Repo.one()

    case latest_version do
      nil -> Implementation.status_changeset(implementation, %{status: "published", version: 1})
      v -> Implementation.status_changeset(implementation, %{status: "published", version: v})
    end
  end

  defp status_changeset(implementation, status),
    do: Implementation.status_changeset(implementation, %{status: status})

  def maybe_version_existing(
        multi,
        %{implementation_ref: implementation_ref} = implementation,
        "published",
        user_id
      ) do
    queryable =
      Implementation
      |> where(status: :published)
      |> where(implementation_ref: ^implementation_ref)
      |> select([i], i.id)

    Multi.update_all(multi, :versioned, queryable,
      set: [updated_at: DateTime.utc_now(), status: :versioned]
    )
    |> Multi.run(:audit_versioned, Audit, :implementation_versioned, [implementation, user_id])
  end

  def maybe_version_existing(multi, _, _not_published, _user_id), do: multi

  defp on_upsert({:ok, %{versioned: {_count, ids}, implementation: %{id: id}}} = result) do
    @index_worker.reindex_implementations([id | ids])
    result
  end

  defp on_upsert({:ok, %{implementation: %{id: id}}} = result) do
    @index_worker.reindex_implementations(id)
    result
  end

  defp on_upsert(result), do: result
end<|MERGE_RESOLUTION|>--- conflicted
+++ resolved
@@ -13,15 +13,11 @@
 
   @index_worker Application.compile_env(:td_dd, :dq_index_worker)
 
-<<<<<<< HEAD
   @status_order "published, pending_approval, draft, rejected, deprecated, versioned"
 
   def get_workflow_status_order, do: @status_order
 
-  def submit_implementation(%Implementation{} = implementation, %TdDdClaims{} = claims) do
-=======
   def submit_implementation(%Implementation{} = implementation, %{} = claims) do
->>>>>>> 9c8e96f4
     update_implementation_status(
       implementation,
       "pending_approval",
