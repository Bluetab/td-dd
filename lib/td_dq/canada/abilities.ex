defmodule TdDq.Canada.Abilities do
  @moduledoc false
  alias TdDq.Accounts.User
  alias TdDq.Canada.RuleAbilities
  alias TdDq.Canada.RuleImplementationAbilities
  alias TdDq.Rules.RuleImplementation

  defimpl Canada.Can, for: User do
    def can?(%User{is_admin: true}, _action, _domain) do
      true
    end

    def can?(%User{} = user, action, RuleImplementation)
        when action in [:index] do
      RuleImplementationAbilities.can?(user, action, RuleImplementation)
    end

    def can?(%User{} = user, action, %RuleImplementation{} = rule_implementation)
        when action in [:update, :delete, :show] do
      RuleImplementationAbilities.can?(user, action, rule_implementation)
    end

    def can?(%User{} = user, :create, %{
          "business_concept_id" => business_concept_id,
<<<<<<< HEAD
          "quality_control_type" => quality_control_type,
          "resource_type" => "quality_rule"
        }) do
      quality_control_type !== "custom_validation" &&
        QualityRuleAbilities.can?(user, :manage_quality_rule, business_concept_id)
=======
          "resource_type" => "rule_implementation"
        }) do
      RuleImplementationAbilities.can?(user, :manage_rules, business_concept_id)
>>>>>>> 537bcedd
    end

    def can?(%User{} = user, :update, %{
          "business_concept_id" => business_concept_id,
          "resource_type" => "rule_implementation"
        }) do
      RuleImplementationAbilities.can?(user, :manage_rules, business_concept_id)
    end

    def can?(%User{} = user, :delete, %{
          "business_concept_id" => business_concept_id,
          "resource_type" => "rule_implementation"
        }) do
      RuleImplementationAbilities.can?(user, :manage_rules, business_concept_id)
    end

    def can?(%User{} = user, :get_rules_by_concept, %{
          "business_concept_id" => business_concept_id,
          "resource_type" => "rule"
        }) do
      RuleAbilities.can?(user, :index_rule, business_concept_id)
    end

    def can?(%User{} = user, :create, %{
          "business_concept_id" => business_concept_id,
          "resource_type" => "rule"
        }) do
      RuleAbilities.can?(user, :manage_rules, business_concept_id)
    end

    def can?(%User{} = user, :update, %{
          "business_concept_id" => business_concept_id,
          "resource_type" => "rule"
        }) do
      RuleAbilities.can?(user, :manage_rules, business_concept_id)
    end

    def can?(%User{} = user, :delete, %{
          "business_concept_id" => business_concept_id,
          "resource_type" => "rule"
        }) do
      RuleAbilities.can?(user, :manage_rules, business_concept_id)
    end

    def can?(%User{}, _action, _entity), do: false
  end
end<|MERGE_RESOLUTION|>--- conflicted
+++ resolved
@@ -22,17 +22,11 @@
 
     def can?(%User{} = user, :create, %{
           "business_concept_id" => business_concept_id,
-<<<<<<< HEAD
-          "quality_control_type" => quality_control_type,
-          "resource_type" => "quality_rule"
-        }) do
-      quality_control_type !== "custom_validation" &&
-        QualityRuleAbilities.can?(user, :manage_quality_rule, business_concept_id)
-=======
+          "rule_type" => rule_type,
           "resource_type" => "rule_implementation"
         }) do
-      RuleImplementationAbilities.can?(user, :manage_rules, business_concept_id)
->>>>>>> 537bcedd
+          rule_type !== "custom_validation" &&
+          RuleImplementationAbilities.can?(user, :manage_rules, business_concept_id)
     end
 
     def can?(%User{} = user, :update, %{
