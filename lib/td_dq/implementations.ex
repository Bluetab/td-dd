--- conflicted
+++ resolved
@@ -186,28 +186,15 @@
       when rule_id != new_rule_id do
     changeset = upsert_changeset(implementation, params)
 
-<<<<<<< HEAD
-    Multi.new()
-    |> Multi.run(:can, fn _, _ ->
-      if can?(claims, :move, changeset), do: {:ok, nil}, else: {:error, false}
-    end)
-    |> upsert(changeset)
-    |> Multi.run(:implementation, fn _repo, _changes -> {:ok, implementation} end)
-    |> Multi.run(:cache, ImplementationLoader, :maybe_update_implementation_cache, [])
-    |> Multi.run(:audit, Audit, :implementation_updated, [changeset, user_id])
-    |> Repo.transaction()
-    |> on_upsert()
-=======
     with :ok <- Bodyguard.permit(__MODULE__, :move, claims, changeset) do
       Multi.new()
       |> upsert(changeset)
       |> Multi.run(:implementation, fn _repo, _changes -> {:ok, implementation} end)
+      |> Multi.run(:cache, ImplementationLoader, :maybe_update_implementation_cache, [])
       |> Multi.run(:audit, Audit, :implementation_updated, [changeset, user_id])
-      |> Multi.run(:cache, ImplementationLoader, :maybe_update_implementation_cache, [])
       |> Repo.transaction()
       |> on_upsert()
     end
->>>>>>> 9c8e96f4
   end
 
   def update_implementation(
@@ -217,36 +204,16 @@
       ) do
     changeset = upsert_changeset(implementation, params)
 
-<<<<<<< HEAD
-    Multi.new()
-    |> Multi.run(:can, fn _, _ ->
-      multi_can(
-        Enum.all?([
-          can?(claims, :update, changeset),
-          can?(claims, edit_segments(implementation)),
-          can?(claims, edit_segments(changeset))
-        ])
-      )
-    end)
-    |> upsert(changeset, status, user_id)
-    |> Multi.run(:data_structures, &create_implementation_structures/2)
-    |> Multi.run(:audit_status, Audit, :implementation_status_updated, [changeset, user_id])
-    |> Multi.run(:cache, ImplementationLoader, :maybe_update_implementation_cache, [])
-    |> Multi.run(:audit, Audit, :implementation_updated, [changeset, user_id])
-    |> Repo.transaction()
-    |> on_upsert()
-=======
     with :ok <- Bodyguard.permit(__MODULE__, :update, claims, changeset) do
       Multi.new()
       |> upsert(changeset, status, user_id)
       |> Multi.run(:data_structures, &create_implementation_structures/2)
       |> Multi.run(:audit_status, Audit, :implementation_status_updated, [changeset, user_id])
+      |> Multi.run(:cache, ImplementationLoader, :maybe_update_implementation_cache, [])
       |> Multi.run(:audit, Audit, :implementation_updated, [changeset, user_id])
-      |> Multi.run(:cache, ImplementationLoader, :maybe_update_implementation_cache, [])
       |> Repo.transaction()
       |> on_upsert()
     end
->>>>>>> 9c8e96f4
   end
 
   defp need_update?(implementation, params) do
