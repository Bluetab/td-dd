--- conflicted
+++ resolved
@@ -25,9 +25,7 @@
 
   def list_rule_results do
     RuleResult
-    |> join(:inner, [rr, ri], ri in Implementation,
-      on: rr.implementation_id == ri.id
-    )
+    |> join(:inner, [rr, ri], ri in Implementation, on: rr.implementation_id == ri.id)
     |> join(:inner, [_, ri, r], r in Rule, on: r.id == ri.rule_id)
     |> where([_, _, r], is_nil(r.deleted_at))
     |> where([_, ri, _], is_nil(ri.deleted_at))
@@ -47,11 +45,7 @@
 
   """
   def create_rule_result(
-<<<<<<< HEAD
-        %Implementation{implementation_key: key, rule_id: rule_id, result_type: result_type},
-=======
-        %Implementation{rule_id: rule_id} = impl,
->>>>>>> afb7582c
+        %Implementation{rule_id: rule_id, result_type: result_type} = impl,
         params \\ %{}
       ) do
     changeset =
@@ -77,7 +71,9 @@
     |> on_create()
   end
 
-  defp update_executions(%{id: id, implementation_id: implementation_id, inserted_at: ts} = _result) do
+  defp update_executions(
+         %{id: id, implementation_id: implementation_id, inserted_at: ts} = _result
+       ) do
     Execution
     |> select([e], e)
     |> where([e], is_nil(e.result_id))
