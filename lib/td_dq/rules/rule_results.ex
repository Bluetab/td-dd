--- conflicted
+++ resolved
@@ -128,15 +128,12 @@
       )
       |> select_merge([_, i, _], %{
         implementation_id: i.id,
-<<<<<<< HEAD
         implementation_key: i.implementation_key,
-        rule_id: i.rule_id
-=======
         rule_id: i.rule_id,
         goal: i.goal,
         minimum: i.minimum,
         result_type: i.result_type
->>>>>>> 7407a5b2
+
       })
       |> select_merge(
         [_, _, rule],
