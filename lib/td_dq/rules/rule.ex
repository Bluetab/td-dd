defmodule TdDq.Rules.Rule do
  @moduledoc false
  use Ecto.Schema
  import Ecto.Changeset
<<<<<<< HEAD
  alias Jason, as: JSON
  alias TdCache.ConceptCache
  alias TdCache.TaxonomyCache
  alias TdCache.TemplateCache
  alias TdCache.UserCache
  alias TdDfLib.Format
  alias TdDq.Rules
=======
>>>>>>> 51034d33
  alias TdDq.Rules.Rule
  alias TdDq.Rules.RuleImplementation
  alias TdDq.Rules.RuleType

  schema "rules" do
    field(:business_concept_id, :string)
    field(:active, :boolean, default: false)
    field(:deleted_at, :utc_datetime)
    field(:description, :string)
    field(:goal, :integer)
    field(:minimum, :integer)
    field(:name, :string)
    field(:population, :string)
    field(:priority, :string)
    field(:weight, :integer)
    field(:version, :integer, default: 1)
    field(:updated_by, :integer)
    field(:type_params, :map)
    belongs_to(:rule_type, RuleType)

    has_many(:rule_implementations, RuleImplementation)

    field(:df_name, :string)
    field(:df_content, :map)

    timestamps()
  end

  @doc false
  def changeset(%Rule{} = rule, attrs) do
    rule
    |> cast(attrs, [
      :business_concept_id,
      :active,
      :name,
      :deleted_at,
      :description,
      :weight,
      :priority,
      :population,
      :goal,
      :minimum,
      :version,
      :updated_by,
      :rule_type_id,
      :type_params,
      :df_name,
      :df_content
    ])
    |> validate_required([
      :name,
      :goal,
      :minimum,
      :rule_type_id,
      :type_params
    ])
    |> unique_constraint(
      :rule_name_bc_id,
      name: :rules_business_concept_id_name_index,
      message: "unique_constraint"
    )
    |> unique_constraint(
      :rule_name_bc_id,
      name: :rules_name_index,
      message: "unique_constraint"
    )
    |> validate_number(:goal, greater_than_or_equal_to: 0, less_than_or_equal_to: 100)
    |> validate_number(:minimum, greater_than_or_equal_to: 0, less_than_or_equal_to: 100)
    |> validate_goal
    |> foreign_key_constraint(:rule_type_id)
  end

  def delete_changeset(%Rule{} = rule) do
    rule
    |> change()
    |> no_assoc_constraint(:rule_implementations, message: "rule.delete.existing.implementations")
  end

  defp validate_goal(changeset) do
    case changeset.valid? do
      true ->
        minimum = get_field(changeset, :minimum)
        goal = get_field(changeset, :goal)

        case minimum <= goal do
          true -> changeset
          false -> add_error(changeset, :goal, "must.be.greater.than.or.equal.to.minimum")
        end

      _ ->
        changeset
    end
  end

  defimpl Elasticsearch.Document do
    alias TdCache.ConceptCache
    alias TdCache.TaxonomyCache
    alias TdCache.TemplateCache
    alias TdCache.UserCache
    alias TdDfLib.Format
    alias TdDq.Rules

    @impl Elasticsearch.Document
    def id(%Rule{id: id}), do: id

    @impl Elasticsearch.Document
    def routing(_), do: false

    @impl Elasticsearch.Document
    def encode(%Rule{rule_type: rule_type} = rule) do
      template = TemplateCache.get_by_name!(rule.df_name) || %{content: []}
      updated_by = get_user(rule.updated_by)
      execution_result_info = get_execution_result_info(rule)
      confidential = confidential?(rule)
      rule_type = Map.take(rule_type, [:id, :name, :params])
      bcv = get_business_concept_version(rule)
      domain_ids = get_domain_ids(rule)
      domain_parents = get_domain_parents(domain_ids)

      df_content =
        rule
        |> Map.get(:df_content)
        |> Format.search_values(template)

      %{
        id: rule.id,
        business_concept_id: rule.business_concept_id,
        _confidential: confidential,
        domain_ids: domain_ids,
        domain_parents: domain_parents,
        current_business_concept_version: bcv,
        rule_type_id: rule.rule_type_id,
        rule_type: rule_type,
        type_params: rule.type_params,
        version: rule.version,
        name: rule.name,
        active: rule.active,
        description: rule.description,
        deleted_at: rule.deleted_at,
        execution_result_info: execution_result_info,
        updated_by: updated_by,
        updated_at: rule.updated_at,
        inserted_at: rule.inserted_at,
        goal: rule.goal,
        minimum: rule.minimum,
        weight: rule.weight,
        population: rule.population,
        priority: rule.priority,
        df_name: rule.df_name,
        df_content: df_content
      }
    end

    defp get_execution_result_info(%Rule{} = rule) do
      case Rules.get_latest_rule_results(rule) do
        [] -> %{result_text: "quality_result.no_execution"}
        results -> get_execution_result_info(rule, results)
      end
    end

<<<<<<< HEAD
    df_content =
      rule
      |> Map.get(:df_content)
      |> Format.search_values(template)

    rule_type = Map.take(rule.rule_type, [:id, :name, :params])

    concept_content =
      case ConceptCache.get(rule.business_concept_id) do
        {:ok, %{content: content}} -> JSON.decode!(content)
        _ -> %{}
      end

    current_business_concept_version =
      Map.merge(
        Map.get(rule, :current_business_concept_version, %{name: ""}),
        %{content: concept_content}
      )
=======
    defp get_execution_result_info(%Rule{minimum: minimum, goal: goal}, rule_results) do
      Map.new()
      |> with_avg(rule_results)
      |> with_last_execution_at(rule_results)
      |> with_result_text(minimum, goal)
    end
>>>>>>> 51034d33

    defp with_avg(result_map, rule_results) do
      result_avg =
        rule_results
        |> Enum.map(& &1.result)
        |> Enum.sum()

      result_avg =
        case length(rule_results) do
          0 -> 0
          results_length -> result_avg / results_length
        end

      Map.put(result_map, :result_avg, result_avg)
    end

    defp with_last_execution_at(result_map, rule_results) do
      last_execution_at =
        rule_results
        |> Enum.map(& &1.date)
        |> Enum.max()

      Map.put(result_map, :last_execution_at, last_execution_at)
    end

    defp with_result_text(result_map, minimum, goal) do
      result_text =
        cond do
          result_map.result_avg < minimum ->
            "quality_result.under_minimum"

          result_map.result_avg >= minimum and result_map.result_avg < goal ->
            "quality_result.under_goal"

          result_map.result_avg >= goal ->
            "quality_result.over_goal"
        end

      Map.put(result_map, :result_text, result_text)
    end

    defp get_domain_ids(%{business_concept_id: nil}), do: -1

    defp get_domain_ids(%{business_concept_id: business_concept_id}) do
      {:ok, domain_ids} = ConceptCache.get(business_concept_id, :domain_ids)
      domain_ids
    end

    defp confidential?(%{business_concept_id: nil}), do: false

    defp confidential?(%{business_concept_id: business_concept_id}) do
      {:ok, status} = ConceptCache.member_confidential_ids(business_concept_id)

      case status do
        1 -> true
        _ -> false
      end
    end

    defp get_user(user_id) do
      case UserCache.get(user_id) do
        {:ok, nil} -> %{}
        {:ok, user} -> user
      end
    end

    defp get_business_concept_version(%{business_concept_id: nil}), do: %{name: ""}

    defp get_business_concept_version(%{business_concept_id: business_concept_id}) do
      case ConceptCache.get(business_concept_id) do
        {:ok, nil} -> %{name: ""}
        {:ok, concept} -> Map.take(concept, [:name, :id])
        _ -> %{name: ""}
      end
    end

    defp get_domain_parents(domain_ids) do
      case domain_ids do
        -1 -> []
        _ -> Enum.map(domain_ids, &%{id: &1, name: TaxonomyCache.get_name(&1)})
      end
    end
  end
end<|MERGE_RESOLUTION|>--- conflicted
+++ resolved
@@ -2,16 +2,7 @@
   @moduledoc false
   use Ecto.Schema
   import Ecto.Changeset
-<<<<<<< HEAD
   alias Jason, as: JSON
-  alias TdCache.ConceptCache
-  alias TdCache.TaxonomyCache
-  alias TdCache.TemplateCache
-  alias TdCache.UserCache
-  alias TdDfLib.Format
-  alias TdDq.Rules
-=======
->>>>>>> 51034d33
   alias TdDq.Rules.Rule
   alias TdDq.Rules.RuleImplementation
   alias TdDq.Rules.RuleType
@@ -172,33 +163,12 @@
       end
     end
 
-<<<<<<< HEAD
-    df_content =
-      rule
-      |> Map.get(:df_content)
-      |> Format.search_values(template)
-
-    rule_type = Map.take(rule.rule_type, [:id, :name, :params])
-
-    concept_content =
-      case ConceptCache.get(rule.business_concept_id) do
-        {:ok, %{content: content}} -> JSON.decode!(content)
-        _ -> %{}
-      end
-
-    current_business_concept_version =
-      Map.merge(
-        Map.get(rule, :current_business_concept_version, %{name: ""}),
-        %{content: concept_content}
-      )
-=======
     defp get_execution_result_info(%Rule{minimum: minimum, goal: goal}, rule_results) do
       Map.new()
       |> with_avg(rule_results)
       |> with_last_execution_at(rule_results)
       |> with_result_text(minimum, goal)
     end
->>>>>>> 51034d33
 
     defp with_avg(result_map, rule_results) do
       result_avg =
@@ -268,10 +238,24 @@
     defp get_business_concept_version(%{business_concept_id: nil}), do: %{name: ""}
 
     defp get_business_concept_version(%{business_concept_id: business_concept_id}) do
+      concept_content =
+        case ConceptCache.get(business_concept_id) do
+          {:ok, %{content: content}} -> JSON.decode!(content)
+          _ -> %{}
+        end
+
       case ConceptCache.get(business_concept_id) do
-        {:ok, nil} -> %{name: ""}
-        {:ok, concept} -> Map.take(concept, [:name, :id])
-        _ -> %{name: ""}
+        {:ok, nil} ->
+          %{name: ""}
+
+        {:ok, concept} ->
+          Map.merge(
+            Map.take(concept, [:name, :id]),
+            %{content: concept_content}
+          )
+
+        _ ->
+          %{name: ""}
       end
     end
 
