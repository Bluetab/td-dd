--- conflicted
+++ resolved
@@ -154,12 +154,7 @@
         |> put_status(:forbidden)
         |> put_view(ErrorView)
         |> render("403.json")
-<<<<<<< HEAD
-
-      {:vault_error, _message} ->
-=======
       {:vault_error, message} ->
->>>>>>> 11446066
         conn
         |> put_status(:unprocessable_entity)
         |> json(%{
@@ -213,8 +208,13 @@
         |> put_status(:not_found)
         |> put_view(ErrorView)
         |> render("404.json")
-<<<<<<< HEAD
-=======
+
+      {:error, changeset} ->
+        conn
+        |> put_status(:unprocessable_entity)
+        |> put_view(TdCxWeb.ChangesetView)
+        |> render("error.json", changeset: changeset)
+
       {:vault_error, message} ->
         conn
         |> put_status(:unprocessable_entity)
@@ -223,19 +223,7 @@
             %{name: "vault_error", code: message}
           ]
         })
->>>>>>> 11446066
-
-      {:error, changeset} ->
-        conn
-        |> put_status(:unprocessable_entity)
-        |> put_view(TdCxWeb.ChangesetView)
-        |> render("error.json", changeset: changeset)
-
-      {:vault_error, _message} ->
-        conn
-        |> put_status(:internal_server_error)
-        |> put_view(ErrorView)
-        |> render("500.json")
+
     end
   end
 end