defmodule TdCxWeb.SwaggerDefinitions do
  @moduledoc false
  import PhoenixSwagger

  def source_definitions do
    %{
      CreateSource:
        swagger_schema do
          properties do
            source(
              Schema.new do
                properties do
                  external_id(:string, "External id of the source", required: true)

                  type(:string, "Source type that matches with a template in scope cx",
                    required: true
                  )

                  config(:object, "Source configuration")
                end
              end
            )
          end
        end,
      UpdateSource:
        swagger_schema do
          properties do
            source(
              Schema.new do
                properties do
                  config(:object, "Source configuration")
                end
              end
            )
          end
        end,
      Sources:
        swagger_schema do
          title("Sources")
          description("A collection of sources")
          type(:array)
          items(Schema.ref(:Source))
        end,
      Source:
        swagger_schema do
          title("Source")
          description("Representation of a source")

          properties do
            id(:integer, "Source Id", required: true)
            type(:string, "Source type that matches with a template in scope cx", required: true)
            config(:object, "Source configuration")
          end
        end,
<<<<<<< HEAD
      SourceWithSecrets:
        swagger_schema do
          title("Source with secrets")
          description("Representation of a source with secrets")

          properties do
            id(:integer, "Source Id", required: true)
            type(:string, "Source type that matches with a template in scope cx", required: true)
            secrets(:object, "Secret configuration to be stored in vault")
            secrets_key(:string, "Vault key")
            config(:object, "Source configuration")
          end
        end,
      SourceResponse:
=======
        SourceResponse:
>>>>>>> 11446066
        swagger_schema do
          properties do
            data(Schema.ref(:Source))
          end
        end,
      SourcesResponse:
        swagger_schema do
          properties do
            data(Schema.ref(:Sources))
          end
        end
    }
  end

  def job_definitions do
    %{
      Jobs:
        swagger_schema do
          title("Jobs")
          description("A collection of jobs")
          type(:array)
          items(Schema.ref(:Job))
        end,
      Job:
        swagger_schema do
          title("Job")
          description("Representation of a job")

          properties do
            id(:integer, "Job Id", required: true)
            external_id(:string, "Job external id", required: true)
            source(:object, "Source of a job")
            start_date(:string, "Start date of a job")
            end_date(:string, "End date of a job")
            status(:string, "Job status")
            message(:string, "Last job message")
          end
        end,
      JobResponse:
        swagger_schema do
          properties do
            data(Schema.ref(:Job))
          end
        end,
      JobsResponse:
        swagger_schema do
          properties do
            data(Schema.ref(:Jobs))
          end
        end,
      JobFilterRequest:
        swagger_schema do
          properties do
            query(:string, "Query string", required: false)
            filters(:object, "Filters", required: false)
          end

          example(%{
            query: "searchterm",
            filters: %{
              status: ["init"]
            }
          })
        end
    }
  end

  def event_definitions do
    %{
      Events:
        swagger_schema do
          title("Events")
          description("A collection of events")
          type(:array)
          items(Schema.ref(:Event))
        end,
      Event:
        swagger_schema do
          title("Event")
          description("Representation of a event")

          properties do
            id(:integer, "Event Id", required: true)
            date(:string, "Event date")
            type(:string, "Event type")
            message(:string, "Event message")
          end
        end,
      EventResponse:
        swagger_schema do
          properties do
            data(Schema.ref(:Event))
          end
        end,
      EventsResponse:
        swagger_schema do
          properties do
            data(Schema.ref(:Events))
          end
        end,
      CreateEvent:
        swagger_schema do
          properties do
            event(
              Schema.new do
                properties do
                  date(:string, "Event date")
                  type(:string, "Event type")
                  message(:string, "Event message")
                end
              end
            )
          end
        end
    }
  end

  def filter_swagger_definitions do
    %{
      FilterResponse:
        swagger_schema do
          title("Filters")

          description(
            "An object whose keys are filter names and values are arrays of filterable values"
          )

          properties do
            data(:object, "Filter values", required: true)
          end

          example(%{
            data: %{
              status: ["init", "end"]
            }
          })
        end
    }
  end
end<|MERGE_RESOLUTION|>--- conflicted
+++ resolved
@@ -52,24 +52,7 @@
             config(:object, "Source configuration")
           end
         end,
-<<<<<<< HEAD
-      SourceWithSecrets:
-        swagger_schema do
-          title("Source with secrets")
-          description("Representation of a source with secrets")
-
-          properties do
-            id(:integer, "Source Id", required: true)
-            type(:string, "Source type that matches with a template in scope cx", required: true)
-            secrets(:object, "Secret configuration to be stored in vault")
-            secrets_key(:string, "Vault key")
-            config(:object, "Source configuration")
-          end
-        end,
-      SourceResponse:
-=======
         SourceResponse:
->>>>>>> 11446066
         swagger_schema do
           properties do
             data(Schema.ref(:Source))
