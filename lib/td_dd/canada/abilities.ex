--- conflicted
+++ resolved
@@ -65,13 +65,12 @@
       UnitAbilities.can?(claims, action, Unit)
     end
 
-<<<<<<< HEAD
     def can?(%Claims{} = claims, :view_grants, %DataStructure{} = data_structure) do
       GrantAbilities.can?(claims, :view_grants, data_structure)
-=======
+
     def can?(%Claims{} = claims, action, %{hint: :domain} = domain) do
       UnitAbilities.can?(claims, action, domain)
->>>>>>> fccec862
+
     end
 
     def can?(%Claims{} = claims, :create_grant, %DataStructure{} = data_structure) do
