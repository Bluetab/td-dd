--- conflicted
+++ resolved
@@ -14,41 +14,25 @@
   defp get_not_nil(nil, default), do: default
   defp get_not_nil(value, _), do: value
 
-<<<<<<< HEAD
-  def update_data_structure(conn, old_data, %{"df_name" => df_name} = new_data) do
-    fields_to_compare = ["description", "df_name"]
+  def update_data_structure(conn, %{type: type} = old_data, %{"df_content" => _} = new_data) do
+    content_changes = df_content_changes(old_data, new_data, @df_cache.get_template_by_name(type))
 
-    diffs =
-      Enum.reduce(fields_to_compare, %{}, fn field, acc ->
-        with value when not is_nil(value) <- Map.get(new_data, field),
-             false <- value == Map.get(old_data, String.to_atom(field)) do
-          Map.put(acc, field, value)
-        else
-          _ -> acc
-        end
-      end)
+    payload =
+      case content_changes do
+        nil -> %{}
+        content_changes -> %{"df_content" => content_changes}
+      end
 
-    %{content: template_content} = @df_cache.get_template_by_name(df_name)
-
-    field_labels =
-      Enum.reduce(template_content, %{}, fn field, acc ->
-=======
-  def update_data_structure(conn, %{type: type} = old_data, %{"df_content" => _} = new_data) do
-    content_changes =
-      df_content_changes(old_data, new_data, @df_cache.get_template_by_name(type))
-    payload = case content_changes do
-      nil -> %{}
-      content_changes -> %{"df_content" => content_changes}
-    end
     create_data_structure_event(conn, old_data.id, payload, "update_data_structure")
   end
+
   def update_data_structure(conn, old_data, new_data) do
     create_data_structure_event(conn, old_data.id, new_data, "update_data_structure")
   end
 
   defp df_content_changes(old_data, new_data, %{content: template_content}) do
-    field_labels = Enum.reduce(template_content, %{}, fn field, acc ->
->>>>>>> a44c17d4
+    field_labels =
+      Enum.reduce(template_content, %{}, fn field, acc ->
         Map.put(acc, Map.get(field, "name"), Map.get(field, "label"))
       end)
 
@@ -92,26 +76,12 @@
       end)
       |> Enum.filter(&(not is_nil(&1)))
 
-<<<<<<< HEAD
-    changed_content =
-      %{}
-      |> Map.put(:added, added)
-      |> Map.put(:removed, removed)
-      |> Map.put(:changed, changed)
-
-    payload = Map.put(diffs, "df_content", changed_content)
-    create_data_structure_event(conn, old_data.id, payload, "update_data_structure")
-  end
-
-  def update_data_structure(conn, old_data, new_data) do
-    create_data_structure_event(conn, old_data.id, new_data, "update_data_structure")
-=======
     %{}
     |> Map.put(:added, added)
     |> Map.put(:removed, removed)
     |> Map.put(:changed, changed)
->>>>>>> a44c17d4
   end
+
   defp df_content_changes(_, _, _), do: nil
 
   def delete_data_structure(conn, id) do
