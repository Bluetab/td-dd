defmodule TdDd.Grants.Search do
  @moduledoc """
  The Grants Search context
  """

  alias TdDd.Auth.Claims
  alias TdDd.Grants.Search.Query
  alias Truedat.Search
  alias Truedat.Search.Permissions

  require Logger

  @index :grants
  @default_sort ["_id"]
  @aggs %{
    "taxonomy" => %{terms: %{field: "data_structure_version.domain_ids", size: 500}},
    "type.raw" => %{terms: %{field: "data_structure_version.type.raw", size: 50}},
<<<<<<< HEAD
    "pending_removal.raw" => %{terms: %{field: "pending_removal.raw"}}
=======
    "system_external_id" => %{
      terms: %{field: "data_structure_version.system.external_id.raw", size: 50}
    }
>>>>>>> 2accfc24
  }

  def get_filter_values(claims, params, user_id) do
    params = put_filter(params, "user_id", user_id)
    get_filter_values(claims, params)
  end

  def get_filter_values(%Claims{user_id: user_id} = claims, %{} = params) do
    query =
      claims
      |> search_permissions()
      |> Query.build_query(user_id, params, @aggs)

    search = %{query: query, aggs: @aggs, size: 0}

    Search.get_filters(search, @index)
  end

  def scroll_grants(%{"scroll_id" => _, "scroll" => _} = scroll_params) do
    scroll_params
    |> Map.take(["scroll_id", "scroll"])
    |> Search.scroll()
    |> transform_response()
  end

  def search(params, claims, page \\ 0, size \\ 50)

  def search(params, %Claims{user_id: user_id} = claims, page, size) do
    sort = Map.get(params, "sort", @default_sort)

    query =
      claims
      |> search_permissions()
      |> Query.build_query(user_id, params, @aggs)

    %{
      from: page * size,
      size: size,
      query: query,
      sort: sort
    }
    |> do_search(params)
  end

  def search_by_user(params, %{user_id: user_id} = claims, page \\ 0, size \\ 50) do
    params
    |> put_filter("user_id", user_id)
    |> search(claims, page, size)
  end

  defp put_filter(params, field, condition) do
    Map.update(params, "filters", %{field => condition}, &Map.put_new(&1, field, condition))
  end

  defp do_search(search, %{"scroll" => scroll} = _params) do
    search
    |> Search.search(@index, params: %{"scroll" => scroll})
    |> transform_response()
  end

  defp do_search(search, _params) do
    search
    |> Search.search(@index)
    |> transform_response()
  end

  defp transform_response({:ok, response}), do: transform_response(response)
  defp transform_response({:error, _} = response), do: response

  defp transform_response(%{results: results} = response) do
    results =
      results
      |> Enum.map(&Map.get(&1, "_source"))
      |> Enum.map(&Map.Helpers.atomize_keys/1)

    Map.put(response, :results, results)
  end

  defp search_permissions(%Claims{} = claims) do
    Permissions.get_search_permissions(["manage_grants", "view_grants"], claims)
  end
end<|MERGE_RESOLUTION|>--- conflicted
+++ resolved
@@ -15,13 +15,10 @@
   @aggs %{
     "taxonomy" => %{terms: %{field: "data_structure_version.domain_ids", size: 500}},
     "type.raw" => %{terms: %{field: "data_structure_version.type.raw", size: 50}},
-<<<<<<< HEAD
-    "pending_removal.raw" => %{terms: %{field: "pending_removal.raw"}}
-=======
+    "pending_removal.raw" => %{terms: %{field: "pending_removal.raw"}},
     "system_external_id" => %{
       terms: %{field: "data_structure_version.system.external_id.raw", size: 50}
     }
->>>>>>> 2accfc24
   }
 
   def get_filter_values(claims, params, user_id) do
