defmodule TdDd.DataStructures.StructureNote do
  @moduledoc """
  Ecto schema module for structure note
  """
  use Ecto.Schema
  import Ecto.Changeset
  alias TdDd.DataStructures.DataStructure
  alias TdDd.DataStructures.StructureNote
  alias TdDd.DataStructures.Validation
  alias TdDd.Utils.CollectionUtils
  alias TdDfLib.Content

  schema "structure_notes" do
    field(:df_content, :map)

    field(:status, Ecto.Enum,
      values: [:draft, :pending_approval, :rejected, :published, :versioned, :deprecated]
    )

    field(:version, :integer)
    field(:resource, :map, virtual: true, deafult: %{})
    field(:domain_ids, {:array, :integer}, virtual: true, default: [])
    belongs_to(:data_structure, DataStructure)

    timestamps()
  end

  def bulk_update_changeset(%{df_content: old_content} = structure_note, attrs) do
    structure_note
    |> cast(attrs, [:df_content, :status])
<<<<<<< HEAD
    |> update_change(:df_content, &Content.merge(&1, old_content))
    |> maybe_put_identifier(structure_note)
=======
    |> update_change(:df_content, &Content.merge(&1, current_content))
    |> maybe_put_identifier(current_content, attrs)
>>>>>>> 4d1ef8c9
    |> validate_content(structure_note, attrs)
    |> validate_required([:df_content, :status])
  end

<<<<<<< HEAD
  def changeset(%{df_content: _old_content} = structure_note, attrs) do
    structure_note
    |> cast(attrs, [:status, :df_content])
    |> validate_required([:status, :df_content])
    |> maybe_put_identifier(structure_note)
=======
  def changeset(%{df_content: current_content} = structure_note, attrs) do
    structure_note
    |> cast(attrs, [:status, :df_content])
    |> validate_required([:status, :df_content])
    |> maybe_put_identifier(current_content, attrs)
>>>>>>> 4d1ef8c9
    |> validate_change(:df_content, Validation.validator(structure_note))
  end

  def bulk_create_changeset(
<<<<<<< HEAD
        %{df_content: old_content} = structure_note,
=======
        %{df_content: current_content} = structure_note,
>>>>>>> 4d1ef8c9
        data_structure,
        attrs
      ) do
    %__MODULE__{}
    |> cast(attrs, [:status, :version, :df_content])
    |> update_change(:df_content, &Content.merge(&1, old_content))
    |> put_assoc(:data_structure, data_structure)
    |> validate_required([:status, :version, :df_content, :data_structure])
<<<<<<< HEAD
    |> maybe_put_identifier(structure_note, data_structure)
=======
    |> maybe_put_identifier(data_structure)
>>>>>>> 4d1ef8c9
    |> validate_change(:df_content, Validation.shallow_validator(data_structure))
    |> validate_content(%{structure_note | data_structure_id: data_structure.id}, attrs)
    |> unique_constraint([:data_structure, :version])
  end

  def create_changeset(
<<<<<<< HEAD
        structure_note,
        %DataStructure{} = data_structure,
=======
        %{df_content: _current_content} = structure_note,
        data_structure,
>>>>>>> 4d1ef8c9
        attrs
      ) do
    structure_note
    |> cast(attrs, [:status, :version, :df_content])
    |> put_assoc(:data_structure, data_structure)
    |> validate_required([:status, :version, :df_content, :data_structure])
    |> maybe_put_identifier(data_structure)
    |> validate_change(:df_content, Validation.validator(data_structure))
    |> unique_constraint([:data_structure, :version])
  end

  defp validate_content(
         %{valid?: true, changes: %{df_content: df_content}} = changeset,
         data_structure_or_note,
         params
       )
       when is_map(df_content) do
    fields =
      params
      |> CollectionUtils.atomize_keys()
      |> Map.get(:df_content, %{})
      |> Map.keys()

    case Validation.validator(data_structure_or_note, df_content, fields) do
      {:error, error} ->
        add_error(changeset, :df_content, "invalid_template", reason: error)

      %{valid?: false, errors: [_ | _] = errors} ->
        add_error(changeset, :df_content, "invalid_content", errors)

      _ ->
        changeset
    end
  end

  defp validate_content(changeset, _structure_note, _params), do: changeset

<<<<<<< HEAD
  defp maybe_put_identifier(
    changeset,
    %StructureNote{
      df_content: old_content,
      data_structure: %DataStructure{current_version: %{structure_type: %{template_id: template_id}}}
    }) do
    maybe_put_identifier_aux(changeset, old_content, template_id)
  end

  defp maybe_put_identifier(
    changeset,
    %DataStructure{
      current_version: %{
        structure_type: %{
          template_id: template_id
        }
      }
    } = data_structure) do
    case data_structure do
      %DataStructure{
        latest_note: %{df_content: old_content}
      } -> maybe_put_identifier_aux(changeset, old_content, template_id)
      %DataStructure{} -> maybe_put_identifier_aux(changeset, %{}, template_id)
    end

  end

  defp maybe_put_identifier(changeset, _structure_note_or_data_structure) do
    changeset
  end

  defp maybe_put_identifier(
    changeset,
    %StructureNote{df_content: old_content},
    %DataStructure{current_version: %{structure_type: %{template_id: template_id}}}
    ) do
    maybe_put_identifier_aux(changeset, old_content, template_id)
  end

  defp maybe_put_identifier(changeset, _structure_note, _data_structure) do
    changeset
  end

  defp maybe_put_identifier_aux(
         %{valid?: true, changes: %{df_content: changeset_content}} = changeset,
         old_content,
         template_id
       ) do
    TdDfLib.Format.maybe_put_identifier_by_id(changeset_content, old_content, template_id)
    |> (fn new_content ->
          put_change(changeset, :df_content, new_content)
=======
  defp maybe_put_identifier(changeset, current_content, %{"type" => template_name}) do
    maybe_put_identifier_aux(changeset, current_content, template_name)
  end

  defp maybe_put_identifier(changeset, _current_content, _attrs), do: changeset

  defp maybe_put_identifier(
         changeset,
         %DataStructure{current_version: %{structure_type: %{template_id: template_id}}}
       ) do
    maybe_put_identifier_aux(changeset, %{}, template_id)
  end

  defp maybe_put_identifier(changeset, _), do: changeset

  defp maybe_put_identifier_aux(
         %{valid?: true, changes: %{df_content: df_content}} = changeset,
         current_content,
         template_id
       ) do
    TdDfLib.Format.maybe_put_identifier_by_id(current_content, df_content, template_id)
    |> (fn content ->
          put_change(changeset, :df_content, content)
>>>>>>> 4d1ef8c9
        end).()
  end

  defp maybe_put_identifier_aux(changeset, _, _), do: changeset
end<|MERGE_RESOLUTION|>--- conflicted
+++ resolved
@@ -28,39 +28,22 @@
   def bulk_update_changeset(%{df_content: old_content} = structure_note, attrs) do
     structure_note
     |> cast(attrs, [:df_content, :status])
-<<<<<<< HEAD
     |> update_change(:df_content, &Content.merge(&1, old_content))
     |> maybe_put_identifier(structure_note)
-=======
-    |> update_change(:df_content, &Content.merge(&1, current_content))
-    |> maybe_put_identifier(current_content, attrs)
->>>>>>> 4d1ef8c9
     |> validate_content(structure_note, attrs)
     |> validate_required([:df_content, :status])
   end
 
-<<<<<<< HEAD
   def changeset(%{df_content: _old_content} = structure_note, attrs) do
     structure_note
     |> cast(attrs, [:status, :df_content])
     |> validate_required([:status, :df_content])
     |> maybe_put_identifier(structure_note)
-=======
-  def changeset(%{df_content: current_content} = structure_note, attrs) do
-    structure_note
-    |> cast(attrs, [:status, :df_content])
-    |> validate_required([:status, :df_content])
-    |> maybe_put_identifier(current_content, attrs)
->>>>>>> 4d1ef8c9
     |> validate_change(:df_content, Validation.validator(structure_note))
   end
 
   def bulk_create_changeset(
-<<<<<<< HEAD
         %{df_content: old_content} = structure_note,
-=======
-        %{df_content: current_content} = structure_note,
->>>>>>> 4d1ef8c9
         data_structure,
         attrs
       ) do
@@ -69,24 +52,15 @@
     |> update_change(:df_content, &Content.merge(&1, old_content))
     |> put_assoc(:data_structure, data_structure)
     |> validate_required([:status, :version, :df_content, :data_structure])
-<<<<<<< HEAD
     |> maybe_put_identifier(structure_note, data_structure)
-=======
-    |> maybe_put_identifier(data_structure)
->>>>>>> 4d1ef8c9
     |> validate_change(:df_content, Validation.shallow_validator(data_structure))
     |> validate_content(%{structure_note | data_structure_id: data_structure.id}, attrs)
     |> unique_constraint([:data_structure, :version])
   end
 
   def create_changeset(
-<<<<<<< HEAD
         structure_note,
         %DataStructure{} = data_structure,
-=======
-        %{df_content: _current_content} = structure_note,
-        data_structure,
->>>>>>> 4d1ef8c9
         attrs
       ) do
     structure_note
@@ -124,7 +98,6 @@
 
   defp validate_content(changeset, _structure_note, _params), do: changeset
 
-<<<<<<< HEAD
   defp maybe_put_identifier(
     changeset,
     %StructureNote{
@@ -176,31 +149,6 @@
     TdDfLib.Format.maybe_put_identifier_by_id(changeset_content, old_content, template_id)
     |> (fn new_content ->
           put_change(changeset, :df_content, new_content)
-=======
-  defp maybe_put_identifier(changeset, current_content, %{"type" => template_name}) do
-    maybe_put_identifier_aux(changeset, current_content, template_name)
-  end
-
-  defp maybe_put_identifier(changeset, _current_content, _attrs), do: changeset
-
-  defp maybe_put_identifier(
-         changeset,
-         %DataStructure{current_version: %{structure_type: %{template_id: template_id}}}
-       ) do
-    maybe_put_identifier_aux(changeset, %{}, template_id)
-  end
-
-  defp maybe_put_identifier(changeset, _), do: changeset
-
-  defp maybe_put_identifier_aux(
-         %{valid?: true, changes: %{df_content: df_content}} = changeset,
-         current_content,
-         template_id
-       ) do
-    TdDfLib.Format.maybe_put_identifier_by_id(current_content, df_content, template_id)
-    |> (fn content ->
-          put_change(changeset, :df_content, content)
->>>>>>> 4d1ef8c9
         end).()
   end
 
