--- conflicted
+++ resolved
@@ -19,13 +19,6 @@
     latest_note = get_latest_structure_note(data_structure_id)
     is_strict_update = false
 
-<<<<<<< HEAD
-    structure_note =
-      case latest_note do
-        %{status: :draft} -> update(latest_note, params, is_strict_update, user_id, type)
-        _not_update -> bulk_create(data_structure, params, latest_note, user_id)
-      end
-=======
     case require_modification?(data_structure_id, params, is_bulk_update, auto_publish) do
       true ->
         structure_note =
@@ -41,7 +34,6 @@
           _ ->
             structure_note
         end
->>>>>>> 4d1ef8c9
 
       false ->
         {:ok, latest_note}
