--- conflicted
+++ resolved
@@ -46,12 +46,13 @@
 
   @doc false
   def loader_changeset(%DataStructure{} = data_structure, attrs) do
-    changeset = data_structure
-    |> cast(attrs, [
-      :last_change_at,
-      :last_change_by,
-      :metadata
-    ])
+    changeset =
+      data_structure
+      |> cast(attrs, [
+        :last_change_at,
+        :last_change_by,
+        :metadata
+      ])
 
     case changeset.changes do
       %{} -> changeset
@@ -74,13 +75,8 @@
       :ou,
       :metadata,
       :confidential,
-<<<<<<< HEAD
-      :df_name,
       :df_content,
       :system_id
-=======
-      :df_content
->>>>>>> a44c17d4
     ])
     |> validate_required([:group, :name, :last_change_at, :last_change_by, :metadata, :system_id])
     |> validate_length(:group, max: 255)
