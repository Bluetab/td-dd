--- conflicted
+++ resolved
@@ -47,12 +47,9 @@
     has_one(:current_version, DataStructureVersion, where: [deleted_at: nil])
     has_one(:current_metadata, StructureMetadata, where: [deleted_at: nil])
     has_one(:published_note, StructureNote, where: [status: :published])
-<<<<<<< HEAD
     has_many(:implementations, ImplementationStructure)
-=======
     has_many(:nodes, Node, foreign_key: :structure_id)
     has_many(:units, through: [:nodes, :units])
->>>>>>> 09fe0a7a
 
     timestamps(type: :utc_datetime_usec)
   end
