defmodule TdDd.DataStructures.DataStructure do
  @moduledoc false
  use Ecto.Schema
  import Ecto.Changeset
  alias TdCache.TaxonomyCache
  alias TdCache.UserCache
  alias TdDd.DataStructures
  alias TdDd.DataStructures.DataField
  alias TdDd.DataStructures.DataStructure
  alias TdDd.DataStructures.DataStructureVersion
  alias TdDd.Searchable
  alias TdDd.Systems.System

  @behaviour Searchable

<<<<<<< HEAD
  @taxonomy_cache Application.get_env(:td_dd, :taxonomy_cache)

  @status %{
    deleted: "deleted"
  }

=======
>>>>>>> 0b7d9d9b
  schema "data_structures" do
    belongs_to(:system, System, on_replace: :update)
    has_many(:versions, DataStructureVersion, on_delete: :delete_all)

    field(:class, :string)
    field(:confidential, :boolean)
    field(:description, :string)
    field(:df_content, :map)
    field(:domain_id, :integer)
    field(:external_id, :string)
    field(:group, :string)
    field(:last_change_at, :utc_datetime)
    field(:last_change_by, :integer)
    field(:metadata, :map, default: %{})
    field(:name, :string)
    field(:ou, :string)
    field(:type, :string)
    field(:deleted_at, :utc_datetime)

    timestamps(type: :utc_datetime)
  end

  @doc false
  def update_changeset(%DataStructure{} = data_structure, attrs) do
    data_structure
    |> cast(attrs, [
      :confidential,
      :df_content,
      :last_change_at,
      :last_change_by,
      :deleted_at
    ])
  end

  @doc false
  def loader_changeset(%DataStructure{} = data_structure, attrs) do
    audit_attrs = attrs |> Map.take([:last_change_at, :last_change_by])

    changeset =
      data_structure
      |> cast(attrs, [
        :class,
        :confidential,
        :description,
        :domain_id,
        :group,
        :metadata,
        :name,
        :ou,
        :type
      ])

    case changeset.changes do
      m when map_size(m) > 0 -> changeset |> change(audit_attrs)
      _ -> changeset
    end
  end

  @doc false
  def changeset(%DataStructure{} = data_structure, attrs) do
    data_structure
    |> cast(attrs, [
      :class,
      :confidential,
      :description,
      :df_content,
      :domain_id,
      :external_id,
      :group,
      :last_change_at,
      :last_change_by,
      :metadata,
      :name,
      :ou,
      :system_id,
      :type
    ])
    |> validate_required([:group, :last_change_at, :last_change_by, :metadata, :name, :system_id])
    |> validate_length(:class, max: 255)
    |> validate_length(:group, max: 255)
    |> validate_length(:name, max: 255)
    |> validate_length(:ou, max: 255)
    |> validate_length(:type, max: 255)
  end

  def search_fields(%DataStructure{last_change_by: last_change_by_id} = structure) do
    last_change_by =
      case UserCache.get(last_change_by_id) do
        {:ok, nil} -> %{}
        {:ok, user} -> user
      end

    domain_id = structure.domain_id

    domain_ids =
      domain_id
      |> TaxonomyCache.get_parent_ids()

    structure =
      structure
      |> DataStructures.with_latest_fields()
      |> DataStructures.with_latest_path()
      |> fill_items

    system =
      structure
      |> Map.get(:system)
      |> (& &1.__struct__.search_fields(&1)).()

    status =
      case structure.deleted_at do
        nil -> ""
        _del_timestamp -> @status.deleted
      end

    %{
      id: structure.id,
      description: structure.description,
      group: structure.group,
      last_change_at: structure.last_change_at,
      last_change_by: last_change_by,
      name: structure.name,
      ou: structure.ou,
      external_id: structure.external_id,
      domain_id: domain_id,
      domain_ids: domain_ids,
      system: system,
      system_id: structure.system_id,
      type: structure.type,
      inserted_at: structure.inserted_at,
      confidential: structure.confidential,
      df_content: structure.df_content,
      data_fields: Enum.map(structure.data_fields, &DataField.search_fields/1),
      path: structure.path,
      status: status,
      class: structure.class
    }
  end

  defp fill_items(structure) do
    keys_to_fill = [:name, :group, :ou]

    Enum.reduce(keys_to_fill, structure, fn key, acc ->
      case Map.get(acc, key) do
        nil -> Map.put(acc, key, "")
        _ -> acc
      end
    end)
  end

  def index_name(_) do
    "data_structure"
  end
end<|MERGE_RESOLUTION|>--- conflicted
+++ resolved
@@ -13,15 +13,10 @@
 
   @behaviour Searchable
 
-<<<<<<< HEAD
-  @taxonomy_cache Application.get_env(:td_dd, :taxonomy_cache)
-
   @status %{
     deleted: "deleted"
   }
 
-=======
->>>>>>> 0b7d9d9b
   schema "data_structures" do
     belongs_to(:system, System, on_replace: :update)
     has_many(:versions, DataStructureVersion, on_delete: :delete_all)
