defmodule TdDd.DataStructures.DataStructure do
  @moduledoc false
  use Ecto.Schema
  import Ecto.Changeset
  alias TdDd.DataStructures
  alias TdDd.DataStructures.DataField
  alias TdDd.DataStructures.DataStructure
  alias TdDd.DataStructures.DataStructureVersion
  alias TdDd.Searchable
  alias TdDd.Systems.System
  alias TdPerms.UserCache

  @behaviour Searchable

  @taxonomy_cache Application.get_env(:td_dd, :taxonomy_cache)

  @status %{
    deleted: "deleted"
  }

  schema "data_structures" do
    belongs_to(:system, System, on_replace: :update)
    has_many(:versions, DataStructureVersion, on_delete: :delete_all)

    field(:class, :string)
    field(:confidential, :boolean)
    field(:description, :string)
    field(:df_content, :map)
    field(:domain_id, :integer)
    field(:external_id, :string)
    field(:group, :string)
    field(:last_change_at, :utc_datetime)
    field(:last_change_by, :integer)
    field(:metadata, :map, default: %{})
    field(:name, :string)
    field(:ou, :string)
    field(:type, :string)
    field(:deleted_at, :utc_datetime)

    timestamps(type: :utc_datetime)
  end

  @doc false
  def update_changeset(%DataStructure{} = data_structure, attrs) do
    data_structure
    |> cast(attrs, [
      :confidential,
      :df_content,
      :last_change_at,
      :last_change_by
    ])
  end

  @doc false
  def loader_changeset(%DataStructure{} = data_structure, attrs) do
    audit_attrs = attrs |> Map.take([:last_change_at, :last_change_by])

    changeset =
      data_structure
      |> cast(attrs, [
        :class,
        :confidential,
        :description,
        :domain_id,
        :group,
        :metadata,
        :name,
        :ou,
        :type
      ])

    case changeset.changes do
      m when map_size(m) > 0 -> changeset |> change(audit_attrs)
      _ -> changeset
    end
  end

  @doc false
  def changeset(%DataStructure{} = data_structure, attrs) do
    data_structure
    |> cast(attrs, [
      :class,
      :confidential,
      :description,
      :df_content,
      :domain_id,
      :external_id,
      :group,
      :last_change_at,
      :last_change_by,
      :metadata,
      :name,
      :ou,
      :system_id,
      :type
    ])
    |> validate_required([:group, :last_change_at, :last_change_by, :metadata, :name, :system_id])
    |> validate_length(:class, max: 255)
    |> validate_length(:group, max: 255)
    |> validate_length(:name, max: 255)
    |> validate_length(:ou, max: 255)
    |> validate_length(:type, max: 255)
  end

  def search_fields(%DataStructure{last_change_by: last_change_by_id} = structure) do
    last_change_by =
      case UserCache.get_user(last_change_by_id) do
        nil -> %{}
        user -> user
      end

    domain_id = structure.domain_id

    domain_ids =
      domain_id
      |> @taxonomy_cache.get_parent_ids()

    structure =
      structure
      |> DataStructures.with_latest_fields()
      |> DataStructures.with_latest_path()
      |> fill_items

    system =
      structure
      |> Map.get(:system)
      |> (& &1.__struct__.search_fields(&1)).()

    status =
      case structure.deleted_at do
        nil -> ""
        _del_timestamp -> @status.deleted
      end

    %{
      id: structure.id,
      description: structure.description,
      group: structure.group,
      last_change_at: structure.last_change_at,
      last_change_by: last_change_by,
      name: structure.name,
      ou: structure.ou,
      external_id: structure.external_id,
      domain_id: domain_id,
      domain_ids: domain_ids,
      system: system,
      system_id: structure.system_id,
      type: structure.type,
      inserted_at: structure.inserted_at,
      confidential: structure.confidential,
      df_content: structure.df_content,
      data_fields: Enum.map(structure.data_fields, &DataField.search_fields/1),
      path: structure.path,
<<<<<<< HEAD
      status: status
=======
      class: structure.class
>>>>>>> b29bd714
    }
  end

  defp fill_items(structure) do
    keys_to_fill = [:name, :group, :ou]

    Enum.reduce(keys_to_fill, structure, fn key, acc ->
      case Map.get(acc, key) do
        nil -> Map.put(acc, key, "")
        _ -> acc
      end
    end)
  end

  def index_name(_) do
    "data_structure"
  end
end<|MERGE_RESOLUTION|>--- conflicted
+++ resolved
@@ -151,11 +151,8 @@
       df_content: structure.df_content,
       data_fields: Enum.map(structure.data_fields, &DataField.search_fields/1),
       path: structure.path,
-<<<<<<< HEAD
-      status: status
-=======
+      status: status,
       class: structure.class
->>>>>>> b29bd714
     }
   end
 
