--- conflicted
+++ resolved
@@ -482,7 +482,6 @@
     |> on_update()
   end
 
-<<<<<<< HEAD
   defp maybe_update_children_domain_ids(%{domain_id: new_domain_id, external_id: parent_external_id}, %{domain_id: old_domain_id}) when old_domain_id != new_domain_id do
     children_ids = Ancestry.get_descendent_ids(parent_external_id)
 
@@ -496,14 +495,13 @@
   defp maybe_update_children_domain_ids(_updated, _new) do
     {:ok, 0}
   end
-=======
+
   defp on_update({:ok, %StructureNote{status: :published, data_structure: %{id: id}}} = res) do
     IndexWorker.reindex(id)
     res
   end
 
   defp on_update({:ok, %StructureNote{}} = res), do: res
->>>>>>> 879f5da4
 
   defp on_update({:ok, %{} = res}) do
     with %{data_structure: %{id: id}} <- res do
