defmodule TdDd.DataStructures do
  @moduledoc """
  The DataStructures context.
  """

  import Ecto.Query, warn: false

  alias Ecto.Association.NotLoaded
  alias Ecto.Multi
  alias TdCache.LinkCache
  alias TdCache.StructureTypeCache
  alias TdCache.TaxonomyCache
  alias TdCache.TemplateCache
  alias TdCx.Sources
  alias TdDd.Auth.Claims
  alias TdDd.DataStructures.Audit
  alias TdDd.DataStructures.DataStructure
  alias TdDd.DataStructures.DataStructureRelation
  alias TdDd.DataStructures.DataStructuresTags
  alias TdDd.DataStructures.DataStructureTag
  alias TdDd.DataStructures.DataStructureType
  alias TdDd.DataStructures.DataStructureVersion
  alias TdDd.DataStructures.Paths
  alias TdDd.DataStructures.StructureMetadata
  alias TdDd.Lineage.GraphData
  alias TdDd.Repo
  alias TdDd.Search.IndexWorker
  alias TdDfLib.Format

  # Data structure version associations preloaded for some views
  @preload_dsv_assocs [:classifications, data_structure: :system]

  def list_data_structures(clauses \\ %{}, options \\ []) do
    clauses
    |> Enum.reduce(DataStructure, fn
      {:external_id, external_ids}, q when is_list(external_ids) ->
        where(q, [ds], ds.external_id in ^external_ids)

      {:external_id, external_id}, q ->
        where(q, [ds], ds.external_id == ^external_id)

      {:domain_id, domain_id}, q when is_list(domain_id) ->
        where(q, [ds], ds.domain_id in ^domain_id)

      {:domain_id, domain_id}, q ->
        where(q, [ds], ds.domain_id == ^domain_id)

      {:id, {:in, ids}}, q ->
        where(q, [ds], ds.id in ^ids)
    end)
    |> preload(:system)
    |> Repo.all()
    |> Enum.map(&enrich(&1, options))
  end

  def get_data_structure!(id) do
    DataStructure
    |> Repo.get!(id)
    |> Repo.preload(:system)
  end

  @doc "Gets a single data_structure by external_id"
  def get_data_structure_by_external_id(external_id) do
    Repo.get_by(DataStructure, external_id: external_id)
  end

  @doc "Gets a single data_structure_version"
  def get_data_structure_version!(id) do
    DataStructureVersion
    |> Paths.by_version_id(id)
    |> Repo.get!(id)
    |> Repo.preload(:data_structure)
  end

  def get_data_structures(ids, preload \\ :system) do
    from(ds in DataStructure, where: ds.id in ^ids, preload: ^preload, select: ds)
    |> Repo.all()
  end

  def get_data_structure_version!(data_structure_id, version, options) do
    params = %{data_structure_id: data_structure_id, version: version}

    DataStructureVersion
    |> Paths.by_structure_id_and_version(data_structure_id, version)
    |> Repo.get_by!(params)
    |> Repo.preload(@preload_dsv_assocs)
    |> enrich(options)
  end

  def get_data_structure_version!(data_structure_version_id, options) do
    DataStructureVersion
    |> Paths.by_version_id(data_structure_version_id)
    |> Repo.get!(data_structure_version_id)
    |> Repo.preload(data_structure: :system)
    |> enrich(options)
  end

  def get_cached_content(%{} = content, %{data_structure_type: %{template_id: template_id}}) do
    case TemplateCache.get(template_id) do
      {:ok, template} ->
        Format.enrich_content_values(content, template)

      _ ->
        content
    end
  end

  def get_cached_content(content, _structure), do: content

  defp enrich(nil = _target, _opts), do: nil

  defp enrich(target, nil = _opts), do: target

  defp enrich(%DataStructure{} = ds, options) do
    ds
    |> enrich(options, :versions, &Repo.preload(&1, :versions))
    |> enrich(options, :latest, &get_latest_version/1)
    |> enrich(options, :domain, &get_domain/1)
    |> enrich(options, :source, &get_source/1)
    |> enrich(options, :metadata_versions, &get_metadata_versions/1)
  end

  defp enrich(%DataStructureVersion{} = dsv, options) do
    deleted = not is_nil(Map.get(dsv, :deleted_at))
    preload = if Enum.member?(options, :profile), do: [data_structure: :profile], else: []
    with_confidential = Enum.member?(options, :with_confidential)

    dsv
    |> enrich(options, :system, &get_system/1)
    |> enrich(
      options,
      :parents,
      &get_parents(&1, deleted: deleted, with_confidential: with_confidential)
    )
    |> enrich(
      options,
      :children,
      &get_children(&1, deleted: deleted, with_confidential: with_confidential)
    )
    |> enrich(
      options,
      :siblings,
      &get_siblings(&1, deleted: deleted, with_confidential: with_confidential)
    )
    |> enrich(
      options,
      :data_fields,
      &get_field_structures(&1,
        deleted: deleted,
        preload: preload,
        with_confidential: with_confidential
      )
    )
    |> enrich(options, :data_field_degree, &get_field_degree/1)
    |> enrich(options, :data_field_links, &get_field_links/1)
    |> enrich(
      options,
      :relations,
      &get_relations(&1, deleted: deleted, default: false, with_confidential: with_confidential)
    )
    |> enrich(options, :relation_links, &get_relation_links/1)
    |> enrich(options, :versions, &get_versions/1)
    |> enrich(options, :degree, &get_degree/1)
    |> enrich(options, :profile, &get_profile/1)
    |> enrich(options, :links, &get_structure_links/1)
    |> enrich(options, :domain, &get_domain/1)
    |> enrich(options, :source, &get_source/1)
    |> enrich(options, :metadata_versions, &get_metadata_versions/1)
    |> enrich(options, :data_structure_type, &get_data_structure_type/1)
    |> enrich(options, :tags, &get_tags/1)
  end

  defp enrich(%{} = target, options, key, fun) do
    target_key = get_target_key(key)

    case Enum.member?(options, key) do
      false -> target
      true -> Map.put(target, target_key, fun.(target))
    end
  end

  defp get_target_key(:data_field_degree), do: :data_fields
  defp get_target_key(:data_field_links), do: :data_fields
  defp get_target_key(:relation_links), do: :relations
  defp get_target_key(key), do: key

  defp get_system(%DataStructureVersion{} = dsv) do
    dsv
    |> Repo.preload(data_structure: :system)
    |> Map.get(:data_structure)
    |> Map.get(:system)
  end

  defp get_profile(%DataStructureVersion{} = dsv) do
    dsv
    |> Repo.preload(data_structure: :profile)
    |> Map.get(:data_structure)
    |> Map.get(:profile)
  end

  def get_data_structure_type(%DataStructureVersion{} = dsv) do
    DataStructureType
    |> where([ds_type], ds_type.structure_type == ^dsv.type)
    |> Repo.one()
  end

  def get_field_structures(data_structure_version, options) do
    data_structure_version
    |> Ecto.assoc(:children)
    |> where([child], child.class == "field")
    |> join(:inner, [child], child in assoc(child, :data_structure))
    |> with_confidential(
      Keyword.get(options, :with_confidential),
      dynamic([_child, _parent, child_ds], child_ds.confidential == false)
    )
    |> with_deleted(options, dynamic([child], is_nil(child.deleted_at)))
    |> select([child], child)
    |> Repo.all()
    |> Repo.preload(options[:preload] || [])
  end

  def get_children(%DataStructureVersion{id: id}, options \\ []) do
    DataStructureRelation
    |> where([r], r.parent_id == ^id)
    |> join(:inner, [r], parent in assoc(r, :child))
    |> join(:inner, [r, _parent, _], r in assoc(r, :relation_type))
    |> join(:inner, [_r, child, _], child in assoc(child, :data_structure))
    |> with_deleted(
      Keyword.get(options, :deleted),
      dynamic([_, parent, _], is_nil(parent.deleted_at))
    )
    |> with_confidential(
      Keyword.get(options, :with_confidential),
      dynamic([_, _child, _, ds_child], ds_child.confidential == false)
    )
    |> relation_type_condition(
      Keyword.get(options, :default),
      dynamic([_, _child, relation_type, _], relation_type.name == "default"),
      dynamic([_, _child, relation_type, _], relation_type.name != "default")
    )
    |> order_by([_, child, _, _], asc: child.data_structure_id, desc: child.version)
    |> distinct([_, child, _, _], child)
    |> select([r, child, relation_type, _], %{
      version: child,
      relation: r,
      relation_type: relation_type
    })
    |> Repo.all()
    |> select_structures(Keyword.get(options, :default))
  end

  def get_parents(%DataStructureVersion{id: id}, options) do
    DataStructureRelation
    |> where([r], r.child_id == ^id)
    |> join(:inner, [r], parent in assoc(r, :parent))
    |> join(:inner, [r, _parent], relation_type in assoc(r, :relation_type))
    |> join(:inner, [_r, parent, _relation_type], parent in assoc(parent, :data_structure))
    |> with_deleted(
      Keyword.get(options, :deleted),
      dynamic([_, parent, _, _], is_nil(parent.deleted_at))
    )
    |> relation_type_condition(
      Keyword.get(options, :default),
      dynamic([_, _parent, relation_type, _], relation_type.name == "default"),
      dynamic([_, _parent, relation_type, _], relation_type.name != "default")
    )
    |> with_confidential(
      Keyword.get(options, :with_confidential),
      dynamic([_, _parent, _relation_type, parent_ds], parent_ds.confidential == false)
    )
    |> order_by([_, parent, _, _], asc: parent.data_structure_id, desc: parent.version)
    |> distinct([_, parent, _, _], parent)
    |> select([r, parent, relation_type], %{
      version: parent,
      relation: r,
      relation_type: relation_type
    })
    |> Repo.all()
    |> select_structures(Keyword.get(options, :default))
  end

  def get_siblings(%DataStructureVersion{id: id}, options \\ []) do
    DataStructureRelation
    |> where([r], r.child_id == ^id)
    |> join(:inner, [r], parent in assoc(r, :parent))
    |> join(:inner, [r, _parent], parent_rt in assoc(r, :relation_type))
    |> join(:inner, [_r, parent, _parent_rt, r_c], r_c in DataStructureRelation,
      on: parent.id == r_c.parent_id
    )
    |> join(:inner, [_r, _parent, _parent_rt, r_c], child_rt in assoc(r_c, :relation_type))
    |> join(:inner, [_r, _parent, _parent_rt, r_c, _child_rt], sibling in assoc(r_c, :child))
    |> join(
      :inner,
      [_r, _parent, _parent_rt, _r_c, _child_rt, sibling],
      sibling in assoc(sibling, :data_structure)
    )
    |> with_deleted(
      options,
      dynamic(
        [_r, parent, _parent_rt, _r_c, _child_rt, _sibling, _sibling_ds],
        is_nil(parent.deleted_at)
      )
    )
    |> with_deleted(
      options,
      dynamic(
        [_r, parent, _parent_rt, _r_c, _child_rt, sibling, _sibling_ds],
        is_nil(sibling.deleted_at)
      )
    )
    |> with_confidential(
      Keyword.get(options, :with_confidential),
      dynamic(
        [_r, _parent, _parent_rt, _r_c, _child_rt, _sibling, sibling_ds],
        sibling_ds.confidential == false
      )
    )
    |> relation_type_condition(
      Keyword.get(options, :default),
      dynamic(
        [_r, _parent, parent_rt, _r_c, _child_rt, _sibling, _sibling_ds],
        parent_rt.name == "default"
      ),
      dynamic(
        [_r, _parent, parent_rt, _r_c, _child_rt, _sibling, _sibling_ds],
        parent_rt.name != "default"
      )
    )
    |> relation_type_condition(
      Keyword.get(options, :default),
      dynamic(
        [_r, _parent, _parent_rt, _r_c, child_rt, _sibling, _sibling_ds],
        child_rt.name == "default"
      ),
      dynamic(
        [_r, _parent, _parent_rt, _r_c, child_rt, _sibling, _sibling_ds],
        child_rt.name != "default"
      )
    )
    |> order_by([_r, _parent, _parent_rt, _r_c, _child_rt, sibling, _sibling_ds],
      asc: sibling.data_structure_id,
      desc: sibling.version
    )
    |> distinct([_r, _parent, _parent_rt, _r_c, _child_rt, sibling, _sibling_ds], sibling)
    |> select([_r, _parent, _parent_rt, _r_c, _child_rt, sibling, _sibling_ds], sibling)
    |> Repo.all()
    |> Repo.preload(@preload_dsv_assocs)
    |> Enum.uniq_by(& &1.data_structure_id)
  end

  defp get_relations(%DataStructureVersion{} = version, options) do
    parents = get_parents(version, options)
    children = get_children(version, options)

    %{parents: parents, children: children}
  end

  defp get_relation_links(%{relations: relations}) do
    %{parents: parents, children: children} = relations

    children =
      Enum.map(children, fn %{version: dsv} = child ->
        Map.put(child, :links, get_structure_links(dsv))
      end)

    parents =
      Enum.map(parents, fn %{version: dsv} = parent ->
        Map.put(parent, :links, get_structure_links(dsv))
      end)

    relations
    |> Map.put(:children, children)
    |> Map.put(:parents, parents)
  end

  defp get_versions(%DataStructureVersion{} = dsv) do
    dsv
    |> Ecto.assoc([:data_structure, :versions])
    |> Repo.all()
  end

  defp select_structures(versions, false) do
    versions
    |> Enum.uniq_by(& &1.version.data_structure_id)
    |> Enum.map(&preload_assocs/1)
  end

  defp select_structures(versions, _not_false) do
    versions
    |> Enum.map(& &1.version)
    |> Enum.uniq_by(& &1.data_structure_id)
    |> Repo.preload(@preload_dsv_assocs)
  end

  # These are preloaded as they are needed in views
  defp preload_assocs(%{version: v} = version, preloads \\ @preload_dsv_assocs) do
    Map.put(version, :version, Repo.preload(v, preloads))
  end

  defp get_domain(%DataStructureVersion{data_structure: %NotLoaded{}} = version) do
    version
    |> Repo.preload(:data_structure)
    |> get_domain()
  end

  defp get_domain(%DataStructureVersion{data_structure: data_structure}) do
    domain_id = Map.get(data_structure, :domain_id)

    case domain_id do
      nil -> %{}
      domain_id -> TaxonomyCache.get_domain(domain_id) || %{}
    end
  end

  defp get_domain(%DataStructure{domain_id: nil}), do: %{}

  defp get_domain(%DataStructure{domain_id: domain_id}) do
    TaxonomyCache.get_domain(domain_id) || %{}
  end

  def get_source(%DataStructureVersion{data_structure: %DataStructure{} = data_structure}) do
    get_source(data_structure)
  end

  def get_source(%DataStructureVersion{} = version) do
    version
    |> Repo.preload(data_structure: :source)
    |> Kernel.get_in([:data_structure, :source])
  end

  def get_source(%DataStructure{source: %NotLoaded{}} = data_structure) do
    data_structure
    |> Repo.preload(:source)
    |> Map.get(:source)
  end

  def get_source(%DataStructure{source: source}), do: source

  defp get_metadata_versions(%DataStructure{} = data_structure) do
    data_structure
    |> Repo.preload(:metadata_versions)
    |> Repo.get(:metadata_versions)
  end

  defp get_metadata_versions(%DataStructureVersion{} = version) do
    version
    |> Repo.preload(data_structure: :metadata_versions)
    |> Map.get(:data_structure)
    |> Map.get(:metadata_versions)
  end

<<<<<<< HEAD
  defp get_tags(%DataStructureVersion{data_structure: %DataStructure{} = data_structure}) do
    get_tags(data_structure)
  end

  defp get_tags(%DataStructureVersion{} = version) do
    version
    |> Repo.preload(:data_structure)
    |> Map.get(:data_structure)
    |> get_tags()
  end

  defp get_tags(%DataStructure{} = data_structure) do
    data_structure
    |> Repo.preload(data_structures_tags: [:data_structure_tag, :data_structure])
    |> Map.get(:data_structures_tags)
  end

  @doc """
  Updates a data_structure.

  ## Examples

      iex> update_data_structure(data_structure, %{field: new_value}, claims)
      {:ok, %DataStructure{}}

      iex> update_data_structure(data_structure, %{field: bad_value}, claims)
      {:error, %Ecto.Changeset{}}

  """
=======
>>>>>>> 9385850d
  def update_data_structure(%DataStructure{} = data_structure, %{} = params, %Claims{
        user_id: user_id
      }) do
    changeset = DataStructure.update_changeset(data_structure, params)

    Multi.new()
    |> Multi.update(:data_structure, changeset)
    |> Multi.run(:audit, Audit, :data_structure_updated, [changeset, user_id])
    |> Repo.transaction()
    |> on_update()
  end

  defp on_update({:ok, %{} = res}) do
    with %{data_structure: %{id: id}} <- res do
      IndexWorker.reindex(id)
    end

    {:ok, res}
  end

  defp on_update(res), do: res

  def delete_data_structure(%DataStructure{} = data_structure, %Claims{user_id: user_id}) do
    Multi.new()
    |> Multi.run(:delete_versions, fn _, _ ->
      {:ok, delete_data_structure_versions(data_structure)}
    end)
    |> Multi.delete(:data_structure, data_structure)
    |> Multi.run(:audit, Audit, :data_structure_deleted, [user_id])
    |> Repo.transaction()
    |> on_delete()
  end

  defp delete_data_structure_versions(%DataStructure{id: data_structure_id}) do
    DataStructureVersion
    |> where([dsv], dsv.data_structure_id == ^data_structure_id)
    |> select([dsv], dsv.data_structure_id)
    |> Repo.delete_all()
  end

  defp on_delete({:ok, %{} = res}) do
    with %{delete_versions: {_count, data_structure_ids}} <- res do
      IndexWorker.delete(data_structure_ids)
    end

    {:ok, res}
  end

  defp on_delete(res), do: res

  def get_latest_version(target, options \\ [])

  def get_latest_version(%DataStructure{versions: versions}, options) when is_list(versions) do
    versions
    |> Enum.max_by(& &1.version)
    |> enrich(options)
  end

  def get_latest_version(%DataStructure{id: id}, options) do
    get_latest_version(id, options)
  end

  def get_latest_version(data_structure_id, options) do
    DataStructureVersion
    |> Paths.by_data_structure_id(data_structure_id)
    |> where([dsv], dsv.data_structure_id == type(^data_structure_id, :integer))
    |> preload(data_structure: :source)
    |> Repo.one()
    |> enrich(options)
  end

  def put_domain_id(data, %{} = domain_map, domain) when is_binary(domain) do
    case Map.get(domain_map, domain) do
      nil -> data
      domain_id -> Map.put(data, "domain_id", domain_id)
    end
  end

  def put_domain_id(data, _domain_map, _domain), do: data

  def put_domain_id(%{"domain_id" => domain_id} = data, external_ids)
      when is_nil(domain_id) or domain_id == "" do
    with_domain_id(data, external_ids)
  end

  def put_domain_id(%{"domain_id" => _} = data, _external_ids), do: data

  def put_domain_id(data, external_ids) do
    with_domain_id(data, external_ids)
  end

  defp with_domain_id(data, external_ids) do
    case get_domain_id(data, external_ids) do
      nil -> data
      domain_id -> Map.put(data, "domain_id", domain_id)
    end
  end

  defp get_domain_id(%{"domain_external_id" => external_id}, %{} = external_ids)
       when not is_nil(external_id) and external_id != "" do
    Map.get(external_ids, external_id)
  end

  defp get_domain_id(%{"ou" => ou}, %{} = external_ids)
       when not is_nil(ou) and ou != "" do
    Map.get(external_ids, ou)
  end

  defp get_domain_id(_data, _external_id), do: nil

  def find_data_structure(%{} = clauses) do
    Repo.get_by(DataStructure, clauses)
  end

  defp get_degree(%{data_structure: %{external_id: external_id}}) do
    case GraphData.degree(external_id) do
      {:ok, degree} -> degree
      {:error, _} -> nil
    end
  end

  defp get_degree(_), do: nil

  defp get_field_degree(%{data_fields: data_fields}) do
    data_fields
    |> Repo.preload(data_structure: :system)
    |> Enum.map(&add_degree/1)
  end

  defp add_degree(dsv) do
    dsv
    |> get_degree()
    |> do_add_degree(dsv)
  end

  defp do_add_degree(nil, dsv), do: dsv
  defp do_add_degree(degree, dsv), do: Map.put(dsv, :degree, degree)

  defp get_field_links(%{data_fields: data_fields}) do
    Enum.map(data_fields, &Map.put(&1, :links, get_structure_links(&1)))
  end

  def get_structure_links(%{data_structure_id: id}) do
    case LinkCache.list("data_structure", id) do
      {:ok, links} -> links
    end
  end

  def get_structure_links(%{data_structure_id: id}, resource_type) do
    case LinkCache.list("data_structure", id, resource_type) do
      {:ok, links} -> links
    end
  end

  def get_path(%DataStructureVersion{path: %{names: [_ | names]}}) do
    Enum.reverse(names)
  end

  def get_path(_), do: []

  def get_ancestors(dsv, opts \\ [deleted: false]) do
    get_recursive(dsv, :parents, opts)
  end

  def get_descendents(dsv, opts \\ [deleted: false]) do
    get_recursive(dsv, :children, opts)
  end

  defp get_recursive(%DataStructureVersion{} = dsv, key, opts) do
    case Map.get(dsv, key) do
      %NotLoaded{} ->
        dsv |> Repo.preload(key) |> get_recursive(key, opts)

      [] ->
        []

      dsvs ->
        dsvs =
          case opts[:deleted] do
            false -> Enum.reject(dsvs, & &1.deleted_at)
            _ -> dsvs
          end

        dsvs ++ Enum.flat_map(dsvs, &get_recursive(&1, key, opts))
    end
  end

  def get_latest_version_by_external_id(external_id, options \\ []) do
    DataStructureVersion
    |> with_deleted(options, dynamic([dsv], is_nil(dsv.deleted_at)))
    |> distinct(:data_structure_id)
    |> order_by(desc: :version)
    |> join(:inner, [data_structure], ds in assoc(data_structure, :data_structure))
    |> where([_, ds], ds.external_id == ^external_id)
    |> select_merge([_, ds], %{external_id: ds.external_id})
    |> Repo.one()
    |> enrich(options[:enrich])
  end

  @spec get_latest_versions([non_neg_integer]) :: [DataStructureVersion.t()]
  def get_latest_versions(structure_ids) when is_list(structure_ids) do
    DataStructureVersion
    |> distinct(:data_structure_id)
    |> order_by(desc: :version)
    |> where([dsv], dsv.data_structure_id in ^structure_ids)
    |> Repo.all()
  end

  defp with_deleted(query, options, dynamic) when is_list(options) do
    include_deleted = Keyword.get(options, :deleted, true)
    with_deleted(query, include_deleted, dynamic)
  end

  defp with_deleted(query, true, _), do: query

  defp with_deleted(query, _false, dynamic) do
    where(query, ^dynamic)
  end

  defp with_confidential(query, true, _), do: query

  defp with_confidential(query, _false, dynamic) do
    where(query, ^dynamic)
  end

  defp relation_type_condition(query, false, _default, custom), do: where(query, ^custom)

  defp relation_type_condition(query, _not_false, default, _custom),
    do: where(query, ^default)

  @doc """
  Returns a Map whose keys are external ids and whose values are data
  structure ids.
  """
  def external_id_map do
    from(ds in DataStructure, select: {ds.external_id, ds.id})
    |> Repo.all()
    |> Map.new()
  end

  def get_structures_metadata_fields(clauses \\ %{}) do
    clauses
    |> Enum.reduce(DataStructureVersion, fn
      {:type, types}, q when is_list(types) ->
        where(q, [dsv], dsv.type in ^types)

      {:type, type}, q ->
        where(q, [dsv], dsv.type == ^type)

      _, q ->
        q
    end)
    |> where([dsv], is_nil(dsv.deleted_at))
    |> select([_dsv], fragment("jsonb_object_keys(metadata)"))
    |> distinct(true)
    |> Repo.all()
  end

  def create_structure_metadata(params) do
    %StructureMetadata{}
    |> StructureMetadata.changeset(params)
    |> Repo.insert()
  end

  def get_structure_metadata!(id), do: Repo.get!(StructureMetadata, id)

  def update_structure_metadata(%StructureMetadata{} = structure_metadata, params) do
    structure_metadata
    |> StructureMetadata.changeset(params)
    |> Repo.update()
  end

  def get_metadata_version(%DataStructureVersion{
        data_structure_id: structure_id,
        inserted_at: inserted_at,
        deleted_at: deleted_at
      }) do
    StructureMetadata
    |> where([sm], sm.data_structure_id == ^structure_id)
    |> where(
      [sm],
      fragment(
        "(?, COALESCE(?, statement_timestamp())) OVERLAPS (?, COALESCE(?, statement_timestamp()))",
        ^inserted_at,
        ^deleted_at,
        sm.inserted_at,
        sm.deleted_at
      )
    )
    |> order_by(desc: :version)
    |> distinct(:data_structure_id)
    |> Repo.one()
  end

  def template_name(%DataStructure{} = data_structure) do
    data_structure
    |> get_latest_version()
    |> template_name()
  end

  def template_name(%DataStructureVersion{type: type}) do
    with {:ok, %{template_id: template_id}} <- StructureTypeCache.get_by_type(type),
         {:ok, %{name: name}} <- TemplateCache.get(template_id) do
      name
    else
      _ -> ""
    end
  end

  def template_name(_), do: nil

  def get_latest_metadata_by_external_ids(external_ids) do
    DataStructure
    |> where([ds], ds.external_id in ^external_ids)
    |> join(:left, [ds], m in subquery(latest_mutable_metadata_query()),
      on: m.data_structure_id == ds.id
    )
    |> select_merge([ds, m], %{latest_metadata: m})
    |> Repo.all()
  end

  @spec latest_mutable_metadata_query :: Ecto.Query.t()
  def latest_mutable_metadata_query do
    StructureMetadata
    |> distinct(:data_structure_id)
    |> order_by(asc: :data_structure_id, desc: :version)
  end

  def profile_source(
        %{data_structure: %{source: %{config: %{"job_types" => job_types}} = source}} = dsv
      ) do
    if Enum.member?(job_types, "profile") do
      Map.put(dsv, :profile_source, source)
    else
      do_profile_source(dsv, source)
    end
  end

  def profile_source(dsv), do: dsv

  defp do_profile_source(dsv, %{config: %{"alias" => source_alias}})
       when not is_nil(source_alias) do
    case Sources.get_source(%{external_id: source_alias}) do
      %{config: %{"job_types" => job_types}} = source ->
        if Enum.member?(job_types, "profile") do
          Map.put(dsv, :profile_source, source)
        else
          dsv
        end

      _ ->
        dsv
    end
  end

  defp do_profile_source(dsv, _source), do: dsv

<<<<<<< HEAD
  @doc """
  Returns the list of data_structure_tags.

  ## Examples

      iex> list_data_structure_tags(options)
      [%DataStructureTag{}, ...]

  """
  def list_data_structure_tags(options \\ []) do
    DataStructureTag
    |> Repo.all()
    |> Repo.preload(options[:preload] || [])
  end

  @doc """
  Gets a single data_structure_tag.

  Raises `Ecto.NoResultsError` if the Data structure tag does not exist.

  ## Examples

      iex> get_data_structure_tag!(123)
      %DataStructureTag{}

      iex> get_data_structure_tag!(456)
      ** (Ecto.NoResultsError)

  """
  def get_data_structure_tag!(id, options \\ []) do
    DataStructureTag
    |> Repo.get!(id)
    |> Repo.preload(options[:preload] || [])
  end
=======
  def list_data_structure_tags do
    Repo.all(DataStructureTag)
  end

  def get_data_structure_tag!(id), do: Repo.get!(DataStructureTag, id)
>>>>>>> 9385850d

  def create_data_structure_tag(attrs \\ %{}) do
    %DataStructureTag{}
    |> DataStructureTag.changeset(attrs)
    |> Repo.insert()
  end

  def update_data_structure_tag(%DataStructureTag{} = data_structure_tag, attrs) do
    data_structure_tag
    |> DataStructureTag.changeset(attrs)
    |> Repo.update()
    |> on_tag_update()
  end

  def delete_data_structure_tag(%DataStructureTag{} = data_structure_tag) do
    data_structure_tag
    |> Repo.delete()
    |> on_tag_delete(Map.get(data_structure_tag, :tagged_structures))
  end

  @doc """
  Returns the links between a data structure and its tags.

  ## Examples

      iex> get_links_tag(%DataStructure{})
      [%DataStructuresTags{}, ...]

  """

  def get_links_tag(%DataStructure{data_structures_tags: tags})
      when is_list(tags) do
    tags
  end

  def get_links_tag(%DataStructure{} = data_structure) do
    data_structure
    |> Repo.preload(data_structures_tags: [:data_structure, :data_structure_tag])
    |> Map.get(:data_structures_tags)
  end

  @doc """
  links a tag to a structure.

  ## Examples

      iex> link_tag(data_structure, data_structure_tag, params, claims)
      {:ok, %DataStructureTag{}}

      iex> link_tag(data_structure, data_structure_tag, params, claims)
      {:error, field, %Ecto.Changeset{}, changes_so_far}

  """
  def link_tag(
        %DataStructure{id: data_structure_id} = data_structure,
        %DataStructureTag{id: tag_id} = data_structure_tag,
        params,
        claims
      ) do
    data_structure_id
    |> get_link_tag_by(tag_id)
    |> case do
      nil -> create_link(data_structure, data_structure_tag, params, claims)
      %DataStructuresTags{} = tag_link -> update_link(tag_link, params, claims)
    end
  end

  @doc """
  deletes a link between a tag to a structure.

  ## Examples

      iex> delete_link_tag(data_structure, data_structure_tag, claims)
      {:ok, %DataStructuresTags{}}

      iex> delete_link_tag(data_structure, data_structure_tag)
      {:error, field, %Ecto.Changeset{}, changes_so_far}

  """
  def delete_link_tag(
        %DataStructure{id: data_structure_id},
        %DataStructureTag{id: tag_id},
        %Claims{user_id: user_id}
      ) do
    data_structure_id
    |> get_link_tag_by(tag_id)
    |> case do
      nil ->
        {:error, :not_found}

      %DataStructuresTags{} = tag_link ->
        Multi.new()
        |> Multi.delete(:deleted_link_tag, tag_link)
        |> Multi.run(:audit, Audit, :tag_link_deleted, [user_id])
        |> Repo.transaction()
        |> on_link_delete()
    end
  end

  def get_link_tag_by(data_structure_id, tag_id) do
    Repo.get_by(DataStructuresTags,
      data_structure_tag_id: tag_id,
      data_structure_id: data_structure_id
    )
  end

  defp on_tag_update({:ok, %{tagged_structures: [_ | _] = structures} = tag}) do
    structures
    |> Enum.map(& &1.id)
    |> IndexWorker.reindex()

    {:ok, tag}
  end

  defp on_tag_update(reply), do: reply

  defp on_tag_delete({:ok, tag}, [_ | _] = structures) do
    structures
    |> Enum.map(& &1.id)
    |> IndexWorker.reindex()

    {:ok, tag}
  end

  defp on_tag_delete(reply, _), do: reply

  defp create_link(data_structure, data_structure_tag, params, %Claims{user_id: user_id}) do
    changeset =
      params
      |> DataStructuresTags.changeset()
      |> DataStructuresTags.put_data_structure(data_structure)
      |> DataStructuresTags.put_data_structure_tag(data_structure_tag)

    Multi.new()
    |> Multi.insert(:linked_tag, changeset)
    |> Multi.run(:audit, Audit, :tag_linked, [user_id])
    |> Repo.transaction()
    |> on_link_insert()
  end

  defp update_link(link, params, %Claims{user_id: user_id}) do
    changeset = DataStructuresTags.changeset(link, params)

    Multi.new()
    |> Multi.update(:linked_tag, changeset)
    |> Multi.run(:audit, Audit, :tag_link_updated, [changeset, user_id])
    |> Repo.transaction()
    |> on_link_update()
  end

  defp on_link_insert({:ok, %{linked_tag: link} = multi}) do
    IndexWorker.reindex(link.data_structure_id)
    {:ok, multi}
  end

  defp on_link_insert(reply), do: reply

  defp on_link_update({:ok, %{linked_tag: link} = multi}) do
    link = Repo.preload(link, [:data_structure_tag, :data_structure])
    {:ok, Map.put(multi, :linked_tag, link)}
  end

  defp on_link_update(reply), do: reply

  defp on_link_delete({:ok, %{deleted_link_tag: link} = multi}) do
    IndexWorker.reindex(link.data_structure_id)
    {:ok, multi}
  end

  defp on_link_delete(reply), do: reply
end<|MERGE_RESOLUTION|>--- conflicted
+++ resolved
@@ -449,7 +449,6 @@
     |> Map.get(:metadata_versions)
   end
 
-<<<<<<< HEAD
   defp get_tags(%DataStructureVersion{data_structure: %DataStructure{} = data_structure}) do
     get_tags(data_structure)
   end
@@ -479,8 +478,6 @@
       {:error, %Ecto.Changeset{}}
 
   """
-=======
->>>>>>> 9385850d
   def update_data_structure(%DataStructure{} = data_structure, %{} = params, %Claims{
         user_id: user_id
       }) do
@@ -838,7 +835,6 @@
 
   defp do_profile_source(dsv, _source), do: dsv
 
-<<<<<<< HEAD
   @doc """
   Returns the list of data_structure_tags.
 
@@ -873,13 +869,6 @@
     |> Repo.get!(id)
     |> Repo.preload(options[:preload] || [])
   end
-=======
-  def list_data_structure_tags do
-    Repo.all(DataStructureTag)
-  end
-
-  def get_data_structure_tag!(id), do: Repo.get!(DataStructureTag, id)
->>>>>>> 9385850d
 
   def create_data_structure_tag(attrs \\ %{}) do
     %DataStructureTag{}
