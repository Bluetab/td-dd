--- conflicted
+++ resolved
@@ -7,12 +7,8 @@
 
   alias Ecto.Association.NotLoaded
   alias Ecto.Multi
-<<<<<<< HEAD
-  alias TdCache.{LinkCache, StructureTypeCache, TemplateCache, UserCache}
-=======
-  alias TdCache.LinkCache
-  alias TdCache.TemplateCache
->>>>>>> 72ee2a72
+
+  alias TdCache.{LinkCache, TemplateCache, UserCache}
   alias TdCx.Sources
   alias TdCx.Sources.Source
   alias TdDd.Auth.Claims
