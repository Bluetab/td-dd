defmodule TdDd.DataStructures do
  @moduledoc """
  The DataStructures context.
  """

  import Ecto.Query, warn: false

  alias Ecto.Association.NotLoaded
  alias TdDd.DataStructures.DataStructure
  alias TdDd.DataStructures.DataStructureVersion
  alias TdDd.Repo
  alias TdDd.Utils.CollectionUtils
  alias TdDfLib.Validation
  alias TdPerms.DataFieldCache
  alias TdPerms.RelationCache

  @df_cache Application.get_env(:td_dd, :df_cache)
  @search_service Application.get_env(:td_dd, :elasticsearch)[:search_service]

  @doc """
  Returns the list of data_structures.

  ## Examples

      iex> list_data_structures()
      [%DataStructure{}, ...]

  """
  def list_data_structures(params \\ %{}) do
    filter = build_filter(DataStructure, params)

    DataStructure
    |> where([ds], ^filter)
    |> Repo.all()
    |> Repo.preload(:system)
  end

  def list_data_structures_with_no_parents(params \\ %{}) do
    filter = build_filter(DataStructure, params)

    DataStructure
    |> where([ds], ^filter)
    |> where([ds], is_nil(ds.class) or ds.class != "field")
    |> where([ds], is_nil(ds.deleted_at))
    |> Repo.all()
    |> Repo.preload(system: [], versions: :parents)
    |> Enum.filter(&latest_version_is_root?/1)
  end

  defp latest_version_is_root?(%DataStructure{versions: []}), do: false

  defp latest_version_is_root?(%DataStructure{versions: versions}) do
    versions
    |> Enum.max_by(& &1.version)
    |> Map.get(:parents)
    |> Enum.empty?()
  end

  def build_filter(schema, params) do
    params = CollectionUtils.atomize_keys(params)
    fields = schema.__schema__(:fields)
    dynamic = true

    Enum.reduce(Map.keys(params), dynamic, fn key, acc ->
      case Enum.member?(fields, key) do
        true -> add_filter(key, params[key], acc)
        false -> acc
      end
    end)
  end

  defp add_filter(key, value, acc) do
    cond do
      is_list(value) and value == [] ->
        acc

      is_list(value) ->
        dynamic([ds], field(ds, ^key) in ^value and ^acc)

      is_nil(value) ->
        dynamic([ds], is_nil(field(ds, ^key)) and ^acc)

      value ->
        dynamic([ds], field(ds, ^key) == ^value and ^acc)
    end
  end

  @doc """
  Gets a single data_structure.

  Raises `Ecto.NoResultsError` if the Data structure does not exist.

  ## Examples

      iex> get_data_structure!(123)
      %DataStructure{}

      iex> get_data_structure!(456)
      ** (Ecto.NoResultsError)

  """
  def get_data_structure!(id) do
    DataStructure
    |> Repo.get!(id)
    |> Repo.preload(:system)
  end

  def get_data_structure_version!(data_structure_id, version) do
    attrs = %{data_structure_id: data_structure_id, version: version}

    DataStructureVersion
    |> Repo.get_by!(attrs)
    |> Repo.preload(data_structure: :system)
  end

  def get_data_structure_with_fields!(data_structure_id) do
    data_structure_id
    |> get_data_structure!
    |> with_latest_fields
  end

  def get_data_structure_with_fields_active!(data_structure_id) do
    data_structure_id
    |> get_data_structure!
    |> with_latest_fields_active
  end

  def get_latest_fields(data_structure_id) do
    data_structure_id
    |> get_latest_version
    |> get_fields
  end

  def get_latest_fields_active(data_structure_id) do
    data_structure_id
    |> get_latest_version
    |> get_fields_active
  end


  def get_fields(data_structure_version) do
    data_structure_version
    |> Ecto.assoc(:data_fields)
    |> Repo.all()
    |> Enum.map(&with_field_structure/1)
    |> Enum.map(&with_field_structure_id/1)
    |> Enum.map(&with_field_structure_has(&1, :df_content))
  end

  def get_fields_active(data_structure_version) do
    data_structure_version
    |> Ecto.assoc(:data_fields)
    |> Repo.all()
    |> Enum.map(&with_field_structure/1)
    |> Enum.filter(& is_active_field_structure(&1))
  end

  defp is_active_field_structure(field) do
    case field.field_structure do
      nil -> true
      field_structure -> field_structure.deleted_at == nil
    end

  end

  def get_latest_children(data_structure_id) do
    data_structure_id
    |> get_latest_version
    |> get_children
  end

  def get_latest_children_active(data_structure_id) do
    data_structure_id
    |> get_latest_version
    |> get_children_active
  end

  def get_children(data_structure_version) do
    data_structure_version
    |> Ecto.assoc(:children)
    |> Repo.all()
    |> Repo.preload(data_structure: [:system])
    |> Enum.map(& &1.data_structure)
  end

  def get_children_active(data_structure_version) do
    data_structure_version
    |> Ecto.assoc([:children, :data_structure])
    |> where([ds], is_nil(ds.deleted_at))
    |> Repo.all()
    |> Repo.preload(:system)
  end

  def get_latest_parents(data_structure_id) do
    data_structure_id
    |> get_latest_version
    |> get_parents
  end

  def get_latest_parents_active(data_structure_id) do
    data_structure_id
    |> get_latest_version
    |> get_parents_active
  end

  def get_parents(data_structure_version) do
    data_structure_version
    |> Ecto.assoc(:parents)
    |> Repo.all()
    |> Repo.preload(:data_structure)
    |> Enum.map(& &1.data_structure)
  end

  def get_parents_active(data_structure_version) do
    data_structure_version
    |> Ecto.assoc([:parents, :data_structure])
    |> where([ds], is_nil(ds.deleted_at))
    |> Repo.all()
    |> Repo.preload(:system)
  end

  def get_latest_siblings(data_structure_id) do
    data_structure_id
    |> get_latest_version
    |> get_siblings
  end

  def get_latest_siblings_active(data_structure_id) do
    data_structure_id
    |> get_latest_version
    |> get_siblings_active
  end

  def get_siblings(data_structure_version) do
    data_structure_version
    |> Ecto.assoc(:parents)
    |> Repo.all()
    |> Enum.flat_map(&get_children/1)
    |> Enum.uniq()
  end

  def get_siblings_active(data_structure_version) do
    data_structure_version
    |> Ecto.assoc(:parents)
    |> Repo.all()
    |> Enum.flat_map(&get_children_active/1)
    |> Enum.uniq()
  end

  def get_latest_ancestry(data_structure_id) do
    data_structure_id
    |> get_latest_version
    |> get_ancestry
  end

  def get_versions(%DataStructureVersion{} = dsv) do
    dsv
    |> Ecto.assoc([:data_structure, :versions])
    |> Repo.all()
  end

  def with_versions(%DataStructure{} = data_structure) do
    data_structure
    |> Repo.preload(:versions)
  end

  def with_latest_fields(%{id: id} = data_structure) do
    fields = get_latest_fields(id)

    data_structure
    |> Map.put(:data_fields, fields)
  end

  def with_latest_fields_active(%{id: id} = data_structure) do
    fields = get_latest_fields_active(id)

    data_structure
    |> Map.put(:data_fields, fields)
  end

  def with_latest_children(%{id: id} = data_structure) do
    children = get_latest_children(id)

    data_structure
    |> Map.put(:children, children)
  end

  def with_latest_children_active(%{id: id} = data_structure) do
    children = get_latest_children_active(id)

    data_structure
    |> Map.put(:children, children)
  end

  def with_latest_parents(%{id: id} = data_structure) do
    parents = get_latest_parents(id)

    data_structure
    |> Map.put(:parents, parents)
  end

  def with_latest_parents_active(%{id: id} = data_structure) do
    parents = get_latest_parents_active(id)

    data_structure
    |> Map.put(:parents, parents)
  end

  def with_latest_siblings(%{id: id} = data_structure) do
    siblings = get_latest_siblings(id)

    data_structure
    |> Map.put(:siblings, siblings)
  end

  def with_latest_siblings_active(%{id: id} = data_structure) do
    siblings = get_latest_siblings_active(id)

    data_structure
    |> Map.put(:siblings, siblings)
  end

  def with_latest_ancestry(%{id: id} = data_structure) do
    ancestry = get_latest_ancestry(id)

    data_structure
    |> Map.put(:ancestry, ancestry)
  end

  @doc """
  Creates a data_structure.

  ## Examples

      iex> create_data_structure(%{field: value})
      {:ok, %DataStructure{}}

      iex> create_data_structure(%{field: bad_value})
      {:error, %Ecto.Changeset{}}

  """
  def create_data_structure(attrs \\ %{}) do
    result =
      %DataStructure{}
      |> DataStructure.changeset(attrs)
      |> Repo.insert()

    case result do
      {:ok, data_structure} ->
        %DataStructureVersion{data_structure_id: data_structure.id, version: 0}
        |> Repo.insert()

        data_structure
        |> with_latest_fields
        |> @search_service.put_search

        {:ok, data_structure |> Repo.preload(:system)}

      _ ->
        result
    end
  end

  @doc """
  Updates a data_structure.

  ## Examples

      iex> update_data_structure(data_structure, %{field: new_value})
      {:ok, %DataStructure{}}

      iex> update_data_structure(data_structure, %{field: bad_value})
      {:error, %Ecto.Changeset{}}

  """
  def update_data_structure(
        %DataStructure{type: type} = data_structure,
        %{"df_content" => content} = attrs
      )
      when not is_nil(content) do
    case @df_cache.get_template_by_name(type) do
      %{:content => content_schema} ->
        content_changeset = Validation.build_changeset(content, content_schema)

        case content_changeset.valid? do
          false -> {:error, content_changeset}
          _ -> do_update_data_structure(data_structure, attrs)
        end

      _ ->
        {:error, "Invalid template"}
    end
  end

  def update_data_structure(%DataStructure{} = data_structure, attrs) do
    do_update_data_structure(data_structure, attrs)
  end

  defp do_update_data_structure(%DataStructure{} = data_structure, attrs) do
    result =
      data_structure
      |> DataStructure.update_changeset(attrs)
      |> Repo.update()

    case result do
      {:ok, data_structure} ->
        data_structure
        |> with_latest_fields
        |> @search_service.put_search

        result

      _ ->
        result
    end
  end

  @doc """
  Deletes a DataStructure.

  ## Examples

      iex> delete_data_structure(data_structure)
      {:ok, %DataStructure{}}

      iex> delete_data_structure(data_structure)
      {:error, %Ecto.Changeset{}}

  """
  def delete_data_structure(%DataStructure{} = data_structure) do
    result = Repo.delete(data_structure)

    case result do
      {:ok, data_structure} ->
        @search_service.delete_search(data_structure)
        result

      _ ->
        result
    end
  end

  @doc """
  Returns an `%Ecto.Changeset{}` for tracking data_structure changes.

  ## Examples

      iex> change_data_structure(data_structure)
      %Ecto.Changeset{source: %DataStructure{}}

  """
  def change_data_structure(%DataStructure{} = data_structure) do
    DataStructure.changeset(data_structure, %{})
  end

  alias TdDd.DataStructures.DataField

  @doc """
  Returns the list of data_fields.

  ## Examples

      iex> list_data_fields()
      [%DataField{}, ...]

  """
  def list_data_fields do
    import Ecto.Query, only: [from: 2]
    Repo.all(from(f in DataField, order_by: [desc: f.id]))
  end

  @doc """
  Returns the list of data_structure versions for a given data structure id;

  ## Examples

      iex> list_data_structure_versions(1)
      [%DataStructureVersion{}, ...]

  """
  def list_data_structure_versions(data_structure_id) do
    Repo.all(from(v in DataStructureVersion, where: v.data_structure_id == ^data_structure_id))
  end

  @doc """
  Returns the latest data_structure version for a given data structure id;

  ## Examples

      iex> get_latest_version(1)
      %DataStructureVersion{}

  """
  def get_latest_version(data_structure_id) do
    case list_data_structure_versions(data_structure_id) do
      [] -> nil
      vs -> vs |> Enum.max_by(& &1.version)
    end
  end

  @doc """
  Returns the list of data_structure fields .

  ## Examples

      iex> list_data_structure_fields(%DataStructureVersion{})
      [%DataField{}, ...]

  """
  def list_data_structure_fields(data_structure_version) do
    Repo.all(Ecto.assoc(data_structure_version, :data_fields))
  end

  @doc """
  Gets a single data_field.

  Raises `Ecto.NoResultsError` if the Data field does not exist.

  ## Examples

      iex> get_data_field!(123)
      %DataField{}

      iex> get_data_field!(456)
      ** (Ecto.NoResultsError)

  """
  def get_data_field!(id), do: Repo.get!(DataField, id)

  @doc """
  Creates a data_field.

  ## Examples

      iex> create_data_field(%{field: value})
      {:ok, %DataField{}}

      iex> create_data_field(%{field: bad_value})
      {:error, %Ecto.Changeset{}}

  """
  def create_data_field(attrs \\ %{}) do
    result =
      %DataField{}
      |> DataField.changeset(attrs)
      |> Repo.insert()

    case result do
      {:ok, data_field} ->
        case Map.get(attrs, "data_structure_id") do
          nil ->
            result

          data_structure_id ->
            add_data_field(data_structure_id, data_field)
            result
        end

        # TODO: Reindex versions
        # @search_service.put_search(get_data_structure_with_fields!(data_field.data_structure_id))
        result

      _ ->
        result
    end
  end

  defp add_data_field(data_structure_id, %{id: field_id}) do
    version_id =
      data_structure_id
      |> get_or_create_version
      |> Map.get(:id)

    entries = [%{data_structure_version_id: version_id, data_field_id: field_id}]
    Repo.insert_all("versions_fields", entries)
  end

  defp get_or_create_version(data_structure_id) do
    case get_latest_version(data_structure_id) do
      nil ->
        {:ok, v} =
          %DataStructureVersion{}
          |> DataStructureVersion.changeset(%{data_structure_id: data_structure_id})
          |> Repo.insert()

        v

      v ->
        v
    end
  end

  @doc """
  Updates a data_field.

  ## Examples

      iex> update_data_field(data_field, %{field: new_value})
      {:ok, %DataField{}}

      iex> update_data_field(data_field, %{field: bad_value})
      {:error, %Ecto.Changeset{}}

  """
  def update_data_field(%DataField{} = data_field, attrs) do
    result =
      data_field
      |> DataField.update_changeset(attrs)
      |> Repo.update()

    case result do
      {:ok, _data_field} ->
        # TODO: Reindex affected data structure versions
        result

      _ ->
        result
    end
  end

  @doc """
  Deletes a DataField.

  ## Examples

      iex> delete_data_field(data_field)
      {:ok, %DataField{}}

      iex> delete_data_field(data_field)
      {:error, %Ecto.Changeset{}}

  """
  def delete_data_field(%DataField{} = data_field) do
    result = Repo.delete(data_field)

    case result do
      {:ok, _data_field} ->
        # TODO: Reindex affected data structure versions
        # @search_service.put_search(get_data_structure_with_fields!(data_structure_id, data_fields: true))
        result

      _ ->
        result
    end
  end

  @doc """
  Returns an `%Ecto.Changeset{}` for tracking data_field changes.

  ## Examples

      iex> change_data_field(data_field)
      %Ecto.Changeset{source: %DataField{}}

  """
  def change_data_field(%DataField{} = data_field) do
    DataField.changeset(data_field, %{})
  end

  # Includes the id of the corresponding data structure in a given `%DataField{}` using
  # the `structure_id` key.
  defp with_field_structure(%DataField{} = data_field) do
    structure = find_field_structure(data_field)
    Map.put(data_field, :field_structure, structure)
  end

  defp with_field_structure_id(%{field_structure: field_structure} = data_field) do
    structure_id = Map.get(field_structure || %{}, :id)
    Map.put(data_field, :field_structure_id, structure_id)
  end

<<<<<<< HEAD
  defp with_field_structure(%DataField{} = data_field) do
    structure = find_field_structure(data_field)
    Map.put(data_field, :field_structure, structure)
=======
  defp with_field_structure_has(%{field_structure: field_structure} = data_field, field) do
    value = Map.get(field_structure || %{}, field)
    has_value = not is_nil(value)
    key_string = "has_" <> Atom.to_string(field)
    Map.put(data_field, String.to_atom(key_string), has_value)
>>>>>>> 081d235f
  end

  @doc """
  Returns the `%DataStructure{}` struct corresponding to a given `%DataField{}. If multiple
  structures are found, only the first will be returned.
  """
  def find_field_structure(%DataField{} = data_field) do
    case find_field_structures(data_field) do
      [] -> nil
      [structure | _t] -> structure
    end
  end

  @doc """
  Returns a list of `%DataStructure{}` structs corresponding to a given `%DataField{}.
  """
  def find_field_structures(%DataField{name: name} = data_field) do
    data_field
    |> Repo.preload(data_structure_versions: [children: :data_structure])
    |> Map.get(:data_structure_versions)
    |> Enum.flat_map(& &1.children)
    |> Enum.map(& &1.data_structure)
    |> Enum.filter(&(&1.class == "field" && &1.name == name))
    |> Enum.uniq()
  end

  def add_domain_id(%{"ou" => domain_name, "domain_id" => nil} = data, domain_map) do
    data |> Map.put("domain_id", Map.get(domain_map, domain_name))
  end

  def add_domain_id(%{"ou" => domain_name, "domain_id" => ""} = data, domain_map) do
    data |> Map.put("domain_id", Map.get(domain_map, domain_name))
  end

  def add_domain_id(%{"ou" => _, "domain_id" => _} = data, _domain_map), do: data

  def add_domain_id(%{"ou" => domain_name} = data, domain_map) do
    data |> Map.put("domain_id", Map.get(domain_map, domain_name))
  end

  def add_domain_id(data, _domain_map), do: data |> Map.put("domain_id", nil)

  def find_data_structure(%{} = clauses) do
    Repo.get_by(DataStructure, clauses)
  end

  def get_version_children(data_structure_version_id) do
    DataStructureVersion
    |> Repo.get!(data_structure_version_id)
    |> Repo.preload(:children)
    |> Map.get(:children)
  end

  def get_version_parents(data_structure_version_id) do
    DataStructureVersion
    |> Repo.get!(data_structure_version_id)
    |> Repo.preload(:parents)
    |> Map.get(:parents)
  end

  def with_field_external_ids(%{data_fields: data_fields} = data_structure) do
    data_structure
    |> Map.put(
      :data_fields,
      Enum.map(data_fields, fn field ->
        external_id =
          DataFieldCache.get_external_id(
            data_structure.system.name,
            data_structure.group,
            data_structure.name,
            field.name
          )

        Map.put(field, :external_id, external_id)
      end)
    )
  end

  def with_field_links(%{data_fields: data_fields} = data_structure) do
    data_structure
    |> Map.put(
      :data_fields,
      Enum.map(data_fields, fn field ->
        Map.put(field, :bc_related, RelationCache.get_resources(field.id, "data_field"))
      end)
    )
  end

  def with_latest_path(%DataStructure{} = data_structure) do
    path =
      data_structure
      |> get_latest_path

    data_structure
    |> Map.put(:path, path)
  end

  def get_latest_path(%DataStructure{id: id}) do
    id
    |> get_latest_version
    |> get_path
  end

  def get_path(%DataStructureVersion{} = dsv) do
    dsv
    |> get_ancestry
    |> Enum.map(& &1.name)
    |> Enum.reverse()
  end

  def get_ancestry(%DataStructureVersion{parents: [], data_structure: data_structure}) do
    [data_structure]
  end

  def get_ancestry(%DataStructureVersion{parents: [parent | _], data_structure: data_structure}) do
    [data_structure | get_ancestry(parent)]
  end

  def get_ancestry(%DataStructureVersion{parents: %NotLoaded{}} = data_structure_version) do
    data_structure_version
    |> Repo.preload([:parents, :data_structure])
    |> get_ancestry
  end
end<|MERGE_RESOLUTION|>--- conflicted
+++ resolved
@@ -669,17 +669,16 @@
     Map.put(data_field, :field_structure_id, structure_id)
   end
 
-<<<<<<< HEAD
-  defp with_field_structure(%DataField{} = data_field) do
-    structure = find_field_structure(data_field)
-    Map.put(data_field, :field_structure, structure)
-=======
   defp with_field_structure_has(%{field_structure: field_structure} = data_field, field) do
     value = Map.get(field_structure || %{}, field)
     has_value = not is_nil(value)
     key_string = "has_" <> Atom.to_string(field)
     Map.put(data_field, String.to_atom(key_string), has_value)
->>>>>>> 081d235f
+  end
+
+  defp with_field_structure(%DataField{} = data_field) do
+    structure = find_field_structure(data_field)
+    Map.put(data_field, :field_structure, structure)
   end
 
   @doc """
