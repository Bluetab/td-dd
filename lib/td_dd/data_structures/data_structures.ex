--- conflicted
+++ resolved
@@ -120,12 +120,8 @@
     data_structure_version
     |> Ecto.assoc(:children)
     |> Repo.all()
-    |> Repo.preload([:data_structure])
+    |> Repo.preload(data_structure: [:system])
     |> Enum.map(& &1.data_structure)
-<<<<<<< HEAD
-    |> Enum.map(&(&1 |> Repo.preload(:system)))
-=======
->>>>>>> a44c17d4
   end
 
   def get_latest_parents(data_structure_id) do
@@ -249,10 +245,12 @@
     case @df_cache.get_template_by_name(type) do
       %{:content => content_schema} ->
         content_changeset = Validation.build_changeset(content, content_schema)
+
         case content_changeset.valid? do
           false -> {:error, content_changeset}
           _ -> do_update_data_structure(data_structure, attrs)
         end
+
       _ ->
         {:error, "Invalid template"}
     end
@@ -719,9 +717,9 @@
 
   def diff(%System{} = old, %System{} = new) do
     [:external_id, :name]
-     |> Enum.map(fn field -> {field, Map.get(old, field), Map.get(new, field)} end)
-     |> Enum.reject(fn {_, old, new} -> old == new end)
-     |> Enum.map(fn {field, _, new} -> {field, new} end)
-     |> Map.new()
+    |> Enum.map(fn field -> {field, Map.get(old, field), Map.get(new, field)} end)
+    |> Enum.reject(fn {_, old, new} -> old == new end)
+    |> Enum.map(fn {field, _, new} -> {field, new} end)
+    |> Map.new()
   end
 end