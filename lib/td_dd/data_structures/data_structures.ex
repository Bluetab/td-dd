--- conflicted
+++ resolved
@@ -809,35 +809,12 @@
 
   defp do_profile_source(dsv, _source), do: dsv
 
-  @doc """
-  Returns the list of data_structure_tags.
-
-  ## Examples
-
-      iex> list_data_structure_tags(options)
-      [%DataStructureTag{}, ...]
-
-  """
   def list_data_structure_tags(options \\ []) do
     DataStructureTag
     |> Repo.all()
     |> Repo.preload(options[:preload] || [])
   end
 
-  @doc """
-  Gets a single data_structure_tag.
-
-  Raises `Ecto.NoResultsError` if the Data structure tag does not exist.
-
-  ## Examples
-
-      iex> get_data_structure_tag!(123)
-      %DataStructureTag{}
-
-      iex> get_data_structure_tag!(456)
-      ** (Ecto.NoResultsError)
-
-  """
   def get_data_structure_tag!(id, options \\ []) do
     DataStructureTag
     |> Repo.get!(id)
@@ -863,76 +840,17 @@
     |> on_tag_delete(Map.get(data_structure_tag, :tagged_structures))
   end
 
-  @doc """
-  Returns the links between a data structure and its tags.
-
-  ## Examples
-
-      iex> get_links_tag(%DataStructure{})
-      [%DataStructuresTags{}, ...]
-
-  """
-
   def get_links_tag(%DataStructure{data_structures_tags: tags})
       when is_list(tags) do
     tags
   end
 
-<<<<<<< HEAD
-  # Returns a data structure version enriched for indexing or rendering
-  @spec enriched_structure_version!(binary() | integer(), keyword) ::
-          DataStructureVersion.t()
-  defp enriched_structure_version!(id, opts \\ [])
-
-  defp enriched_structure_version!(id, opts) when is_binary(id) do
-    id
-    |> String.to_integer()
-    |> enriched_structure_version!(opts)
-  end
-
-  defp enriched_structure_version!(id, opts) do
-    opts
-    |> Keyword.put(:ids, [id])
-    |> Keyword.put(:relation_type_id, RelationTypes.default_id!())
-    |> enriched_structure_versions()
-    |> hd()
-  end
-
-  @spec enriched_structure_versions(keyword) :: [DataStructureVersion.t()]
-  def enriched_structure_versions(opts \\ []) do
-    {content_opt, opts} = Keyword.pop(opts, :content)
-
-    opts
-    |> Map.new()
-    |> DataStructureQueries.enriched_structure_versions()
-    |> Repo.all()
-    |> Enum.map(fn
-      %{path: nil} = dsv -> %{dsv | path: []}
-      dsv -> dsv
-    end)
-    |> Enum.map(fn %{data_structure: structure, type: type} = dsv ->
-      %{dsv | data_structure: StructureEnricher.enrich(structure, type, content_opt)}
-    end)
-  end
-=======
   def get_links_tag(%DataStructure{} = data_structure) do
     data_structure
     |> Repo.preload(data_structures_tags: [:data_structure, :data_structure_tag])
     |> Map.get(:data_structures_tags)
   end
 
-  @doc """
-  links a tag to a structure.
-
-  ## Examples
-
-      iex> link_tag(data_structure, data_structure_tag, params, claims)
-      {:ok, %DataStructureTag{}}
-
-      iex> link_tag(data_structure, data_structure_tag, params, claims)
-      {:error, field, %Ecto.Changeset{}, changes_so_far}
-
-  """
   def link_tag(
         %DataStructure{id: data_structure_id} = data_structure,
         %DataStructureTag{id: tag_id} = data_structure_tag,
@@ -947,18 +865,6 @@
     end
   end
 
-  @doc """
-  deletes a link between a tag to a structure.
-
-  ## Examples
-
-      iex> delete_link_tag(data_structure, data_structure_tag, claims)
-      {:ok, %DataStructuresTags{}}
-
-      iex> delete_link_tag(data_structure, data_structure_tag)
-      {:error, field, %Ecto.Changeset{}, changes_so_far}
-
-  """
   def delete_link_tag(
         %DataStructure{id: data_structure_id},
         %DataStructureTag{id: tag_id},
@@ -1050,5 +956,40 @@
   end
 
   defp on_link_delete(reply), do: reply
->>>>>>> bb1119ff
+
+  # Returns a data structure version enriched for indexing or rendering
+  @spec enriched_structure_version!(binary() | integer(), keyword) ::
+          DataStructureVersion.t()
+  defp enriched_structure_version!(id, opts \\ [])
+
+  defp enriched_structure_version!(id, opts) when is_binary(id) do
+    id
+    |> String.to_integer()
+    |> enriched_structure_version!(opts)
+  end
+
+  defp enriched_structure_version!(id, opts) do
+    opts
+    |> Keyword.put(:ids, [id])
+    |> Keyword.put(:relation_type_id, RelationTypes.default_id!())
+    |> enriched_structure_versions()
+    |> hd()
+  end
+
+  @spec enriched_structure_versions(keyword) :: [DataStructureVersion.t()]
+  def enriched_structure_versions(opts \\ []) do
+    {content_opt, opts} = Keyword.pop(opts, :content)
+
+    opts
+    |> Map.new()
+    |> DataStructureQueries.enriched_structure_versions()
+    |> Repo.all()
+    |> Enum.map(fn
+      %{path: nil} = dsv -> %{dsv | path: []}
+      dsv -> dsv
+    end)
+    |> Enum.map(fn %{data_structure: structure, type: type} = dsv ->
+      %{dsv | data_structure: StructureEnricher.enrich(structure, type, content_opt)}
+    end)
+  end
 end