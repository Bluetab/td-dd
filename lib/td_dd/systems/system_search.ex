--- conflicted
+++ resolved
@@ -55,12 +55,8 @@
         id: system.id,
         name: system.name,
         external_id: system.external_id,
-<<<<<<< HEAD
+        df_content: system.df_content,
         structures_count: structures_count
-=======
-        df_content: system.df_content,
-        structures_count: Map.get(structures_count, "doc_count")
->>>>>>> fa3bd8eb
       }
     end)
   end
