--- conflicted
+++ resolved
@@ -18,21 +18,15 @@
     content_mappings = %{properties: get_dynamic_mappings()}
 
     mapping_type = %{
-<<<<<<< HEAD
-      id: %{type: "long"},
-      name: %{type: "text", fields: %{raw: %{type: "keyword"}}},
+      id: %{type: "long", index: false},
+      name: %{type: "text", boost: 2, fields: %{raw: %{type: "keyword"}}},
       system: %{
         properties: %{
-          id: %{type: "long"},
+          id: %{type: "long", index: false},
           external_id: %{type: "text", fields: %{raw: %{type: "keyword"}}},
           name: %{type: "text", fields: %{raw: %{type: "keyword"}}}
         }
       },
-=======
-      id: %{type: "long", index: false},
-      name: %{type: "text", boost: 2, fields: %{raw: %{type: "keyword"}}},
-      system: %{type: "text", fields: %{raw: %{type: "keyword"}}},
->>>>>>> a44c17d4
       group: %{type: "text", fields: %{raw: %{type: "keyword"}}},
       ou: %{type: "text", fields: %{raw: %{type: "keyword", normalizer: "sortable"}}},
       type: %{type: "text", fields: %{raw: %{type: "keyword", normalizer: "sortable"}}},
