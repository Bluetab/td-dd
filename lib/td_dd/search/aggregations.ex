--- conflicted
+++ resolved
@@ -36,7 +36,6 @@
 
   def grant_aggregation_terms do
     static_keywords = [
-<<<<<<< HEAD
       {"taxonomy",
        %{
          nested: %{path: "data_structure_version.domain_parents"},
@@ -47,23 +46,6 @@
 
     static_keywords
     |> Enum.into(%{})
-=======
-      {"data_structure_version.name.raw",
-       %{terms: %{field: "data_structure_version.name.raw", size: 50}}},
-      {"user_name", %{terms: %{field: "user.user_name.raw", size: 50}}},
-      {"taxonomy",
-       %{
-         nested: %{path: "data_structure_version.domain_parents"},
-         aggs: %{
-           distinct_search: %{
-             terms: %{field: "data_structure_version.domain_parents.id", size: get_domains_count()}
-           }
-         }
-       }}
-    ]
-
-    Enum.into(static_keywords, %{})
->>>>>>> e90f999b
   end
 
   def get_agg_terms([]) do
