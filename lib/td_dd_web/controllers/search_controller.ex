--- conflicted
+++ resolved
@@ -5,11 +5,8 @@
   import Canada, only: [can?: 2]
 
   alias Jason, as: JSON
-<<<<<<< HEAD
-=======
 
   alias TdDd.DataStructures
->>>>>>> c83127e2
   alias TdDd.DataStructures.DataStructure
   alias TdDd.DataStructures.Search
   alias TdDd.Search.Aggregations
@@ -72,22 +69,6 @@
   def search_structures_metadata_fields(conn, params) do
     user = conn.assigns[:current_user]
 
-<<<<<<< HEAD
-    metadata_fields =
-      params
-      |> Map.put(:without, ["deleted_at"])
-      |> Search.search_data_structures(user, permission, 0, 10_000)
-      |> Map.get(:results)
-      |> Enum.map(&Map.get(&1, :metadata))
-      |> Enum.reject(&Enum.empty?/1)
-      |> Enum.map(&Map.keys/1)
-      |> List.flatten()
-      |> Enum.uniq()
-
-    conn
-    |> put_resp_content_type("application/json", "utf-8")
-    |> send_resp(:ok, JSON.encode!(%{data: metadata_fields}))
-=======
     with {:can, true} <- {:can, user.is_admin} do
       metadata_fields =
         params
@@ -99,6 +80,5 @@
       |> put_resp_content_type("application/json", "utf-8")
       |> send_resp(:ok, JSON.encode!(%{data: metadata_fields}))
     end
->>>>>>> c83127e2
   end
 end