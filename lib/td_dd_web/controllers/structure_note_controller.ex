--- conflicted
+++ resolved
@@ -350,14 +350,9 @@
       |> Map.from_struct()
       |> Map.get(:df_content)
       |> MapDiff.diff(published_structure_note)
-<<<<<<< HEAD
       |> Map.values()
-      |> Enum.map(&(Map.keys(&1)))
+      |> Enum.map(&Map.keys(&1))
       |> List.flatten()
-=======
-      |> Map.get(:changed, %{})
-      |> Map.keys()
->>>>>>> bf6c2e35
 
     Map.put(draft_structure_note, :_diff, diff)
   end
