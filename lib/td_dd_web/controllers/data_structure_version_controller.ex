defmodule TdDdWeb.DataStructureVersionController do
  use TdDdWeb, :controller
  use TdHypermedia, :controller
  use PhoenixSwagger

  import Canada, only: [can?: 2]

  alias Ecto
  alias TdCache.TemplateCache
  alias TdDd.DataStructures
  alias TdDdWeb.SwaggerDefinitions

  require Logger

  action_fallback(TdDdWeb.FallbackController)

  def swagger_definitions do
    SwaggerDefinitions.data_structure_version_swagger_definitions()
  end

  @enrich_attrs [
    :children,
    :classifications,
    :data_field_degree,
    :data_field_links,
    :data_fields,
    :data_structure_type,
    :degree,
    :domain,
    :external_id,
    :links,
    :metadata_versions,
    :parents,
    :profile,
    :relation_links,
    :relations,
    :siblings,
    :source,
    :system,
    :tags,
    :versions,
    :with_confidential,
    :grant,
    :grants
  ]

  swagger_path :show do
    description("Show Data Structure")
    produces("application/json")

    parameters do
      id(:path, :integer, "Data Structure ID", required: true)
      version(:path, :integer, "Version number", required: true)
    end

    response(200, "OK", Schema.ref(:DataStructureVersionResponse))
    response(400, "Client Error")
    response(403, "Forbidden")
    response(422, "Unprocessable Entity")
  end

  def show(conn, %{"data_structure_id" => data_structure_id, "id" => version}) do
    claims = conn.assigns[:current_resource]
    data_structure = DataStructures.get_data_structure!(data_structure_id)
    options = enrich_opts(claims, data_structure)
    dsv = get_data_structure_version(data_structure_id, version, options)
    render_with_permissions(conn, claims, dsv)
  end

  def show(conn, %{"id" => data_structure_version_id}) do
    claims = conn.assigns[:current_resource]
    dsv = DataStructures.get_data_structure_version!(data_structure_version_id)
    options = enrich_opts(claims, dsv.data_structure)
    dsv = get_data_structure_version(data_structure_version_id, options)
    render_with_permissions(conn, claims, dsv)
  end

  defp enrich_opts(%{user_id: user_id} = claims, data_structure) do
    Enum.filter(@enrich_attrs, fn
      :profile -> can?(claims, view_data_structures_profile(data_structure))
      :with_confidential -> can?(claims, manage_confidential_structures(data_structure))
      :grants -> can?(claims, view_grants(data_structure))
      _ -> true
    end) ++ [user_id: user_id]
  end

  defp render_with_permissions(conn, _claims, nil) do
    render_error(conn, :not_found)
  end

  defp render_with_permissions(conn, claims, %{data_structure: data_structure} = dsv) do
    if can?(claims, view_data_structure(data_structure)) do
      dsv = DataStructures.profile_source(dsv)

      user_permissions = %{
        update: can?(claims, update_data_structure(data_structure)),
        confidential: can?(claims, manage_confidential_structures(data_structure)),
        update_domain: can?(claims, manage_structures_domain(data_structure)),
        view_profiling_permission: can?(claims, view_data_structures_profile(data_structure)),
        profile_permission: can?(claims, profile(dsv)),
        manage_tags: can?(claims, link_data_structure_tag(data_structure)),
<<<<<<< HEAD
        request_grant: can?(claims, create_grant_request(data_structure))
=======
        request_grant: can_request_grant?(claims, data_structure)
>>>>>>> c5f9c7bf
      }

      render(conn, "show.json",
        data_structure_version: dsv,
        user_permissions: user_permissions,
        hypermedia: hypermedia("data_structure_version", conn, dsv)
      )
    else
      render_error(conn, :forbidden)
    end
  end

  defp can_request_grant?(claims, data_structure) do
    {:ok, templates} = TemplateCache.list_by_scope("gr")
    can?(claims, create_grant_request(data_structure)) and not Enum.empty?(templates)
  end

  defp get_data_structure_version(data_structure_version_id, opts) do
    DataStructures.get_data_structure_version!(data_structure_version_id, opts)
  end

  defp get_data_structure_version(data_structure_id, "latest", opts) do
    DataStructures.get_latest_version(data_structure_id, opts)
  end

  defp get_data_structure_version(data_structure_id, version, opts) do
    DataStructures.get_data_structure_version!(data_structure_id, version, opts)
  end
end<|MERGE_RESOLUTION|>--- conflicted
+++ resolved
@@ -99,11 +99,7 @@
         view_profiling_permission: can?(claims, view_data_structures_profile(data_structure)),
         profile_permission: can?(claims, profile(dsv)),
         manage_tags: can?(claims, link_data_structure_tag(data_structure)),
-<<<<<<< HEAD
-        request_grant: can?(claims, create_grant_request(data_structure))
-=======
         request_grant: can_request_grant?(claims, data_structure)
->>>>>>> c5f9c7bf
       }
 
       render(conn, "show.json",
