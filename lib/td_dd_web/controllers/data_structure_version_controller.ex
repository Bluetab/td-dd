--- conflicted
+++ resolved
@@ -18,31 +18,27 @@
   end
 
   @enrich_attrs [
-    :external_id,
-    :parents,
     :children,
-    :siblings,
-    :data_fields,
+    :classifications,
     :data_field_degree,
     :data_field_links,
+    :data_fields,
+    :data_structure_type,
+    :degree,
+    :domain,
+    :external_id,
+    :links,
+    :metadata_versions,
+    :parents,
+    :profile,
+    :relation_links,
+    :relations,
+    :siblings,
+    :source,
+    :system,
+    :tags,
     :versions,
-    :system,
-    :links,
-    :profile,
-    :degree,
-    :relations,
-    :relation_links,
-    :domain,
-    :source,
-    :metadata_versions,
-    :data_structure_type,
-<<<<<<< HEAD
-    :classifications,
     :with_confidential
-=======
-    :with_confidential,
-    :tags
->>>>>>> bb1119ff
   ]
 
   swagger_path :show do
