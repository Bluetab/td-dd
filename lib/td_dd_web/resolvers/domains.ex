defmodule TdDdWeb.Resolvers.Domains do
  @moduledoc """
  Absinthe resolvers for domains
  """

  alias TdCache.Permissions
  alias TdCache.TaxonomyCache

  @actions_to_permissions %{
    "manage_tags" => [:link_data_structure_tag],
    "manage_implementations" => [:manage_quality_rule_implementations],
    "manage_raw_implementations" => [:manage_raw_quality_rule_implementations],
    "manage_ruleless_implementations" => [
      :manage_quality_rule_implementations,
      :manage_ruleless_implementations
    ],
    "manage_raw_ruleless_implementations" => [
      :manage_raw_quality_rule_implementations,
      :manage_ruleless_implementations
    ],
    "publish_implementation" => [:publish_implementation],
    "manage_segments" => [:manage_segments]
  }

  def domains(_parent, %{action: action}, resolution) do
    {:ok,
     resolution
     |> claims()
     |> permitted_domain_ids(action)
     |> Enum.map(&TaxonomyCache.get_domain/1)
     |> Enum.reject(&is_nil/1)}
  end

  def fetch_permission_domains({:actions, %{actions: actions}}, domains, %{claims: claims}) do
    domains_by_actions =
      Map.new(actions, fn action -> {action, permitted_domain_ids(claims, action)} end)

    Map.new(domains, &{&1, actions_by_domain(&1, domains_by_actions)})
  end
  defp actions_by_domain(%{id: domain_id}, permitted_domains_by_actions) do
    Enum.reduce(permitted_domains_by_actions, [], fn {action, domain_ids}, acc ->
      has_any = Enum.any?(domain_ids, fn id -> id == domain_id end)
      if has_any, do: [action | acc], else: acc
    end)
  end

  defp intersect_domains(domains_by_permission) do
    Enum.reduce(domains_by_permission, fn domains_ids, acc ->
      domains_ids -- domains_ids -- acc
    end)
  end

<<<<<<< HEAD
  defp permitted_domain_ids(%{role: "user", jti: jti}, action) do
    jti
    |> Permissions.permitted_domain_ids(Map.get(@actions_to_permissions, action, []))
    |> intersect_domains()
  end

  defp permitted_domain_ids(%{role: role}, _action) when role in ["admin", "service"] do
    TaxonomyCache.reachable_domain_ids(0)
=======
  defp permitted_domain_ids(%{role: "user", jti: jti}, "manageTags") do
    Permissions.permitted_domain_ids(jti, :link_data_structure_tag)
>>>>>>> 3699d2e4
  end

  defp permitted_domain_ids(_other, _action), do: []

  defp claims(%{context: %{claims: claims}}), do: claims
  defp claims(_), do: nil
end<|MERGE_RESOLUTION|>--- conflicted
+++ resolved
@@ -37,6 +37,7 @@
 
     Map.new(domains, &{&1, actions_by_domain(&1, domains_by_actions)})
   end
+
   defp actions_by_domain(%{id: domain_id}, permitted_domains_by_actions) do
     Enum.reduce(permitted_domains_by_actions, [], fn {action, domain_ids}, acc ->
       has_any = Enum.any?(domain_ids, fn id -> id == domain_id end)
@@ -50,7 +51,6 @@
     end)
   end
 
-<<<<<<< HEAD
   defp permitted_domain_ids(%{role: "user", jti: jti}, action) do
     jti
     |> Permissions.permitted_domain_ids(Map.get(@actions_to_permissions, action, []))
@@ -59,10 +59,6 @@
 
   defp permitted_domain_ids(%{role: role}, _action) when role in ["admin", "service"] do
     TaxonomyCache.reachable_domain_ids(0)
-=======
-  defp permitted_domain_ids(%{role: "user", jti: jti}, "manageTags") do
-    Permissions.permitted_domain_ids(jti, :link_data_structure_tag)
->>>>>>> 3699d2e4
   end
 
   defp permitted_domain_ids(_other, _action), do: []
