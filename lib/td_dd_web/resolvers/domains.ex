defmodule TdDdWeb.Resolvers.Domains do
  @moduledoc """
  Absinthe resolvers for domains
  """

  alias TdCache.Permissions
  alias TdCache.TaxonomyCache
  alias TdDd.Lineage.Units

  def domains(_parent, %{action: action}, resolution) do
    {:ok, permitted_domains(action, resolution)}
  end

  def domains(_parent, %{ids: ids}, _resolution) do
    domains =
      ids
      |> Enum.map(&TaxonomyCache.get_domain/1)
      |> Enum.reject(&is_nil/1)

    {:ok, domains}
  end

  def domain(_parent, %{id: id}, _resolution) do
    {:ok, TaxonomyCache.get_domain(id)}
  end

  defp permitted_domains(action, resolution) do
    resolution
    |> claims()
    |> permitted_domain_ids(action)
    |> maybe_filter(action)
    |> Enum.map(&TaxonomyCache.get_domain/1)
    |> Enum.reject(&is_nil/1)
  end

  def fetch_permission_domains({:actions, %{actions: actions}}, domains, %{claims: claims}) do
    domains_by_actions =
      Map.new(actions, fn action -> {action, permitted_domain_ids(claims, action)} end)

    Map.new(domains, &{&1, actions_by_domain(&1, domains_by_actions)})
  end

  defp actions_by_domain(%{id: domain_id}, permitted_domains_by_actions) do
    Enum.reduce(permitted_domains_by_actions, [], fn {action, domain_ids}, acc ->
      has_any = Enum.any?(domain_ids, fn id -> id == domain_id end)
      if has_any, do: [action | acc], else: acc
    end)
  end

  defp intersection([]), do: []

  defp intersection(domains_by_permission) do
    domains_by_permission
    |> Enum.map(&MapSet.new/1)
    |> Enum.reduce(&MapSet.intersection/2)
  end

  defp permitted_domain_ids(%{role: role}, _action) when role in ["admin", "service"] do
    TaxonomyCache.reachable_domain_ids(0)
  end

  defp permitted_domain_ids(%{role: "user", jti: jti}, "manageConcept"),
    do: Permissions.permitted_domain_ids(jti, :update_business_concept)

  defp permitted_domain_ids(%{role: "user", jti: jti}, "manageConfiguration"),
    do: Permissions.permitted_domain_ids(jti, :manage_configurations)

  defp permitted_domain_ids(%{role: "user", jti: jti}, "manageImplementations"),
    do: Permissions.permitted_domain_ids(jti, :manage_quality_rule_implementations)

  defp permitted_domain_ids(%{role: "user", jti: jti}, "manageIngest"),
    do: Permissions.permitted_domain_ids(jti, :update_ingest)

  defp permitted_domain_ids(%{role: "user", jti: jti}, "manageNotes"),
    do: Permissions.permitted_domain_ids(jti, :update_data_structure)

  defp permitted_domain_ids(%{role: "user", jti: jti}, "manageRawImplementations"),
    do: Permissions.permitted_domain_ids(jti, :manage_raw_quality_rule_implementations)

  defp permitted_domain_ids(%{role: "user", jti: jti}, "manageRawRulelessImplementations") do
    jti
    |> Permissions.permitted_domain_ids([
      :manage_raw_quality_rule_implementations,
      :manage_ruleless_implementations
    ])
    |> intersection()
  end

  defp permitted_domain_ids(%{role: "user", jti: jti}, "manageRule"),
    do: Permissions.permitted_domain_ids(jti, :manage_quality_rule)

  defp permitted_domain_ids(%{role: "user", jti: jti}, "manageRulelessImplementations") do
    jti
    |> Permissions.permitted_domain_ids([
      :manage_quality_rule_implementations,
      :manage_ruleless_implementations
    ])
    |> intersection()
  end

  defp permitted_domain_ids(%{role: "user", jti: jti}, "manageSource"),
    do: Permissions.permitted_domain_ids(jti, :manage_data_sources)

  defp permitted_domain_ids(%{role: "user", jti: jti}, "manageTags"),
    do: Permissions.permitted_domain_ids(jti, :link_data_structure_tag)

  defp permitted_domain_ids(%{role: "user", jti: jti}, "shareConcept"),
    do: Permissions.permitted_domain_ids(jti, :view_domain)

<<<<<<< HEAD
  defp permitted_domain_ids(%{role: "user", jti: jti}, "createForeignGrantRequest"),
    do: Permissions.permitted_domain_ids(jti, :create_foreign_grant_request)
=======
  defp permitted_domain_ids(%{role: "user", jti: jti}, action_or_permission),
    do: Permissions.permitted_domain_ids(jti, Macro.underscore(action_or_permission))
>>>>>>> 2d463b05

  defp permitted_domain_ids(_other, _action), do: []

  defp maybe_filter(domain_ids, "viewLineage") do
    with [_ | _] = unit_domain_ids <- Units.list_domain_ids(),
         [_ | _] = reaching_ids <- TaxonomyCache.reaching_domain_ids(unit_domain_ids) do
      intersection([domain_ids, reaching_ids])
    else
      _ -> []
    end
  end

  defp maybe_filter(domain_ids, _action), do: domain_ids

  defp claims(%{context: %{claims: claims}}), do: claims
  defp claims(_), do: nil
end<|MERGE_RESOLUTION|>--- conflicted
+++ resolved
@@ -107,13 +107,11 @@
   defp permitted_domain_ids(%{role: "user", jti: jti}, "shareConcept"),
     do: Permissions.permitted_domain_ids(jti, :view_domain)
 
-<<<<<<< HEAD
   defp permitted_domain_ids(%{role: "user", jti: jti}, "createForeignGrantRequest"),
     do: Permissions.permitted_domain_ids(jti, :create_foreign_grant_request)
-=======
+
   defp permitted_domain_ids(%{role: "user", jti: jti}, action_or_permission),
     do: Permissions.permitted_domain_ids(jti, Macro.underscore(action_or_permission))
->>>>>>> 2d463b05
 
   defp permitted_domain_ids(_other, _action), do: []
 
