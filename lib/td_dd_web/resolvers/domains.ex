--- conflicted
+++ resolved
@@ -7,6 +7,7 @@
   alias TdCache.TaxonomyCache
 
   @actions_to_permissions %{
+    "manageConcepts" => [:update_business_concept],
     "manageTags" => [:link_data_structure_tag],
     "manageImplementations" => [:manage_quality_rule_implementations],
     "manageRawImplementations" => [:manage_raw_quality_rule_implementations],
@@ -23,15 +24,9 @@
   }
 
   def domains(_parent, %{action: action}, resolution) do
-    {:ok,
-     resolution
-     |> claims()
-     |> permitted_domain_ids(action)
-     |> Enum.map(&TaxonomyCache.get_domain/1)
-     |> Enum.reject(&is_nil/1)}
+    {:ok, permitted_domains(action, resolution)}
   end
 
-<<<<<<< HEAD
   def domains(_parent, %{ids: ids}, _resolution) do
     domains =
       ids
@@ -41,16 +36,16 @@
     {:ok, domains}
   end
 
+  def domain(_parent, %{id: id}, _resolution) do
+    {:ok, TaxonomyCache.get_domain(id)}
+  end
+
   defp permitted_domains(action, resolution) do
     resolution
     |> claims()
     |> permitted_domain_ids(action)
     |> Enum.map(&TaxonomyCache.get_domain/1)
     |> Enum.reject(&is_nil/1)
-=======
-  def domain(_parent, %{id: id}, _resolution) do
-    {:ok, TaxonomyCache.get_domain(id)}
->>>>>>> e4c9146b
   end
 
   def fetch_permission_domains({:actions, %{actions: actions}}, domains, %{claims: claims}) do
@@ -83,10 +78,6 @@
     TaxonomyCache.reachable_domain_ids(0)
   end
 
-  defp permitted_domain_ids(%{role: "user", jti: jti}, "manageConcepts") do
-    Permissions.permitted_domain_ids(jti, :update_business_concept)
-  end
-
   defp permitted_domain_ids(_other, _action), do: []
 
   defp claims(%{context: %{claims: claims}}), do: claims
