--- conflicted
+++ resolved
@@ -29,11 +29,10 @@
       |> add_data_fields(data_structure, users)
   end
 
-<<<<<<< HEAD
-  defp add_data_fields(data_structure_json, data_stucture, users) do
-    data_fields = case Ecto.assoc_loaded?(data_stucture.data_fields) do
+  defp add_data_fields(data_structure_json, data_structure, users) do
+    case Ecto.assoc_loaded?(data_structure.data_fields) do
       true ->
-        Enum.reduce(data_stucture.data_fields, [], fn(data_field, acc) ->
+        data_fields = Enum.reduce(data_structure.data_fields, [], fn(data_field, acc) ->
           json = %{id: data_field.id,
                    name: data_field.name,
                    type: data_field.type,
@@ -46,23 +45,6 @@
                    inserted_at: data_field.inserted_at,
                    metadata: data_field.metadata}
           [json|acc]
-=======
-  defp add_data_fields(data_structure_json, data_structure, users) do
-    case Ecto.assoc_loaded?(data_structure.data_fields) do
-      true ->
-        data_fields = Enum.reduce(data_structure.data_fields, [], fn(data_field, acc) ->
-          [%{id: data_field.id,
-            name: data_field.name,
-            type: data_field.type,
-            precision: data_field.precision,
-            nullable: data_field.nullable,
-            description: data_field.description,
-            business_concept_id: data_field.business_concept_id,
-            last_change_at: data_field.last_change_at,
-            last_change_by: get_last_change_by_user_name(data_field.last_change_by, users),
-            inserted_at: data_field.inserted_at
-          } | acc]
->>>>>>> c93646d4
         end)
       _ -> []
     end
