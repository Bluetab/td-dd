--- conflicted
+++ resolved
@@ -68,12 +68,9 @@
           metadata: metadata,
           path: path
         }
-<<<<<<< HEAD
-=======
 
       %{name: name, type: type, metadata: metadata} ->
         %{id: id, external_id: external_id, name: name, type: type, metadata: metadata}
->>>>>>> da2ef94e
 
       _ ->
         %{id: id, external_id: external_id}
