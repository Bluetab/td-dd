defmodule TdDdWeb.DataStructureVersionView do
  use TdDdWeb, :view
  use TdHypermedia, :view

  alias TdDd.DataStructures
<<<<<<< HEAD
  alias TdDdWeb.DataStructuresTagsView
  alias TdDdWeb.DataStructureVersionView
=======
>>>>>>> 9385850d

  def render(
        "show.json",
        %{data_structure_version: dsv, user_permissions: user_permissions, hypermedia: hypermedia} =
          assigns
      ) do
    dsv
    |> render_one_hypermedia(
      hypermedia,
      __MODULE__,
      "show.json",
      Map.drop(assigns, [:hypermedia, :data_structure_version, :user_permissions])
    )
    |> lift_data()
    |> Map.put(:user_permissions, user_permissions)
  end

  def render("show.json", %{data_structure_version: dsv}) do
    %{
      data:
        dsv
        |> add_classes
        |> add_data_structure
        |> add_data_fields
        |> add_parents
        |> add_siblings
        |> add_children
        |> add_versions
        |> add_system
        |> add_source
        |> add_ancestry
        |> add_profile
        |> add_embedded_relations(dsv)
        |> add_metadata_versions
        |> add_data_structure_type
        |> add_cached_content
        |> add_tags
        |> Map.take([
          :ancestry,
          :children,
          :class,
          :classes,
          :data_fields,
          :data_structure,
          :deleted_at,
          :description,
          :external_id,
          :group,
          :id,
          :links,
          :metadata,
          :name,
          :parents,
          :siblings,
          :source,
          :system,
          :type,
          :version,
          :versions,
          :profile,
          :degree,
          :relations,
          :domain,
          :metadata_versions,
          :data_structure_type,
          :tags
        ])
    }
  end

  defp add_classes(%{classifications: [_ | _] = classifications} = struct) do
    classes = Map.new(classifications, fn %{name: name, class: class} -> {name, class} end)
    Map.put(struct, :classes, classes)
  end

  defp add_classes(dsv), do: dsv

  defp add_data_structure(%{data_structure: data_structure} = dsv) do
    Map.put(dsv, :data_structure, data_structure_json(data_structure))
  end

  defp data_structure_json(data_structure) do
    data_structure
    |> Map.take([
      :id,
      :confidential,
      :domain_id,
      :domain,
      :external_id,
      :inserted_at,
      :updated_at,
      :source_id,
      :source,
      :system_id,
      :df_content
    ])
    |> add_system(data_structure)
    |> add_source()
  end

  defp add_system(json, data_structure) do
    system_params =
      data_structure
      |> Map.get(:system)
      |> Map.take([:external_id, :id, :name])

    Map.put(json, :system, system_params)
  end

  defp data_structure_version_embedded(dsv) do
    dsv
    |> Map.take([:data_structure_id, :id, :name, :type, :deleted_at, :metadata, :classes])
    |> lift_metadata()
  end

  defp add_children(data_structure_version), do: add_relations(data_structure_version, :children)

  defp add_parents(data_structure_version), do: add_relations(data_structure_version, :parents)

  defp add_siblings(data_structure_version), do: add_relations(data_structure_version, :siblings)

  defp add_embedded_relations(data_structure_json, data_structure),
    do: add_relations(data_structure_json, data_structure, :relations)

  defp add_relations(data_structure_json, data_structure, :relations = type) do
    case Map.get(data_structure, type) do
      nil ->
        data_structure_json

      %{parents: parents, children: children} ->
        parents = Enum.map(parents, &embedded_relation/1)
        children = Enum.map(children, &embedded_relation/1)

        Map.put(data_structure_json, type, %{parents: parents, children: children})
    end
  end

  defp embedded_relation(%{links: links} = struct) do
    struct
    |> Map.delete(:links)
    |> embedded_relation()
    |> Map.put(:links, links)
  end

  defp embedded_relation(%{version: version, relation: relation, relation_type: relation_type}) do
    structure = data_structure_version_embedded(version)

    Map.new()
    |> Map.put(:id, relation.id)
    |> Map.put(:structure, structure)
    |> Map.put(:relation_type, Map.take(relation_type, [:id, :name, :description]))
  end

  defp add_relations(data_structure_version, type) do
    case Map.get(data_structure_version, type) do
      nil ->
        data_structure_version

      rs ->
        relations = Enum.map(rs, &data_structure_version_embedded/1)
        Map.put(data_structure_version, type, relations)
    end
  end

  defp add_data_fields(%{data_fields: data_fields} = dsv) do
    field_structures = Enum.map(data_fields, &field_structure_json/1)
    Map.put(dsv, :data_fields, field_structures)
  end

  defp add_data_fields(dsv) do
    Map.put(dsv, :data_fields, [])
  end

  defp add_profile(%{class: "field", profile: profile} = dsv) do
    dsv |> with_profile_attrs(profile)
  end

  defp add_profile(dsv), do: dsv

  defp field_structure_json(
         %{class: "field", data_structure: %{df_content: df_content, profile: profile}} = dsv
       ) do
    dsv
    |> Map.take([
      :data_structure_id,
      :degree,
      :deleted_at,
      :description,
      :inserted_at,
      :links,
      :metadata,
      :name,
      :type
    ])
    |> lift_metadata()
    |> with_profile_attrs(profile)
    |> Map.put(:has_df_content, not is_nil(df_content))
  end

  defp add_versions(dsv) do
    versions =
      case Map.get(dsv, :versions) do
        nil -> []
        vs -> Enum.map(vs, &version_json/1)
      end

    Map.put(dsv, :versions, versions)
  end

  defp version_json(version) do
    version
    |> Map.take([:version, :deleted_at, :inserted_at, :updated_at])
  end

  defp add_system(dsv) do
    system =
      case Map.get(dsv, :system) do
        nil -> nil
        s -> Map.take(s, [:id, :name])
      end

    Map.put(dsv, :system, system)
  end

  defp add_source(dsv) do
    source =
      case Map.get(dsv, :source) do
        nil -> nil
        s -> Map.take(s, [:id, :external_id])
      end

    Map.put(dsv, :source, source)
  end

  defp add_ancestry(dsv) do
    ancestry =
      case Map.get(dsv, :path) do
        %{structure_ids: [_ | ids], names: [_ | names]} ->
          [ids, names]
          |> Enum.zip()
          |> Enum.map(fn {id, name} -> %{data_structure_id: id, name: name} end)
          |> Enum.reverse()

        _ ->
          []
      end

    Map.put(dsv, :ancestry, ancestry)
  end

  defp lift_metadata(%{metadata: metadata} = dsv) do
    metadata =
      metadata
      |> Map.new(fn {k, v} -> {String.to_atom(k), v} end)

    dsv
    |> Map.delete(:metadata)
    |> Map.merge(metadata)
  end

  defp with_profile_attrs(dsv, %{value: value}) do
    profile =
      value
      |> Map.new(fn {k, v} -> {String.to_atom(k), v} end)

    Map.put(dsv, :profile, profile)
  end

  defp with_profile_attrs(dsv, _), do: dsv

  defp lift_data(%{"data" => data} = attrs) when is_map(data) do
    case Map.get(data, :data) do
      nil ->
        attrs

      nested ->
        Map.put(attrs, "data", nested)
    end
  end

  defp lift_data(attrs), do: attrs

  defp add_metadata_versions(%{metadata_versions: versions} = dsv) when is_list(versions) do
    versions =
      Enum.map(versions, &Map.take(&1, [:fields, :version, :id, :deleted_at, :data_structure_id]))

    Map.put(dsv, :metadata_versions, versions)
  end

  defp add_metadata_versions(dsv), do: Map.put(dsv, :metadata_versions, [])

  defp add_data_structure_type(%{data_structure_type: nil} = dsv),
    do: Map.put(dsv, :data_structure_type, %{})

  defp add_data_structure_type(%{data_structure_type: data_structure_type} = dsv) do
    Map.put(
      dsv,
      :data_structure_type,
      Map.take(data_structure_type, [:template_id, :translation, :metadata_fields])
    )
  end

  defp add_data_structure_type(dsv), do: Map.put(dsv, :data_structure_type, %{})

  defp add_cached_content(dsv) do
    structure = Map.get(dsv, :data_structure)

    df_content =
      structure
      |> Map.get(:df_content, %{})
      |> DataStructures.get_cached_content(dsv)

    structure = Map.put(structure, :df_content, df_content)
    Map.put(dsv, :data_structure, structure)
  end

  defp add_tags(ds) do
    tags =
      case Map.get(ds, :tags) do
        nil -> nil
        tags -> render_many(tags, DataStructuresTagsView, "data_structures_tags.json")
      end

    Map.put(ds, :tags, tags)
  end
end<|MERGE_RESOLUTION|>--- conflicted
+++ resolved
@@ -3,11 +3,7 @@
   use TdHypermedia, :view
 
   alias TdDd.DataStructures
-<<<<<<< HEAD
   alias TdDdWeb.DataStructuresTagsView
-  alias TdDdWeb.DataStructureVersionView
-=======
->>>>>>> 9385850d
 
   def render(
         "show.json",
