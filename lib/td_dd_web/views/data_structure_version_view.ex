--- conflicted
+++ resolved
@@ -4,7 +4,6 @@
   alias TdHypermedia.View
 
   def render("show.json", %{data_structure_version: dsv}) do
-<<<<<<< HEAD
     View.with_actions(
       %{
         data:
@@ -17,6 +16,7 @@
           |> add_versions
           |> add_system
           |> add_ancestry
+          |> add_profile
           |> Map.take([
             :ancestry,
             :children,
@@ -34,46 +34,12 @@
             :system,
             :type,
             :version,
-            :versions
+            :versions,
+            :profile
           ])
       },
       dsv
     )
-=======
-    %{
-      data:
-        dsv
-        |> add_data_structure
-        |> add_data_fields
-        |> add_parents
-        |> add_siblings
-        |> add_children
-        |> add_versions
-        |> add_system
-        |> add_ancestry
-        |> add_profile
-        |> Map.take([
-          :ancestry,
-          :children,
-          :class,
-          :data_fields,
-          :data_structure,
-          :deleted_at,
-          :description,
-          :group,
-          :id,
-          :links,
-          :name,
-          :parents,
-          :siblings,
-          :system,
-          :type,
-          :version,
-          :versions,
-          :profile
-        ])
-    }
->>>>>>> a7926ea3
   end
 
   defp add_data_structure(%{data_structure: data_structure} = dsv) do
@@ -219,16 +185,4 @@
   end
 
   defp with_profile_attrs(dsv, _), do: dsv
-
-  # defp lift_data(%{"data" => data} = attrs) when is_map(data) do
-  #   case Map.get(data, :data) do
-  #     nil ->
-  #       attrs
-
-  #     nested ->
-  #       Map.put(attrs, "data", nested)
-  #   end
-  # end
-
-  # defp lift_data(attrs), do: attrs
 end