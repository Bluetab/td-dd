defmodule TdDdWeb.Router do
  use TdDdWeb, :router

  pipeline :api do
    plug(TdDd.Auth.Pipeline.Unsecure)
    plug(:accepts, ["json"])
  end

  pipeline :api_secure do
    plug(TdDd.Auth.Pipeline.Secure)
  end

  pipeline :api_authorized do
    plug(TdDd.Auth.CurrentResource)
    plug(Guardian.Plug.LoadResource)
    plug(TdDdWeb.SearchPermissionPlug)
  end

  scope "/api", TdDdWeb do
    pipe_through(:api)
    get("/ping", PingController, :ping)
    post("/echo", EchoController, :echo)
  end

  scope "/api", TdDdWeb do
    pipe_through([:api, :api_secure, :api_authorized])

    patch("/data_structures/metadata", MetadataController, :upload)
    post("/data_structures/metadata", MetadataController, :upload)
    post("/data_structures/search", DataStructureController, :search)
    post("/data_structures/bulk_update", DataStructureController, :bulk_update)
    post("/data_structures/csv", DataStructureController, :csv)

    post(
      "/data_structures/bulk_update_template_content",
      DataStructureController,
      :bulk_update_template_content
    )

    resources "/data_structures", DataStructureController, except: [:new, :edit, :show] do
      resources("/versions", DataStructureVersionController, only: [:show])
<<<<<<< HEAD
      resources("/profile_results", ProfileController, only: [:create])
=======

      resources("/tags", DataStructuresTagsController,
        only: [:delete, :index, :update],
        name: :tags
      )
>>>>>>> b7754486
    end

    resources("/data_structure_versions", DataStructureVersionController, only: [:show]) do
      post("/links", DataStructureLinkController, :create_link)
    end

    resources("/profile_execution_groups", ProfileExecutionGroupController, except: [:new, :edit])

    resources "/profile_executions", ProfileExecutionController, only: [:index, :show] do
      resources("/profile_events", ProfileEventController, only: [:create])
    end

    resources("/profile_executions/search", ProfileExecutionSearchController,
      only: [:create],
      singleton: true
    )

    post("/graphs/csv", GraphController, :csv)
    resources("/graphs", GraphController, only: [:create, :show])

    resources("/nodes", NodeController, only: [:index, :show])

    resources("/units", UnitController, except: [:new, :edit], param: "name") do
      resources("/events", UnitEventController, only: [:index], name: "event")
    end

    post("/profiles/upload", ProfileController, :upload)

    resources("/systems", SystemController, except: [:new, :edit]) do
      resources("/metadata", SystemMetadataController, only: [:create], as: :metadata)
      get("/structures", DataStructureController, :get_system_structures)
      resources("/groups", GroupController, only: [:index, :delete])
      resources("/classifiers", ClassifierController, only: [:index, :show, :create, :delete])
    end

    get("/data_structures/search/reindex_all", SearchController, :reindex_all)

    get(
      "/data_structures/search/metadata_types",
      SearchController,
      :get_structures_metadata_types
    )

    post(
      "/data_structures/search/metadata_fields",
      SearchController,
      :search_structures_metadata_fields
    )

    get("/data_structure_filters", DataStructureFilterController, :index)
    post("/data_structure_filters/search", DataStructureFilterController, :search)

    get("/data_structure_user_filters/user/me", UserSearchFilterController, :index_by_user)
    resources("/data_structure_user_filters", UserSearchFilterController, except: [:new, :edit])

    resources "/relation_types", RelationTypeController, except: [:new, :edit]

    resources "/data_structure_types", DataStructureTypeController
    resources "/data_structure_tags", DataStructureTagController, except: [:new, :edit]
  end

  scope "/api/swagger" do
    forward("/", PhoenixSwagger.Plug.SwaggerUI, otp_app: :td_dd, swagger_file: "swagger.json")
  end

  def swagger_info do
    %{
      schemes: ["http", "https"],
      info: %{
        version: :td_dd |> Application.spec(:vsn) |> to_string(),
        title: "Truedat Data Dictionary Service"
      },
      securityDefinitions: %{
        bearer: %{
          type: "apiKey",
          name: "Authorization",
          in: "header"
        }
      },
      security: [
        %{
          bearer: []
        }
      ]
    }
  end
end<|MERGE_RESOLUTION|>--- conflicted
+++ resolved
@@ -39,15 +39,11 @@
 
     resources "/data_structures", DataStructureController, except: [:new, :edit, :show] do
       resources("/versions", DataStructureVersionController, only: [:show])
-<<<<<<< HEAD
       resources("/profile_results", ProfileController, only: [:create])
-=======
-
       resources("/tags", DataStructuresTagsController,
         only: [:delete, :index, :update],
         name: :tags
       )
->>>>>>> b7754486
     end
 
     resources("/data_structure_versions", DataStructureVersionController, only: [:show]) do
