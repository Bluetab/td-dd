defmodule Truedat.Search do
  @moduledoc """
  Performs search requests in the search engine and formats responses.
  """

  alias TdCache.TaxonomyCache
  alias TdDd.DataStructures.Search.Query
  alias TdDd.Search.Cluster

  require Logger

  def search(%{page_size: page_size, max_results: max_results}, body, index, opts) do
    alias_name = Cluster.alias_name(index)

    results =
      Enum.reduce_while(
        1..max_results//page_size,
        [],
        fn _, results ->
          Logger.info(
            "Truedat.Search.post current results #{Enum.count(results)}}, getting #{page_size} more"
          )

          {:ok, %{results: page_results, total: total}} =
            body
            |> Query.maybe_add_search_after(results)
            |> Map.put(:size, page_size)
            |> post(alias_name, opts)

          acc_results = results ++ page_results

          if Enum.count(page_results) < page_size || Enum.count(acc_results) == total do
            {:halt, acc_results}
          else
            {:cont, acc_results}
          end
        end
      )

    {:ok, %{results: results}}
  end

  def search(body, index, opts \\ [])

  def search(%{size: :infinity} = body, index, opts) when is_atom(index) do
<<<<<<< HEAD
    %{"max_result_window" => page_size} = Cluster.setting(index)

    max_results = Application.get_env(:td_dd, __MODULE__)[:max_result_window_total]
=======
    %{
      "max_result_window" => page_size,
      "max_result_window_total" => max_results
    } = Cluster.setting(index)
>>>>>>> 41d5d627

    search(%{page_size: page_size, max_results: max_results}, body, index, opts)
  end

  def search(body, index, opts) when is_atom(index) do
    alias_name = Cluster.alias_name(index)
    search(body, alias_name, opts)
  end

  def search(body, index, opts) when is_binary(index) do
    post(body, index, opts)
  end

  defp post(body, index, opts) do
    search_opts = search_opts(opts[:params])

    Cluster
    |> Elasticsearch.post("/#{index}/_search", body, search_opts)
    |> format_response(opts[:format])
  end

  def scroll(body) do
    Cluster
    |> Elasticsearch.post("/_search/scroll", body)
    |> format_response()
  end

  def get_filters(body, index) do
    search(body, index, format: :aggs)
  end

  defp search_opts(%{"scroll" => _} = query_params) do
    [params: Map.take(query_params, ["scroll"])]
  end

  defp search_opts(_params) do
    []
  end

  defp format_response(response, format \\ nil)

  defp format_response({:ok, %{} = body}, format), do: {:ok, format_response(body, format)}

  defp format_response({:error, %{message: message} = error}, _) do
    Logger.warn("Error response from Elasticsearch: #{message}")
    {:error, error}
  end

  defp format_response(%{"aggregations" => aggs}, :aggs) do
    format_aggregations(aggs)
  end

  defp format_response(%{} = body, format) do
    body
    |> Map.take(["_scroll_id", "aggregations", "hits"])
    |> Enum.reduce(%{}, fn
      {"_scroll_id", scroll_id}, acc ->
        Map.put(acc, :scroll_id, scroll_id)

      {"aggregations", aggs}, acc ->
        Map.put(acc, :aggregations, format_aggregations(aggs, format))

      {"hits", %{"hits" => hits, "total" => total}}, acc ->
        acc
        |> Map.put(:results, hits)
        |> Map.put(:total, total)
    end)
  end

  defp format_aggregations(aggregations, format \\ nil)

  defp format_aggregations(aggregations, :raw), do: aggregations

  defp format_aggregations(aggregations, _) do
    aggregations
    |> Map.to_list()
    |> Enum.into(%{}, &filter_values/1)
  end

  defp filter_values({"taxonomy", %{"buckets" => buckets}}) do
    domains =
      buckets
      |> Enum.flat_map(fn %{"key" => domain_id} ->
        TaxonomyCache.reaching_domain_ids(domain_id)
      end)
      |> Enum.uniq()
      |> Enum.map(&get_domain/1)
      |> Enum.reject(&is_nil/1)

    {"taxonomy", domains}
  end

  defp filter_values({name, %{"buckets" => buckets}}) do
    {name, Enum.map(buckets, &bucket_key/1)}
  end

  defp filter_values({name, %{"distinct_search" => distinct_search}}) do
    filter_values({name, distinct_search})
  end

  defp filter_values({name, %{"doc_count" => 0}}), do: {name, []}

  defp bucket_key(%{"key_as_string" => key}) when key in ["true", "false"], do: key
  defp bucket_key(%{"key" => key}), do: key

  defp get_domain(id) when is_integer(id), do: TaxonomyCache.get_domain(id)
  defp get_domain(_), do: nil
end<|MERGE_RESOLUTION|>--- conflicted
+++ resolved
@@ -43,17 +43,8 @@
   def search(body, index, opts \\ [])
 
   def search(%{size: :infinity} = body, index, opts) when is_atom(index) do
-<<<<<<< HEAD
     %{"max_result_window" => page_size} = Cluster.setting(index)
-
     max_results = Application.get_env(:td_dd, __MODULE__)[:max_result_window_total]
-=======
-    %{
-      "max_result_window" => page_size,
-      "max_result_window_total" => max_results
-    } = Cluster.setting(index)
->>>>>>> 41d5d627
-
     search(%{page_size: page_size, max_results: max_results}, body, index, opts)
   end
 
