defmodule TdDqWeb.RuleController do
  use TdHypermedia, :controller
  use TdDqWeb, :controller

  import Canada, only: [can?: 2]

  alias TdDq.Implementations.Implementation
  alias TdDq.Rules
  alias TdDq.Rules.Rule
  alias TdDqWeb.RuleView

  require Logger

  action_fallback(TdDqWeb.FallbackController)

  def swagger_definitions do
    SwaggerDefinitions.rule_definitions()
  end

  swagger_path :index do
    description("List Rules")
    response(200, "OK", Schema.ref(:RulesResponse))
  end

  def index(conn, params) do
    claims = conn.assigns[:current_resource]
    manage_permission = can?(claims, manage(Rule))
    user_permissions = %{manage_quality_rules: manage_permission}

    rules =
      params
      |> Rules.list_rules(enrich: [:domain])
      |> Enum.filter(&can?(claims, show(&1)))

    render(conn, "index.json",
      rules: rules,
      user_permissions: user_permissions
    )
  end

  swagger_path :get_rules_by_concept do
    description("List Rules of a Business Concept")

    parameters do
      business_concept_id(:path, :string, "Business Concept ID", required: true)
    end

    response(200, "OK", Schema.ref(:RulesResponse))
  end

  def get_rules_by_concept(conn, %{"business_concept_id" => _id} = params) do
    claims = conn.assigns[:current_resource]

    rules =
      params
      |> Rules.list_rules(enrich: [:domain])
      |> Enum.filter(&can?(claims, show(&1)))

    conn
    |> assign_actions(claims, params)
    |> put_view(RuleView)
    |> render("index.json", rules: rules)
  end

  defp assign_actions(conn, claims, %{"business_concept_id" => id}) do
    {:ok, %{shared_to_ids: shared_to_ids, domain: %{id: domain_id}}} =
      TdCache.ConceptCache.get(id)

    domain_ids = [domain_id | shared_to_ids] |> Enum.uniq()

    domain_ids_with_permission =
      claims
      |> get_domains_with_permission(domain_ids, :manage_quality_rule)
      |> Enum.map(fn d ->
        case TdCache.DomainCache.get(d) do
          {:ok, domain} -> domain
          _ -> []
        end
      end)

    if Enum.any?(domain_ids_with_permission) do
      conn
      |> assign(
        :actions,
        %{
          "create" => %{"url" => Routes.rule_path(conn, :create)},
          "domain_ids" => domain_ids_with_permission
        }
      )
    else
      conn
    end
  end

  defp get_domains_with_permission(%{role: "admin"}, domain_ids, _permission), do: domain_ids

  defp get_domains_with_permission(claims, domain_ids, permission) do
    domain_ids
    |> Enum.filter(fn id ->
      TdDq.Permissions.authorized?(claims, permission, id)
    end)
  end

  swagger_path :create do
    description("Creates a Rule")
    produces("application/json")

    parameters do
      rule(:body, Schema.ref(:RuleCreate), "Rule creation parameters")
    end

    response(201, "Created", Schema.ref(:RuleResponse))
    response(400, "Client Error")
  end

  def create(conn, %{"rule" => params}) do
    claims = conn.assigns[:current_resource]

    with {:can, true} <- {:can, is_allowed_domain(params)},
         {:ok, %{rule: rule}} <- Rules.create_rule(params, claims) do
      conn
      |> put_status(:created)
      |> put_resp_header("location", Routes.rule_path(conn, :show, rule))
      |> render("show.json", rule: rule, user_permissions: get_user_permissions(claims, rule))
    end
  end

  defp is_allowed_domain(%{"domain_id" => domain_id, "business_concept_id" => business_concept_id})
       when not is_nil(domain_id) and not is_nil(business_concept_id) do
    case TdCache.ConceptCache.get(business_concept_id) do
      {:ok, %{shared_to_ids: shared_to_ids, domain: %{id: bussines_domain_id}}} ->
        [bussines_domain_id | shared_to_ids]
        |> Enum.uniq()
        |> Enum.member?(domain_id)

      {:ok, nil} ->
        true
    end
  end

  defp is_allowed_domain(%{}), do: true

  defp get_user_permissions(claims, rule) do

    %{
<<<<<<< HEAD
      manage_quality_rules: can?(claims, manage(Rule)) ,
      manage_quality_rule_implementations: can?(claims, manage(%Implementation{rule: rule})),
=======
      manage_quality_rules: can?(claims, manage(Rule)),
      manage_quality_rule_implementations: can?(claims, create_implementation(rule)),
>>>>>>> 6b6fc9e0
      manage_raw_quality_rule_implementations:
        can?(claims, manage(%Implementation{rule: rule, implementation_type: "raw"}))
    }
  end

  swagger_path :show do
    description("Show Rule")
    produces("application/json")

    parameters do
      id(:path, :integer, "Rule ID", required: true)
    end

    response(200, "OK", Schema.ref(:RuleResponse))
    response(400, "Client Error")
  end

  def show(conn, %{"id" => id}) do
    claims = conn.assigns[:current_resource]
    rule = Rules.get_rule!(id, enrich: [:domain])

    IO.puts("RULE_CONTROLLER SHOW")

    with {:can, true} <- {:can, can?(claims, show(rule))} do
      render(
        conn,
        "show.json",
        hypermedia: hypermedia("rule", conn, rule),
        rule: rule,
        user_permissions: get_user_permissions(claims, rule)
      )
    end
  end

  swagger_path :update do
    description("Updates Rule")
    produces("application/json")

    parameters do
      rule(:body, Schema.ref(:RuleUpdate), "Rule update parameters")
      id(:path, :integer, "Rule ID", required: true)
    end

    response(200, "OK", Schema.ref(:RuleResponse))
    response(400, "Client Error")
  end

  def update(conn, %{"id" => id, "rule" => params}) do
    claims = conn.assigns[:current_resource]
    rule = Rules.get_rule!(id)

    with {:can, true} <- {:can, is_allowed_domain(params)},
         {:ok, %{rule: rule}} <- Rules.update_rule(rule, params, claims) do
      render(conn, "show.json", rule: rule, user_permissions: get_user_permissions(claims, rule))
    end
  end

  swagger_path :delete do
    description("Delete Rule")
    produces("application/json")

    parameters do
      id(:path, :integer, "Rule ID", required: true)
    end

    response(200, "OK")
    response(400, "Client Error")
  end

  def delete(conn, %{"id" => id}) do
    claims = conn.assigns[:current_resource]
    rule = Rules.get_rule!(id)

    with {:ok, _res} <- Rules.delete_rule(rule, claims) do
      send_resp(conn, :no_content, "")
    end
  end
end<|MERGE_RESOLUTION|>--- conflicted
+++ resolved
@@ -143,13 +143,8 @@
   defp get_user_permissions(claims, rule) do
 
     %{
-<<<<<<< HEAD
-      manage_quality_rules: can?(claims, manage(Rule)) ,
-      manage_quality_rule_implementations: can?(claims, manage(%Implementation{rule: rule})),
-=======
       manage_quality_rules: can?(claims, manage(Rule)),
       manage_quality_rule_implementations: can?(claims, create_implementation(rule)),
->>>>>>> 6b6fc9e0
       manage_raw_quality_rule_implementations:
         can?(claims, manage(%Implementation{rule: rule, implementation_type: "raw"}))
     }
