--- conflicted
+++ resolved
@@ -6,11 +6,7 @@
   alias TdDq.QualityControls.QualityControl
   alias TdDqWeb.SwaggerDefinitions
   alias TdDqWeb.ErrorView
-<<<<<<< HEAD
-=======
-  alias Poison, as: JSON
   alias TdDq.Audit
->>>>>>> 4e45ada1
 
   action_fallback TdDqWeb.FallbackController
 
@@ -127,28 +123,4 @@
       send_resp(conn, :no_content, "")
     end
   end
-<<<<<<< HEAD
-=======
-
-  defp get_type_parameters(type_name) do
-    file_name = Application.get_env(:td_dq, :qc_types_file)
-    file_path = Path.join(:code.priv_dir(:td_dq), file_name)
-
-    json = file_path
-    |> File.read!
-    |> JSON.decode!
-
-    Enum.find(json, &(&1["type_name"] == type_name))["type_parameters"]
-  end
-
-  defp validate_type_parameters(quality_control_params) do
-    type_parameters = get_type_parameters(quality_control_params["type"])
-    if type_parameters != nil do
-      length(type_parameters) == length(Map.keys(quality_control_params["type_params"]))
-    else
-      true
-    end
-  end
-
->>>>>>> 4e45ada1
 end