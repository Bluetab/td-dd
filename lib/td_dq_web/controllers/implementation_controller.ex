--- conflicted
+++ resolved
@@ -158,13 +158,9 @@
       |> filter_links_by_permission(claims)
       |> filter_data_structures_by_permission(claims)
 
-<<<<<<< HEAD
     actions =
-      build_implementation_actions(claims, implementation)
-=======
-      actions = claims
+      claims
       |> build_implementation_actions(implementation)
->>>>>>> 80b115f6
       |> put_edit_action(claims, implementation)
 
     with {:can, true} <- {:can, can?(claims, show(implementation))} do
