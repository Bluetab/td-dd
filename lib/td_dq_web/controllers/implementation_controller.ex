defmodule TdDqWeb.ImplementationController do
  use TdDqWeb, :controller
  use TdHypermedia, :controller

  import Canada, only: [can?: 2]

  alias TdDq.Events.QualityEvents
  alias TdDq.Implementations
  alias TdDq.Implementations.Download
  alias TdDq.Implementations.Implementation
  alias TdDq.Implementations.Search
  alias TdDq.Rules
  alias TdDq.Rules.RuleResults

  action_fallback(TdDqWeb.FallbackController)

  def swagger_definitions do
    SwaggerDefinitions.implementation_definitions()
  end

  swagger_path :index do
    description("List Quality Rules")
    response(200, "OK", Schema.ref(:ImplementationsResponse))
  end

  def index(conn, params) do
    claims = conn.assigns[:current_resource]

    filters =
      %{}
      |> add_rule_filter(params, "rule_business_concept_id", "business_concept_id")
      |> add_rule_filter(params, "is_rule_active", "active")

    with {:can, true} <- {:can, can?(claims, list(Implementation))} do
      implementations =
        filters
        |> Implementations.list_implementations(preload: [:rule, :results], enrich: :source)
        |> Enum.map(&Implementations.enrich_implementation_structures/1)

      render(conn, "index.json", implementations: implementations)
    end
  end

  defp add_rule_filter(filters, params, param_name, filter_name) do
    case Map.get(params, param_name) do
      nil ->
        filters

      value ->
        rule_filters =
          filters
          |> Map.get("rule", %{})
          |> put_param_into_rule_filter(filter_name, value)

        Map.put(filters, "rule", rule_filters)
    end
  end

  defp put_param_into_rule_filter(filters, "active" = filter_name, value)
       when not is_boolean(value) do
    Map.put(filters, filter_name, value |> String.downcase() |> retrieve_boolean_value)
  end

  defp put_param_into_rule_filter(filters, filter_name, value),
    do: Map.put(filters, filter_name, value)

  defp retrieve_boolean_value("true"), do: true
  defp retrieve_boolean_value("false"), do: false
  defp retrieve_boolean_value(_), do: false

  swagger_path :create do
    description("Creates a Quality Rule")
    produces("application/json")

    parameters do
      rule_implementation(
        :body,
        Schema.ref(:ImplementationCreate),
        "Quality Rule creation parameters"
      )
    end

    response(201, "Created", Schema.ref(:ImplementationResponse))
    response(400, "Client Error")
  end

  def create(conn, %{"rule_implementation" => implementation_params}) do
    claims = conn.assigns[:current_resource]
    rule_id = implementation_params["rule_id"]

    rule = Rules.get_rule_or_nil(rule_id)

    with {:ok, %{implementation: %{id: id}}} <-
           Implementations.create_implementation(rule, implementation_params, claims),
         implementation <-
           Implementations.get_implementation!(id, enrich: :source, preload: [:rule, :results]) do
      conn
      |> put_status(:created)
      |> put_resp_header("location", Routes.implementation_path(conn, :show, implementation))
      |> render("show.json", implementation: implementation)
    end
  end

  swagger_path :show do
    description("Show Quality Rule")
    produces("application/json")

    parameters do
      id(:path, :integer, "Quality Rule ID", required: true)
    end

    response(200, "OK", Schema.ref(:ImplementationResponse))
    response(400, "Client Error")
  end

  def show(conn, %{"id" => id}) do
    claims = conn.assigns[:current_resource]

    implementation =
      id
<<<<<<< HEAD
      |> Implementations.get_implementation!(enrich: :source, preload: [:rule, [results: :remediation]])
      |> (fn implementation ->
        implementation
      end).()
=======
      |> Implementations.get_implementation!(
        enrich: [:source, :links],
        preload: [:rule, :results]
      )
>>>>>>> 97ae2a74
      |> add_last_rule_result()
      |> add_quality_event()
      |> Implementations.enrich_implementation_structures()
      |> filter_links_by_permission(claims)

    actions =
      %{}
      |> link_concept_actions(claims, implementation)

    with {:can, true} <- {:can, can?(claims, show(implementation))} do
      render(conn, "show.json", implementation: implementation, actions: actions)
    end
  end

  defp filter_links_by_permission(implementation, %{role: "admin"}), do: implementation

  defp filter_links_by_permission(%{links: [_ | _] = links} = implementation, claims) do
    links = Enum.filter(links, fn link -> filter_link_by_permission(claims, link) end)
    Map.put(implementation, :links, links)
  end

  defp filter_links_by_permission(implementation, _claims), do: implementation

  defp filter_link_by_permission(claims, %{resource_type: :concept, domain: %{id: domain_id}}) do
    can?(claims, view_published_concept(domain_id))
  end

  defp filter_link_by_permission(_claims, _), do: false

  defp link_concept_actions(actions, claims, implementation) do
    if can?(claims, link_concept(implementation)) do
      Map.put(actions, :link_concept, %{method: "POST"})
    else
      actions
    end
  end

  swagger_path :update do
    description("Updates Quality Rule")
    produces("application/json")

    parameters do
      rule(:body, Schema.ref(:ImplementationUpdate), "Quality Rule update parameters")
      id(:path, :integer, "Quality Rule ID", required: true)
    end

    response(200, "OK", Schema.ref(:ImplementationResponse))
    response(400, "Client Error")
  end

  def update(conn, %{"id" => id, "rule_implementation" => implementation_params}) do
    claims = conn.assigns[:current_resource]

    update_params =
      implementation_params
      |> Map.delete("implementation_type")
      |> with_deleted_at()

    implementation = Implementations.get_implementation!(id)

    with {:can, true} <- {:can, can?(claims, manage(implementation))},
         {:ok, _} <- Implementations.update_implementation(implementation, update_params, claims),
         implementation <-
           Implementations.get_implementation!(id, enrich: :source, preload: [:rule, :results]) do
      render(conn, "show.json", implementation: implementation)
    end
  end

  swagger_path :delete do
    description("Delete Quality Rule")
    produces("application/json")

    parameters do
      id(:path, :integer, "Quality Rule ID", required: true)
    end

    response(204, "No Content")
    response(400, "Client Error")
  end

  def delete(conn, %{"id" => id}) do
    claims = conn.assigns[:current_resource]
    implementation = Implementations.get_implementation!(id)

    with {:ok, %{implementation: _}} <-
           Implementations.delete_implementation(implementation, claims) do
      send_resp(conn, :no_content, "")
    end
  end

  swagger_path :search_rule_implementations do
    description("List Quality Rules")

    parameters do
      rule_id(:path, :integer, "Rule ID", required: true)
    end

    response(200, "OK", Schema.ref(:ImplementationsResponse))
  end

  def search_rule_implementations(conn, %{"rule_id" => id} = params) do
    claims = conn.assigns[:current_resource]
    rule_id = String.to_integer(id)

    with {:can, true} <- {:can, can?(claims, list(Implementation))},
         implementations <- Search.search_by_rule_id(params, claims, rule_id, 0, 1000) do
      render(conn, "index.json", implementations: implementations)
    end
  end

  swagger_path :csv do
    description("Download CSV of implementations")
    produces("application/json")

    parameters do
      search(:body, Schema.ref(:ImplementationsSearchFilters), "Search query parameter")
    end

    response(200, "OK")
    response(403, "User is not authorized to perform this action")
    response(422, "Error while CSV download")
  end

  def csv(conn, params) do
    claims = conn.assigns[:current_resource]

    {header_labels, params} = Map.pop(params, "header_labels", %{})
    {content_labels, params} = Map.pop(params, "content_labels", %{})

    implementations = Search.search(params, claims)

    conn
    |> put_resp_content_type("text/csv", "utf-8")
    |> put_resp_header("content-disposition", "attachment; filename=\"implementations.zip\"")
    |> send_resp(:ok, Download.to_csv(implementations, header_labels, content_labels))
  end

  defp add_last_rule_result(%Implementation{} = implementation) do
    implementation
    |> Map.put(
      :_last_rule_result_,
      RuleResults.get_latest_rule_result(implementation)
    )
  end

  defp add_quality_event(%{id: id} = implementation) do
    Map.put(implementation, :quality_event, QualityEvents.get_event_by_imp(id))
  end

  defp with_deleted_at(params) do
    case params do
      %{"soft_delete" => true} ->
        params
        |> Map.delete("soft_delete")
        |> Map.put("deleted_at", DateTime.utc_now())

      %{"restore" => true} ->
        params
        |> Map.delete("restore")
        |> Map.put("deleted_at", nil)

      _ ->
        params
    end
  end
end<|MERGE_RESOLUTION|>--- conflicted
+++ resolved
@@ -118,17 +118,10 @@
 
     implementation =
       id
-<<<<<<< HEAD
-      |> Implementations.get_implementation!(enrich: :source, preload: [:rule, [results: :remediation]])
-      |> (fn implementation ->
-        implementation
-      end).()
-=======
       |> Implementations.get_implementation!(
         enrich: [:source, :links],
-        preload: [:rule, :results]
+        preload: [:rule,  [results: :remediation]]
       )
->>>>>>> 97ae2a74
       |> add_last_rule_result()
       |> add_quality_event()
       |> Implementations.enrich_implementation_structures()
