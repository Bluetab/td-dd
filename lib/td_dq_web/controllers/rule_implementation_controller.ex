defmodule TdDqWeb.RuleImplementationController do
  require Logger
  use TdDqWeb, :controller
  use TdHypermedia, :controller
  use PhoenixSwagger

  import Canada, only: [can?: 2]
  alias Ecto.Changeset
  alias TdDq.Repo
  alias TdDq.Rules
  alias TdDq.Rules.Rule
  alias TdDq.Rules.RuleImplementation
  alias TdDqWeb.ChangesetView
  alias TdDqWeb.ErrorView
  alias TdDqWeb.SwaggerDefinitions

  action_fallback(TdDqWeb.FallbackController)

  def swagger_definitions do
    SwaggerDefinitions.rule_implementation_definitions()
  end

  swagger_path :index do
    description("List Quality Rules")
    response(200, "OK", Schema.ref(:RuleImplementationsResponse))
  end

  def index(conn, params) do
    user = conn.assigns[:current_resource]

    filters =
      %{}
      |> add_rule_filter(params, "rule_business_concept_id", "business_concept_id")
      |> add_rule_filter(params, "is_rule_active", "active")

    with true <- can?(user, index(RuleImplementation)) do
      rule_implementations =
        filters
        |> Rules.list_rule_implementations()
        |> Enum.map(&Repo.preload(&1, [:rule, rule: :rule_type]))

      render(conn, "index.json", rule_implementations: rule_implementations)
    else
      false ->
        conn
        |> put_status(:forbidden)
        |> put_view(ErrorView)
        |> render("403.json")

      error ->
        Logger.error("While getting rule implementations... #{inspect(error)}")

        conn
        |> put_status(:unprocessable_entity)
        |> put_view(ErrorView)
        |> render("422.json")
    end
  end

  defp add_rule_filter(filters, params, param_name, filter_name) do
    case Map.get(params, param_name) do
      nil ->
        filters

      value ->
        rule_filters =
          filters
          |> Map.get("rule", %{})
          |> put_param_into_rule_filter(filter_name, value)

        Map.put(filters, "rule", rule_filters)
    end
  end

  defp put_param_into_rule_filter(filters, "active" = filter_name, value)
       when not is_boolean(value) do
    Map.put(filters, filter_name, value |> String.downcase() |> retrieve_boolean_value)
  end

  defp put_param_into_rule_filter(filters, filter_name, value),
    do: Map.put(filters, filter_name, value)

  defp retrieve_boolean_value("true"), do: true
  defp retrieve_boolean_value("false"), do: false
  defp retrieve_boolean_value(_), do: false

  swagger_path :create do
    description("Creates a Quality Rule")
    produces("application/json")

    parameters do
      rule_implementation(
        :body,
        Schema.ref(:RuleImplementationCreate),
        "Quality Rule create attrs"
      )
    end

    response(201, "Created", Schema.ref(:RuleImplementationResponse))
    response(400, "Client Error")
  end

  def create(conn, %{"rule_implementation" => rule_implementation_params}) do
    user = conn.assigns[:current_resource]
    rule_id = rule_implementation_params["rule_id"]

    rule =
      rule_id
      |> Rules.get_rule_or_nil()
      |> Repo.preload([:rule_type])

    resource_type = %{
      "business_concept_id" => rule.business_concept_id,
      "resource_type" => "rule_implementation"
    }

    with true <- can?(user, create(resource_type)),
         {:valid_implementation_key} <-
           check_valid_implementation_key(rule_implementation_params),
         {:implementation_key_available} <-
           Rules.check_available_implementation_key(rule_implementation_params),
         {:ok, %RuleImplementation{} = rule_implementation} <-
           Rules.create_rule_implementation(rule, rule_implementation_params),
         {:ok, %RuleImplementation{} = rule_implementation} <-
           generate_implementation_key(rule_implementation, rule) do

      conn
      |> put_status(:created)
      |> put_resp_header("location", rule_implementation_path(conn, :show, rule_implementation))
      |> render("show.json", rule_implementation: rule_implementation)
    else
      false ->
        conn
        |> put_status(:forbidden)
        |> put_view(ErrorView)
        |> render("403.json")

      {:invalid_implementation_key} ->
        conn
        |> put_status(:unprocessable_entity)
        |> json(%{
          errors: [
            %{code: "EDQ001", name: "rule.implementation.error.implementation_key.invalid"}
          ]
        })

      {:implementation_key_not_available} ->
        conn
        |> put_status(:unprocessable_entity)
        |> json(%{
          errors: [
            %{code: "EDQ002", name: "rule.implementation.error.implementation_key.not_available"}
          ]
        })

      {:error, %Changeset{data: %{__struct__: _}} = changeset} ->
        conn
        |> put_status(:unprocessable_entity)
        |> put_view(ChangesetView)
        |> render("error.json",
          changeset: changeset,
          prefix: "rule.implementation.error"
        )

      {:error, %Changeset{} = changeset} ->
        conn
        |> put_status(:unprocessable_entity)
        |> put_view(ChangesetView)
        |> render("error.json",
          changeset: changeset,
          prefix: "rule.implementation.system_params.error"
        )

      error ->
        Logger.error("While creating rule... #{inspect(error)}")

        conn
        |> put_status(:unprocessable_entity)
        |> put_view(ErrorView)
        |> render("422.json")
    end
  end

  defp check_valid_implementation_key(%{"implementation_key" => ""}),
    do: {:valid_implementation_key}

  defp check_valid_implementation_key(%{"implementation_key" => nil}),
    do: {:invalid_implementation_key}

  defp check_valid_implementation_key(%{"implementation_key" => implementation_key}) do
    case valid_format?(implementation_key) do
      true -> {:valid_implementation_key}
      false -> {:invalid_implementation_key}
    end
  end

  defp valid_format?(implementation_key), do: Regex.match?(~r/^[A-z0-9]*$/, implementation_key)

  defp generate_implementation_key(
         %RuleImplementation{implementation_key: implementation_key, id: id} =
           rule_implementation,
         %Rule{} = rule
       ) do
    case implementation_key do
      nil ->
        new_rule_implementation =
          rule_implementation
          |> Map.put(:implementation_key, "ri" <> Integer.to_string(id))

        rule_implementation
        |> Map.put(:rule, rule)
        |> Rules.update_rule_implementation(Map.from_struct(new_rule_implementation))

      _ ->
        {:ok, rule_implementation}
    end
  end

  swagger_path :show do
    description("Show Quality Rule")
    produces("application/json")

    parameters do
      id(:path, :integer, "Quality Rule ID", required: true)
    end

    response(200, "OK", Schema.ref(:RuleImplementationResponse))
    response(400, "Client Error")
  end

  def show(conn, %{"id" => id}) do
    rule_implementation =
      id
      |> Rules.get_rule_implementation!()
      |> Repo.preload([:rule, [rule: :rule_type]])
      |> add_rule_results()
      |> add_last_rule_result()
      |> add_system_params_info()

    user = conn.assigns[:current_resource]

    with true <- can?(user, show(rule_implementation)) do
      render(conn, "show.json", rule_implementation: rule_implementation)
    else
      false ->
        conn
        |> put_status(:forbidden)
        |> put_view(ErrorView)
        |> render("403.json")

      _error ->
        conn
        |> put_status(:unprocessable_entity)
        |> put_view(ErrorView)
        |> render("422.json")
    end
  end

  swagger_path :update do
    description("Updates Quality Rule")
    produces("application/json")

    parameters do
      rule(:body, Schema.ref(:RuleImplementationUpdate), "Quality Rule update attrs")
      id(:path, :integer, "Quality Rule ID", required: true)
    end

    response(200, "OK", Schema.ref(:RuleImplementationResponse))
    response(400, "Client Error")
  end

  def update(conn, %{"id" => id, "rule_implementation" => rule_implementation_params}) do
    user = conn.assigns[:current_resource]

    rule_implementation =
      id
      |> Rules.get_rule_implementation!()
      |> Repo.preload([:rule, rule: :rule_type])

    rule = rule_implementation.rule

    resource_type = %{
      "business_concept_id" => rule.business_concept_id,
      "resource_type" => "rule_implementation"
    }

    with true <- can?(user, update(resource_type)),
         {:ok, %RuleImplementation{} = rule_implementation} <-
           Rules.update_rule_implementation(
             rule_implementation,
             with_soft_delete(rule_implementation_params)
           ) do
      render(conn, "show.json", rule_implementation: rule_implementation)
    else
      false ->
        conn
        |> put_status(:forbidden)
        |> put_view(ErrorView)
        |> render("403.json")

      {:error, %Changeset{data: %{__struct__: _}} = changeset} ->
        conn
        |> put_status(:unprocessable_entity)
        |> put_view(ChangesetView)
        |> render("error.json",
          changeset: changeset,
          prefix: "rule.implementation.error"
        )

      {:error, %Changeset{} = changeset} ->
        conn
        |> put_status(:unprocessable_entity)
        |> put_view(ChangesetView)
        |> render("error.json",
          changeset: changeset,
          prefix: "rule.implementation.system_params.error"
        )

      error ->
        Logger.error("While updating rule implemenation... #{inspect(error)}")

        conn
        |> put_status(:unprocessable_entity)
        |> put_view(ErrorView)
        |> render("422.json")
    end
  end

  swagger_path :delete do
    description("Delete Quality Rule")
    produces("application/json")

    parameters do
      id(:path, :integer, "Quality Rule ID", required: true)
    end

    response(204, "No Content")
    response(400, "Client Error")
  end

  def delete(conn, %{"id" => id}) do
    rule_implementation = Rules.get_rule_implementation!(id)
    user = conn.assigns[:current_resource]
    rule = Repo.preload(rule_implementation, :rule).rule

    with true <-
           can?(
             user,
             delete(%{
               "business_concept_id" => rule.business_concept_id,
               "resource_type" => "rule_implementation"
             })
           ),
         {:ok, %RuleImplementation{}} <- Rules.delete_rule_implementation(rule_implementation) do
      send_resp(conn, :no_content, "")
    else
      false ->
        conn
        |> put_status(:forbidden)
        |> put_view(ErrorView)
        |> render("403.json")

      _error ->
        conn
        |> put_status(:unprocessable_entity)
        |> put_view(ErrorView)
        |> render("422.json")
    end
  end

  swagger_path :search_rule_implementations do
    description("List Quality Rules")

    parameters do
      rule_id(:path, :integer, "Rule ID", required: true)
    end

    response(200, "OK", Schema.ref(:RuleImplementationsResponse))
  end

  def search_rule_implementations(conn, %{"rule_id" => id} = params) do
    user = conn.assigns[:current_resource]
    rule_id = String.to_integer(id)

    with true <- can?(user, index(RuleImplementation)) do
      opts = deleted_implementations(params)

      rule_implementations =
        %{"rule_id" => rule_id}
        |> Rules.list_rule_implementations(opts)
        |> Enum.map(&Repo.preload(&1, [:rule, [rule: :rule_type]]))
<<<<<<< HEAD
        |> Enum.map(&add_last_rule_result(&1, opts))
=======
        |> Enum.map(&add_last_rule_result(&1))
        |> Enum.map(&add_system_params_info(&1))
>>>>>>> 5ea7e3e3

      render(conn, "index.json", rule_implementations: rule_implementations)
    else
      false ->
        conn
        |> put_status(:forbidden)
        |> put_view(ErrorView)
        |> render("403.json")

      error ->
        Logger.error("While getting rule implementations... #{inspect(error)}")

        conn
        |> put_status(:unprocessable_entity)
        |> put_view(ErrorView)
        |> render("422.json")
    end
  end

  defp add_last_rule_result(rule_implementation, opts \\ []) do
    rule_implementation
    |> Map.put(
      :_last_rule_result_,
      Rules.get_latest_rule_result(rule_implementation.implementation_key, opts)
    )
  end

  defp add_system_params_info(
         %RuleImplementation{
           rule: %{rule_type: %{params: %{"system_params" => _rule_type_system_params}}}
         } = rule_implementation
       ) do
    Rules.get_rule_implementation_system_params_info(rule_implementation)
  end

  defp add_system_params_info(rule_implementation) do
    rule_implementation
  end

  defp add_rule_results(rule_implementation) do
    rule_implementation
    |> Map.put(
      :all_rule_results,
      Rules.get_rule_implementation_results(rule_implementation.implementation_key)
    )
  end

  defp deleted_implementations(%{"status" => "deleted"}), do: [deleted: true]

  defp deleted_implementations(_), do: []

  defp with_soft_delete(%{"soft_delete" => true} = params) do
    params
    |> Map.delete("soft_delete")
    |> Map.put("deleted_at", DateTime.utc_now())
  end

  defp with_soft_delete(params), do: params
end<|MERGE_RESOLUTION|>--- conflicted
+++ resolved
@@ -389,12 +389,8 @@
         %{"rule_id" => rule_id}
         |> Rules.list_rule_implementations(opts)
         |> Enum.map(&Repo.preload(&1, [:rule, [rule: :rule_type]]))
-<<<<<<< HEAD
-        |> Enum.map(&add_last_rule_result(&1, opts))
-=======
         |> Enum.map(&add_last_rule_result(&1))
         |> Enum.map(&add_system_params_info(&1))
->>>>>>> 5ea7e3e3
 
       render(conn, "index.json", rule_implementations: rule_implementations)
     else
