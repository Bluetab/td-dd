--- conflicted
+++ resolved
@@ -6,12 +6,10 @@
   alias TdDqWeb.Implementation.DatasetView
   alias TdDqWeb.Implementation.PopulationsView
   alias TdDqWeb.Implementation.RawContentView
-<<<<<<< HEAD
   alias TdDqWeb.Implementation.SegmentsView
   alias TdDqWeb.Implementation.StructureView
-=======
   alias TdDqWeb.ImplementationStructureView
->>>>>>> e6d17848
+
   alias TdDqWeb.RuleResultView
 
   def render("index.json", %{actions: %{} = actions} = assigns) when map_size(actions) > 0 do
