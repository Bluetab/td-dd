--- conflicted
+++ resolved
@@ -57,14 +57,9 @@
        git: "https://github.com/Bluetab/elasticsearch-elixir.git",
        branch: "feature/bulk-index-action"},
       {:td_hypermedia, git: "https://github.com/Bluetab/td-hypermedia.git", tag: "3.6.1"},
-<<<<<<< HEAD
       {:td_cache, git: "https://github.com/Bluetab/td-cache.git", tag: "feature/td-2364"},
       {:td_df_lib, git: "https://github.com/Bluetab/td-df-lib.git", tag: "3.14.0"},
       {:poison, "~> 3.1"}
-=======
-      {:td_cache, git: "https://github.com/Bluetab/td-cache.git", tag: "3.19.0"},
-      {:td_df_lib, git: "https://github.com/Bluetab/td-df-lib.git", tag: "3.14.0"}
->>>>>>> d4efb40e
     ]
   end
 
