--- conflicted
+++ resolved
@@ -82,13 +82,7 @@
       {:elasticsearch,
        git: "https://github.com/Bluetab/elasticsearch-elixir.git",
        branch: "feature/bulk-index-action"},
-<<<<<<< HEAD
-      {:td_hypermedia, git: "https://github.com/Bluetab/td-hypermedia.git", tag: "4.0.0"},
-      {:td_cache,
-       git: "https://github.com/Bluetab/td-cache.git", branch: "feature/td-5140", override: true},
-=======
-      {:td_cache, git: "https://github.com/Bluetab/td-cache.git", tag: "4.52.0", override: true},
->>>>>>> 9c8e96f4
+      {:td_cache, git: "https://github.com/Bluetab/td-cache.git", tag: "4.53.0", override: true},
       {:td_df_lib, git: "https://github.com/Bluetab/td-df-lib.git", tag: "4.50.0"},
       {:graph, git: "https://github.com/Bluetab/graph.git", tag: "1.2.0"},
       {:vaultex, "~> 1.0.1"},
