defmodule TdDd.MixProject do
  use Mix.Project

  def project do
    [
      app: :td_dd,
      version:
        case System.get_env("APP_VERSION") do
          nil -> "7.0.0-local"
          v -> v
        end,
      elixir: "~> 1.18",
      elixirc_paths: elixirc_paths(Mix.env()),
      compilers: Mix.compilers(),
      start_permanent: Mix.env() == :prod,
      aliases: aliases(),
      deps: deps(),
      releases: [
        td_dd: [
          include_executables_for: [:unix],
          applications: [runtime_tools: :permanent],
          steps: [:assemble, &copy_bin_files/1, :tar]
        ]
      ]
    ]
  end

  # Configuration for the OTP application.
  #
  # Type `mix help compile.app` for more information.
  def application do
    [
      mod: {TdDd.Application, []},
      extra_applications: [:logger, :runtime_tools, :td_cache, :vaultex]
    ]
  end

  # Specifies which paths to compile per environment.
  defp elixirc_paths(:test), do: ["lib", "test/support"]
  defp elixirc_paths(_), do: ["lib"]

  defp copy_bin_files(release) do
    File.cp_r("rel/bin", Path.join(release.path, "bin"))
    release
  end

  # Specifies your project dependencies.
  #
  # Type `mix help deps` for examples and options.
  defp deps do
    [
      {:phoenix, "~> 1.7.18"},
      {:phoenix_ecto, "~> 4.6.3"},
      {:phoenix_view, "~> 2.0"},
      {:plug_cowboy, "~> 2.7"},
      {:absinthe, "~> 1.7.8"},
      {:absinthe_plug, "~> 1.5.8"},
      {:crudry, "~> 2.4.0"},
      {:dataloader, "~> 2.0.1"},
      {:ecto_sql, "~> 3.12.1"},
      {:postgrex, "~> 0.19.3"},
      {:jason, "~> 1.4.4"},
      {:httpoison, "~> 2.2.1", override: true},
      {:credo, "~> 1.7.11", only: [:dev, :test], runtime: false},
      {:dialyxir, "~> 1.4.5", only: :dev, runtime: false},
      {:ex_machina, "~> 2.8", only: :test},
      {:guardian, "~> 2.3.2"},
      {:bodyguard, "~> 2.4.3"},
      {:quantum, "~> 3.5.3"},
      {:mox, "~> 1.2", only: :test},
      {:assertions, "~> 0.20.1", only: :test},
      {:inflex, "~> 2.1", only: :test},
      {:cors_plug, "~> 3.0.3"},
      {:csv, "~> 3.2.1"},
      {:nimble_csv, "~> 1.2"},
      {:tzdata, "~> 1.1.2"},
      {:flow, "~> 1.2.4"},
      {:codepagex, "~> 0.1.9"},
      {:bimap, "~> 1.3"},
<<<<<<< HEAD
      {:td_core, git: "https://github.com/Bluetab/td-core.git", tag: "7.0.2"},
      {:td_df_lib, path: "../lib/td-df-lib", override: true},
=======
      {:td_core, git: "https://github.com/Bluetab/td-core.git", tag: "7.1.1"},
>>>>>>> 1c91193c
      {:vaultex, "~> 1.0.1"},
      {:sobelow, "~> 0.13", only: [:dev, :test]}
    ]
  end

  # Aliases are shortcuts or tasks specific to the current project.
  # For example, to create, migrate and run the seeds file at once:
  #
  #     $ mix ecto.setup
  #
  # See the documentation for `Mix` for more info on aliases.
  defp aliases do
    [
      "ecto.setup": ["ecto.create", "ecto.migrate", "run priv/repo/seeds.exs"],
      "ecto.reset": ["ecto.drop", "ecto.setup"],
      test: ["ecto.create --quiet", "ecto.migrate --quiet", "test"]
    ]
  end
end<|MERGE_RESOLUTION|>--- conflicted
+++ resolved
@@ -77,12 +77,8 @@
       {:flow, "~> 1.2.4"},
       {:codepagex, "~> 0.1.9"},
       {:bimap, "~> 1.3"},
-<<<<<<< HEAD
-      {:td_core, git: "https://github.com/Bluetab/td-core.git", tag: "7.0.2"},
+      {:td_core, git: "https://github.com/Bluetab/td-core.git", tag: "7.1.1"},
       {:td_df_lib, path: "../lib/td-df-lib", override: true},
-=======
-      {:td_core, git: "https://github.com/Bluetab/td-core.git", tag: "7.1.1"},
->>>>>>> 1c91193c
       {:vaultex, "~> 1.0.1"},
       {:sobelow, "~> 0.13", only: [:dev, :test]}
     ]
