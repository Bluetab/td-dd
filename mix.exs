defmodule TdDd.Mixfile do
  use Mix.Project

  def project do
    [
      app: :td_dd,
      version:
        case System.get_env("APP_VERSION") do
          nil -> "4.9.0-local"
          v -> v
        end,
      elixir: "~> 1.10",
      elixirc_paths: elixirc_paths(Mix.env()),
      compilers: [:phoenix, :gettext] ++ Mix.compilers() ++ [:phoenix_swagger],
      start_permanent: Mix.env() == :prod,
      aliases: aliases(),
      deps: deps(),
      releases: [
        td_dd: [
          include_executables_for: [:unix],
          applications: [runtime_tools: :permanent],
          steps: [:assemble, &copy_bin_files/1, :tar]
        ]
      ]
    ]
  end

  # Configuration for the OTP application.
  #
  # Type `mix help compile.app` for more information.
  def application do
    [
      mod: {TdDd.Application, []},
      extra_applications: [:logger, :runtime_tools, :td_cache]
    ]
  end

  # Specifies which paths to compile per environment.
  defp elixirc_paths(:test), do: ["lib", "test/support"]
  defp elixirc_paths(_), do: ["lib"]

  defp copy_bin_files(release) do
    File.cp_r("rel/bin", Path.join(release.path, "bin"))
    release
  end

  # Specifies your project dependencies.
  #
  # Type `mix help deps` for examples and options.
  defp deps do
    [
      {:phoenix, "~> 1.5.0"},
      {:plug_cowboy, "~> 2.1"},
      {:phoenix_ecto, "~> 4.0"},
      {:ecto_sql, "~> 3.0"},
      {:jason, "~> 1.0"},
      {:postgrex, "~> 0.15.0"},
      {:gettext, "~> 0.11"},
      {:httpoison, "~> 1.6.2"},
      {:credo, "~> 1.4", only: [:dev, :test], runtime: false},
      {:guardian, "~> 2.0"},
      {:canada, "~> 2.0"},
      {:quantum, "~> 3.0"},
      {:ex_machina, "~> 2.3", only: [:test]},
      {:cors_plug, "~> 2.0"},
      {:csv, "~> 2.3"},
      {:phoenix_swagger, "~> 0.8.2"},
      {:ex_json_schema, "~> 0.7.3"},
      {:codepagex, "~> 0.1.4"},
      {:elasticsearch,
       git: "https://github.com/Bluetab/elasticsearch-elixir.git",
       branch: "feature/bulk-index-action"},
      {:td_hypermedia, git: "https://github.com/Bluetab/td-hypermedia.git", tag: "4.0.0"},
<<<<<<< HEAD
      {:td_cache, git: "https://github.com/Bluetab/td-cache.git", branch: "feature/td-2486"},
      {:td_df_lib, git: "https://github.com/Bluetab/td-df-lib.git", branch: "feature/td-2486"},
=======
      {:td_cache, git: "https://github.com/Bluetab/td-cache.git", tag: "4.9.0"},
      {:td_df_lib, git: "https://github.com/Bluetab/td-df-lib.git", tag: "4.9.1"},
>>>>>>> 25f40079
      {:graph, git: "https://github.com/Bluetab/graph.git", tag: "1.0.0"}
    ]
  end

  # Aliases are shortcuts or tasks specific to the current project.
  # For example, to create, migrate and run the seeds file at once:
  #
  #     $ mix ecto.setup
  #
  # See the documentation for `Mix` for more info on aliases.
  defp aliases do
    [
      "ecto.setup": ["ecto.create", "ecto.migrate", "run priv/repo/seeds.exs"],
      "ecto.reset": ["ecto.drop", "ecto.setup"],
      test: ["ecto.create --quiet", "ecto.migrate", "test"]
    ]
  end
end<|MERGE_RESOLUTION|>--- conflicted
+++ resolved
@@ -71,13 +71,8 @@
        git: "https://github.com/Bluetab/elasticsearch-elixir.git",
        branch: "feature/bulk-index-action"},
       {:td_hypermedia, git: "https://github.com/Bluetab/td-hypermedia.git", tag: "4.0.0"},
-<<<<<<< HEAD
-      {:td_cache, git: "https://github.com/Bluetab/td-cache.git", branch: "feature/td-2486"},
-      {:td_df_lib, git: "https://github.com/Bluetab/td-df-lib.git", branch: "feature/td-2486"},
-=======
-      {:td_cache, git: "https://github.com/Bluetab/td-cache.git", tag: "4.9.0"},
-      {:td_df_lib, git: "https://github.com/Bluetab/td-df-lib.git", tag: "4.9.1"},
->>>>>>> 25f40079
+      {:td_cache, git: "https://github.com/Bluetab/td-cache.git", tag: "4.9.1"},
+      {:td_df_lib, git: "https://github.com/Bluetab/td-df-lib.git", tag: "4.10.0"},
       {:graph, git: "https://github.com/Bluetab/graph.git", tag: "1.0.0"}
     ]
   end
