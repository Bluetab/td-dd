--- conflicted
+++ resolved
@@ -83,12 +83,8 @@
       {:td_cache, git: "https://github.com/Bluetab/td-cache.git", tag: "6.3.0"},
       {:td_cluster,
        git: "https://github.com/Bluetab/td-cluster.git", tag: "5.19.0", override: true},
-<<<<<<< HEAD
-      {:td_core, git: "https://github.com/Bluetab/td-core.git", tag: "6.4.2"},
-=======
       {:td_core, git: "https://github.com/Bluetab/td-core.git", tag: "6.5.0"},
       {:td_df_lib, git: "https://github.com/Bluetab/td-df-lib.git", tag: "6.5.0"},
->>>>>>> 88d61aa6
       {:graph, git: "https://github.com/Bluetab/graph.git", tag: "1.3.0"},
       {:vaultex, "~> 1.0.1"},
       {:sobelow, "~> 0.11", only: [:dev, :test]}
