--- conflicted
+++ resolved
@@ -6,11 +6,7 @@
       app: :td_dd,
       version:
         case System.get_env("APP_VERSION") do
-<<<<<<< HEAD
           nil -> "6.8.2-local"
-=======
-          nil -> "6.8.1-local"
->>>>>>> d9f49564
           v -> v
         end,
       elixir: "~> 1.14",
@@ -84,18 +80,10 @@
       {:codepagex, "~> 0.1.4"},
       {:bimap, "~> 1.1"},
       {:elasticsearch, "~> 1.1"},
-<<<<<<< HEAD
-      {:td_cache, git: "https://github.com/Bluetab/td-cache.git", tag: "6.5.1"},
-      {:td_cluster,
-       git: "https://github.com/Bluetab/td-cluster.git", tag: "5.19.0"},
-      {:td_df_lib, git: "https://github.com/Bluetab/td-df-lib.git", tag: "6.8.3"},
-      {:td_core, git: "https://github.com/Bluetab/td-core.git", tag: "6.8.4"},
-=======
       {:td_cache, git: "https://github.com/Bluetab/td-cache.git", tag: "6.9.1"},
       {:td_cluster, git: "https://github.com/Bluetab/td-cluster.git", tag: "5.19.0"},
-      {:td_df_lib, git: "https://github.com/Bluetab/td-df-lib.git", tag: "6.9.0"},
-      {:td_core, git: "https://github.com/Bluetab/td-core.git", tag: "6.9.0"},
->>>>>>> d9f49564
+      {:td_df_lib, git: "https://github.com/Bluetab/td-df-lib.git", tag: "6.9.1"},
+      {:td_core, git: "https://github.com/Bluetab/td-core.git", tag: "6.9.1"},
       {:graph, git: "https://github.com/Bluetab/graph.git", tag: "1.3.0"},
       {:vaultex, "~> 1.0.1"},
       {:sobelow, "~> 0.11", only: [:dev, :test]}
