--- conflicted
+++ resolved
@@ -83,11 +83,7 @@
        git: "https://github.com/Bluetab/elasticsearch-elixir.git",
        branch: "feature/bulk-index-action"},
       {:td_hypermedia, git: "https://github.com/Bluetab/td-hypermedia.git", tag: "4.0.0"},
-<<<<<<< HEAD
-      {:td_cache, git: "https://github.com/Bluetab/td-cache.git", tag: "4.48.1", override: true},
-=======
       {:td_cache, git: "https://github.com/Bluetab/td-cache.git", tag: "4.48.2", override: true},
->>>>>>> e3154b5c
       {:td_df_lib, git: "https://github.com/Bluetab/td-df-lib.git", tag: "4.48.0"},
       {:graph, git: "https://github.com/Bluetab/graph.git", tag: "1.2.0"},
       {:vaultex, "~> 1.0.1"},
