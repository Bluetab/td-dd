--- conflicted
+++ resolved
@@ -58,11 +58,7 @@
       {:ex_machina, "~> 2.2.2", only: :test},
       {:canada, "~> 1.0.1"},
       {:td_hypermedia, git: "https://github.com/Bluetab/td-hypermedia.git", tag: "2.11.0"},
-<<<<<<< HEAD
       {:td_cache, path: "../td-cache"},
-=======
-      {:td_cache, git: "https://github.com/Bluetab/td-cache.git", tag: "3.4.0"},
->>>>>>> 5be8cda9
       {:td_df_lib, git: "https://github.com/Bluetab/td-df-lib.git", tag: "3.3.2"}
     ]
   end
