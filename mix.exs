defmodule TdDd.MixProject do
  use Mix.Project

  def project do
    [
      app: :td_dd,
      version:
        case System.get_env("APP_VERSION") do
          nil -> "4.37.1-local"
          v -> v
        end,
      elixir: "~> 1.11",
      elixirc_paths: elixirc_paths(Mix.env()),
      compilers: [:phoenix, :gettext] ++ Mix.compilers() ++ [:phoenix_swagger],
      start_permanent: Mix.env() == :prod,
      aliases: aliases(),
      deps: deps(),
      releases: [
        td_dd: [
          include_executables_for: [:unix],
          applications: [runtime_tools: :permanent],
          steps: [:assemble, &copy_bin_files/1, :tar]
        ]
      ]
    ]
  end

  # Configuration for the OTP application.
  #
  # Type `mix help compile.app` for more information.
  def application do
    [
      mod: {TdDd.Application, []},
      extra_applications: [:logger, :runtime_tools, :td_cache, :vaultex]
    ]
  end

  # Specifies which paths to compile per environment.
  defp elixirc_paths(:test), do: ["lib", "test/support"]
  defp elixirc_paths(_), do: ["lib"]

  defp copy_bin_files(release) do
    File.cp_r("rel/bin", Path.join(release.path, "bin"))
    release
  end

  # Specifies your project dependencies.
  #
  # Type `mix help deps` for examples and options.
  defp deps do
    [
      {:phoenix, "~> 1.5.0"},
      {:plug_cowboy, "~> 2.1"},
      {:phoenix_ecto, "~> 4.0"},
      {:absinthe, "~> 1.5"},
      {:absinthe_plug, "~> 1.5"},
      {:dataloader, "~> 1.0"},
      {:ecto_sql, "~> 3.6.0"},
      {:jason, "~> 1.1"},
      {:postgrex, "~> 0.15.0"},
      {:gettext, "~> 0.11"},
      {:httpoison, "~> 1.6"},
      {:credo, "~> 1.5", only: [:dev, :test], runtime: false},
      {:dialyxir, "~> 1.0", only: :dev, runtime: false},
      {:guardian, "~> 2.0"},
      {:canada, "~> 2.0"},
      {:quantum, "~> 3.0"},
      {:ex_machina, "~> 2.4", only: :test},
      {:mox, "~> 1.0", only: :test},
      {:assertions, "~> 0.10", only: :test},
      {:cors_plug, "~> 2.0"},
      {:csv, "~> 2.4"},
<<<<<<< HEAD
      {:tzdata, "~> 1.1"},
      {:nimble_csv, "~> 1.1"},
=======
      {:nimble_csv, "~> 1.2"},
      {:flow, "~> 1.0"},
>>>>>>> eadc964d
      {:phoenix_swagger, "~> 0.8.3"},
      {:ex_json_schema, "~> 0.7.3"},
      {:codepagex, "~> 0.1.4"},
      {:bimap, "~> 1.1"},
      {:elasticsearch,
       git: "https://github.com/Bluetab/elasticsearch-elixir.git",
       branch: "feature/bulk-index-action"},
      {:td_hypermedia, git: "https://github.com/Bluetab/td-hypermedia.git", tag: "4.0.0"},
      {:td_cache, git: "https://github.com/Bluetab/td-cache.git", tag: "4.37.0", override: true},
      {:td_df_lib, git: "https://github.com/Bluetab/td-df-lib.git", tag: "4.36.1"},
      {:graph, git: "https://github.com/Bluetab/graph.git", tag: "1.2.0"},
      {:vaultex, "~> 1.0.1"}
    ]
  end

  # Aliases are shortcuts or tasks specific to the current project.
  # For example, to create, migrate and run the seeds file at once:
  #
  #     $ mix ecto.setup
  #
  # See the documentation for `Mix` for more info on aliases.
  defp aliases do
    [
      "ecto.setup": ["ecto.create", "ecto.migrate", "run priv/repo/seeds.exs"],
      "ecto.reset": ["ecto.drop", "ecto.setup"],
      test: ["ecto.create --quiet", "ecto.migrate", "test"]
    ]
  end
end<|MERGE_RESOLUTION|>--- conflicted
+++ resolved
@@ -70,13 +70,9 @@
       {:assertions, "~> 0.10", only: :test},
       {:cors_plug, "~> 2.0"},
       {:csv, "~> 2.4"},
-<<<<<<< HEAD
       {:tzdata, "~> 1.1"},
-      {:nimble_csv, "~> 1.1"},
-=======
       {:nimble_csv, "~> 1.2"},
       {:flow, "~> 1.0"},
->>>>>>> eadc964d
       {:phoenix_swagger, "~> 0.8.3"},
       {:ex_json_schema, "~> 0.7.3"},
       {:codepagex, "~> 0.1.4"},
