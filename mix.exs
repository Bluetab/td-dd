--- conflicted
+++ resolved
@@ -6,11 +6,7 @@
       app: :td_dd,
       version:
         case System.get_env("APP_VERSION") do
-<<<<<<< HEAD
-          nil -> "6.2.5-local"
-=======
           nil -> "6.3.3-local"
->>>>>>> 5d86bd23
           v -> v
         end,
       elixir: "~> 1.14",
@@ -84,16 +80,10 @@
       {:codepagex, "~> 0.1.4"},
       {:bimap, "~> 1.1"},
       {:elasticsearch, "~> 1.1"},
-<<<<<<< HEAD
-      {:td_cache, git: "https://github.com/Bluetab/td-cache.git", tag: "6.0.0", override: true},
-      {:td_cluster, git: "https://github.com/Bluetab/td-cluster.git", tag: "5.19.0"},
-      {:td_core, git: "https://github.com/Bluetab/td-core.git", tag: "6.1.3"},
-=======
       {:td_cache, git: "https://github.com/Bluetab/td-cache.git", tag: "6.3.0"},
       {:td_cluster,
        git: "https://github.com/Bluetab/td-cluster.git", tag: "5.19.0", override: true},
       {:td_core, git: "https://github.com/Bluetab/td-core.git", tag: "6.3.3"},
->>>>>>> 5d86bd23
       {:graph, git: "https://github.com/Bluetab/graph.git", tag: "1.3.0"},
       {:vaultex, "~> 1.0.1"},
       {:sobelow, "~> 0.11", only: [:dev, :test]}
