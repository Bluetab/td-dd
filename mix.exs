defmodule TdDd.MixProject do
  use Mix.Project

  def project do
    [
      app: :td_dd,
      version:
        case System.get_env("APP_VERSION") do
          nil -> "6.12.1-local"
          v -> v
        end,
      elixir: "~> 1.14",
      elixirc_paths: elixirc_paths(Mix.env()),
      compilers: [:phoenix] ++ Mix.compilers() ++ [:phoenix_swagger],
      start_permanent: Mix.env() == :prod,
      aliases: aliases(),
      deps: deps(),
      releases: [
        td_dd: [
          include_executables_for: [:unix],
          applications: [runtime_tools: :permanent],
          steps: [:assemble, &copy_bin_files/1, :tar]
        ]
      ]
    ]
  end

  # Configuration for the OTP application.
  #
  # Type `mix help compile.app` for more information.
  def application do
    [
      mod: {TdDd.Application, []},
      extra_applications: [:logger, :runtime_tools, :td_cache, :vaultex]
    ]
  end

  # Specifies which paths to compile per environment.
  defp elixirc_paths(:test), do: ["lib", "test/support"]
  defp elixirc_paths(_), do: ["lib"]

  defp copy_bin_files(release) do
    File.cp_r("rel/bin", Path.join(release.path, "bin"))
    release
  end

  # Specifies your project dependencies.
  #
  # Type `mix help deps` for examples and options.
  defp deps do
    [
      {:phoenix, "~> 1.6.0"},
      {:plug_cowboy, "~> 2.1"},
      {:phoenix_ecto, "~> 4.0"},
      {:absinthe, "~> 1.5"},
      {:absinthe_plug, "~> 1.5"},
      {:crudry, "~> 2.4.0"},
      {:dataloader, "~> 1.0"},
      {:ecto_sql, "~> 3.10"},
      {:jason, "~> 1.1"},
      {:postgrex, "~> 0.16.3"},
      {:gettext, "~> 0.20"},
      {:httpoison, "~> 1.6"},
      {:credo, "~> 1.5", only: [:dev, :test], runtime: false},
      {:dialyxir, "~> 1.0", only: :dev, runtime: false},
      {:ex_machina, "~> 2.3", only: :test},
      {:guardian, "~> 2.0"},
      {:bodyguard, "~> 2.4"},
      {:quantum, "~> 3.0"},
      {:mox, "~> 1.0", only: :test},
      {:assertions, "~> 0.10", only: :test},
      {:inflex, "~> 2.0", only: :test},
      {:cors_plug, "~> 2.0"},
      {:csv, "~> 2.4"},
      {:tzdata, "~> 1.1"},
      {:nimble_csv, "~> 1.2"},
      {:flow, "~> 1.0"},
      {:phoenix_swagger, git: "https://github.com/Bluetab/phx_swagger.git", tag: "6.0.0"},
      {:ex_json_schema, "~> 0.7.3"},
      {:codepagex, "~> 0.1.4"},
      {:bimap, "~> 1.1"},
      {:elasticsearch, "~> 1.1"},
      {:td_cache,
       git: "https://github.com/Bluetab/td-cache.git", branch: "feature/td-6469", override: true},
      {:td_cluster, git: "https://github.com/Bluetab/td-cluster.git", tag: "5.19.0"},
<<<<<<< HEAD
      {:td_df_lib, git: "https://github.com/Bluetab/td-df-lib.git", tag: "6.9.6"},
      {:td_core, git: "https://github.com/Bluetab/td-core.git", branch: "feature/td-6469"},
=======
      {:td_df_lib,
       git: "https://github.com/Bluetab/td-df-lib.git", tag: "6.13.0", override: true},
      {:td_core, git: "https://github.com/Bluetab/td-core.git", tag: "6.9.6"},
>>>>>>> 08f07763
      {:graph, git: "https://github.com/Bluetab/graph.git", tag: "1.3.0"},
      {:vaultex, "~> 1.0.1"},
      {:sobelow, "~> 0.11", only: [:dev, :test]}
    ]
  end

  # Aliases are shortcuts or tasks specific to the current project.
  # For example, to create, migrate and run the seeds file at once:
  #
  #     $ mix ecto.setup
  #
  # See the documentation for `Mix` for more info on aliases.
  defp aliases do
    [
      "ecto.setup": ["ecto.create", "ecto.migrate", "run priv/repo/seeds.exs"],
      "ecto.reset": ["ecto.drop", "ecto.setup"],
      test: ["ecto.create --quiet", "ecto.migrate --quiet", "test"]
    ]
  end
end<|MERGE_RESOLUTION|>--- conflicted
+++ resolved
@@ -83,14 +83,9 @@
       {:td_cache,
        git: "https://github.com/Bluetab/td-cache.git", branch: "feature/td-6469", override: true},
       {:td_cluster, git: "https://github.com/Bluetab/td-cluster.git", tag: "5.19.0"},
-<<<<<<< HEAD
-      {:td_df_lib, git: "https://github.com/Bluetab/td-df-lib.git", tag: "6.9.6"},
-      {:td_core, git: "https://github.com/Bluetab/td-core.git", branch: "feature/td-6469"},
-=======
       {:td_df_lib,
        git: "https://github.com/Bluetab/td-df-lib.git", tag: "6.13.0", override: true},
-      {:td_core, git: "https://github.com/Bluetab/td-core.git", tag: "6.9.6"},
->>>>>>> 08f07763
+      {:td_core, git: "https://github.com/Bluetab/td-core.git", branch: "feature/td-6469"},
       {:graph, git: "https://github.com/Bluetab/graph.git", tag: "1.3.0"},
       {:vaultex, "~> 1.0.1"},
       {:sobelow, "~> 0.11", only: [:dev, :test]}
