defmodule TdDd.MixProject do
  use Mix.Project

  def project do
    [
      app: :td_dd,
      version:
        case System.get_env("APP_VERSION") do
          nil -> "4.38.1-local"
          v -> v
        end,
      elixir: "~> 1.11",
      elixirc_paths: elixirc_paths(Mix.env()),
      compilers: [:phoenix, :gettext] ++ Mix.compilers() ++ [:phoenix_swagger],
      start_permanent: Mix.env() == :prod,
      aliases: aliases(),
      deps: deps(),
      releases: [
        td_dd: [
          include_executables_for: [:unix],
          applications: [runtime_tools: :permanent],
          steps: [:assemble, &copy_bin_files/1, :tar]
        ]
      ]
    ]
  end

  # Configuration for the OTP application.
  #
  # Type `mix help compile.app` for more information.
  def application do
    [
      mod: {TdDd.Application, []},
      extra_applications: [:logger, :runtime_tools, :td_cache, :vaultex]
    ]
  end

  # Specifies which paths to compile per environment.
  defp elixirc_paths(:test), do: ["lib", "test/support"]
  defp elixirc_paths(_), do: ["lib"]

  defp copy_bin_files(release) do
    File.cp_r("rel/bin", Path.join(release.path, "bin"))
    release
  end

  # Specifies your project dependencies.
  #
  # Type `mix help deps` for examples and options.
  defp deps do
    [
      {:phoenix, "~> 1.5.0"},
      {:plug_cowboy, "~> 2.1"},
      {:phoenix_ecto, "~> 4.0"},
      {:absinthe, "~> 1.5"},
      {:absinthe_plug, "~> 1.5"},
      {:dataloader, "~> 1.0"},
      {:ecto_sql, "~> 3.6.0"},
      {:jason, "~> 1.1"},
      {:postgrex, "~> 0.15.0"},
      {:gettext, "~> 0.11"},
      {:httpoison, "~> 1.6"},
      {:credo, "~> 1.5", only: [:dev, :test], runtime: false},
      {:dialyxir, "~> 1.0", only: :dev, runtime: false},
      {:guardian, "~> 2.0"},
      {:canada, "~> 2.0"},
      {:quantum, "~> 3.0"},
      {:ex_machina, "~> 2.4", only: :test},
      {:mox, "~> 1.0", only: :test},
      {:assertions, "~> 0.10", only: :test},
      {:cors_plug, "~> 2.0"},
      {:csv, "~> 2.4"},
      {:tzdata, "~> 1.1"},
      {:nimble_csv, "~> 1.2"},
      {:flow, "~> 1.0"},
      {:phoenix_swagger, "~> 0.8.3"},
      {:ex_json_schema, "~> 0.7.3"},
      {:codepagex, "~> 0.1.4"},
      {:bimap, "~> 1.1"},
      {:elasticsearch,
       git: "https://github.com/Bluetab/elasticsearch-elixir.git",
       branch: "feature/bulk-index-action"},
      {:td_hypermedia, git: "https://github.com/Bluetab/td-hypermedia.git", tag: "4.0.0"},
<<<<<<< HEAD
      {:td_cache, git: "https://github.com/Bluetab/td-cache.git", branch: "feature/td-4491", override: true},
=======
      {:td_cache, git: "https://github.com/Bluetab/td-cache.git", tag: "4.38.0", override: true},
>>>>>>> d1a6fbef
      {:td_df_lib, git: "https://github.com/Bluetab/td-df-lib.git", tag: "4.36.1"},
      {:graph, git: "https://github.com/Bluetab/graph.git", tag: "1.2.0"},
      {:vaultex, "~> 1.0.1"}
    ]
  end

  # Aliases are shortcuts or tasks specific to the current project.
  # For example, to create, migrate and run the seeds file at once:
  #
  #     $ mix ecto.setup
  #
  # See the documentation for `Mix` for more info on aliases.
  defp aliases do
    [
      "ecto.setup": ["ecto.create", "ecto.migrate", "run priv/repo/seeds.exs"],
      "ecto.reset": ["ecto.drop", "ecto.setup"],
      test: ["ecto.create --quiet", "ecto.migrate", "test"]
    ]
  end
end<|MERGE_RESOLUTION|>--- conflicted
+++ resolved
@@ -81,11 +81,7 @@
        git: "https://github.com/Bluetab/elasticsearch-elixir.git",
        branch: "feature/bulk-index-action"},
       {:td_hypermedia, git: "https://github.com/Bluetab/td-hypermedia.git", tag: "4.0.0"},
-<<<<<<< HEAD
       {:td_cache, git: "https://github.com/Bluetab/td-cache.git", branch: "feature/td-4491", override: true},
-=======
-      {:td_cache, git: "https://github.com/Bluetab/td-cache.git", tag: "4.38.0", override: true},
->>>>>>> d1a6fbef
       {:td_df_lib, git: "https://github.com/Bluetab/td-df-lib.git", tag: "4.36.1"},
       {:graph, git: "https://github.com/Bluetab/graph.git", tag: "1.2.0"},
       {:vaultex, "~> 1.0.1"}
