--- conflicted
+++ resolved
@@ -6,11 +6,7 @@
       app: :td_dd,
       version:
         case System.get_env("APP_VERSION") do
-<<<<<<< HEAD
-          nil -> "6.5.2-local"
-=======
-          nil -> "6.6.0-local"
->>>>>>> fd52d653
+          nil -> "6.6.1-local"
           v -> v
         end,
       elixir: "~> 1.14",
