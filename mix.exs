--- conflicted
+++ resolved
@@ -6,11 +6,7 @@
       app: :td_dd,
       version:
         case System.get_env("APP_VERSION") do
-<<<<<<< HEAD
           nil -> "5.10.1-local"
-=======
-          nil -> "5.10.0-local"
->>>>>>> ac28bce3
           v -> v
         end,
       elixir: "~> 1.14",
