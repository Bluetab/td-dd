--- conflicted
+++ resolved
@@ -74,12 +74,7 @@
        git: "https://github.com/Bluetab/elasticsearch-elixir.git",
        branch: "feature/bulk-index-action"},
       {:td_hypermedia, git: "https://github.com/Bluetab/td-hypermedia.git", tag: "4.0.0"},
-<<<<<<< HEAD
-      {:td_cache, git: "https://github.com/Bluetab/td-cache.git", tag: "4.20.0", override: true},
-=======
-      {:td_cache,
-       git: "https://github.com/Bluetab/td-cache.git", tag: "4.20.1", override: true},
->>>>>>> bb1119ff
+      {:td_cache, git: "https://github.com/Bluetab/td-cache.git", tag: "4.20.1", override: true},
       {:td_df_lib, git: "https://github.com/Bluetab/td-df-lib.git", tag: "4.12.0"},
       {:graph, git: "https://github.com/Bluetab/graph.git", tag: "1.1.1"},
       {:vaultex, "~> 1.0.1"}
