defmodule TdDd.MixProject do
  use Mix.Project

  def project do
    [
      app: :td_dd,
      version:
        case System.get_env("APP_VERSION") do
<<<<<<< HEAD
          nil -> "4.47.1-local"
=======
          nil -> "4.48.1-local"
>>>>>>> 531a945d
          v -> v
        end,
      elixir: "~> 1.11",
      elixirc_paths: elixirc_paths(Mix.env()),
      compilers: [:phoenix, :gettext] ++ Mix.compilers() ++ [:phoenix_swagger],
      start_permanent: Mix.env() == :prod,
      aliases: aliases(),
      deps: deps(),
      releases: [
        td_dd: [
          include_executables_for: [:unix],
          applications: [runtime_tools: :permanent],
          steps: [:assemble, &copy_bin_files/1, :tar]
        ]
      ]
    ]
  end

  # Configuration for the OTP application.
  #
  # Type `mix help compile.app` for more information.
  def application do
    [
      mod: {TdDd.Application, []},
      extra_applications: [:logger, :runtime_tools, :td_cache, :vaultex]
    ]
  end

  # Specifies which paths to compile per environment.
  defp elixirc_paths(:test), do: ["lib", "test/support"]
  defp elixirc_paths(_), do: ["lib"]

  defp copy_bin_files(release) do
    File.cp_r("rel/bin", Path.join(release.path, "bin"))
    release
  end

  # Specifies your project dependencies.
  #
  # Type `mix help deps` for examples and options.
  defp deps do
    [
      {:phoenix, "~> 1.5.0"},
      {:plug_cowboy, "~> 2.1"},
      {:phoenix_ecto, "~> 4.0"},
      {:absinthe, "~> 1.5"},
      {:absinthe_plug, "~> 1.5"},
      {:crudry, "~> 2.4.0"},
      {:dataloader, "~> 1.0"},
      {:ecto_sql, "~> 3.8"},
      {:jason, "~> 1.1"},
      {:postgrex, "~> 0.16.3"},
      {:gettext, "~> 0.11"},
      {:httpoison, "~> 1.6"},
      {:credo, "~> 1.5", only: [:dev, :test], runtime: false},
      {:dialyxir, "~> 1.0", only: :dev, runtime: false},
      {:guardian, "~> 2.0"},
      {:canada, "~> 2.0"},
      {:quantum, "~> 3.0"},
      {:ex_machina, "~> 2.4", only: :test},
      {:mox, "~> 1.0", only: :test},
      {:assertions, "~> 0.10", only: :test},
      {:inflex, "~> 2.0", only: :test},
      {:cors_plug, "~> 2.0"},
      {:csv, "~> 2.4"},
      {:tzdata, "~> 1.1"},
      {:nimble_csv, "~> 1.2"},
      {:flow, "~> 1.0"},
      {:phoenix_swagger, "~> 0.8.3"},
      {:ex_json_schema, "~> 0.7.3"},
      {:codepagex, "~> 0.1.4"},
      {:bimap, "~> 1.1"},
      {:elasticsearch,
       git: "https://github.com/Bluetab/elasticsearch-elixir.git",
       branch: "feature/bulk-index-action"},
      {:td_hypermedia, git: "https://github.com/Bluetab/td-hypermedia.git", tag: "4.0.0"},
      {:td_cache, git: "https://github.com/Bluetab/td-cache.git", tag: "4.48.2", override: true},
      {:td_df_lib, git: "https://github.com/Bluetab/td-df-lib.git", tag: "4.48.0"},
      {:graph, git: "https://github.com/Bluetab/graph.git", tag: "1.2.0"},
      {:vaultex, "~> 1.0.1"},
      {:sobelow, "~> 0.8", only: :dev}
    ]
  end

  # Aliases are shortcuts or tasks specific to the current project.
  # For example, to create, migrate and run the seeds file at once:
  #
  #     $ mix ecto.setup
  #
  # See the documentation for `Mix` for more info on aliases.
  defp aliases do
    [
      "ecto.setup": ["ecto.create", "ecto.migrate", "run priv/repo/seeds.exs"],
      "ecto.reset": ["ecto.drop", "ecto.setup"],
      test: ["ecto.create --quiet", "ecto.migrate", "test"]
    ]
  end
end<|MERGE_RESOLUTION|>--- conflicted
+++ resolved
@@ -6,11 +6,7 @@
       app: :td_dd,
       version:
         case System.get_env("APP_VERSION") do
-<<<<<<< HEAD
-          nil -> "4.47.1-local"
-=======
           nil -> "4.48.1-local"
->>>>>>> 531a945d
           v -> v
         end,
       elixir: "~> 1.11",
@@ -87,7 +83,7 @@
        git: "https://github.com/Bluetab/elasticsearch-elixir.git",
        branch: "feature/bulk-index-action"},
       {:td_hypermedia, git: "https://github.com/Bluetab/td-hypermedia.git", tag: "4.0.0"},
-      {:td_cache, git: "https://github.com/Bluetab/td-cache.git", tag: "4.48.2", override: true},
+      {:td_cache, git: "https://github.com/Bluetab/td-cache.git", tag: "4.47.2", override: true},
       {:td_df_lib, git: "https://github.com/Bluetab/td-df-lib.git", tag: "4.48.0"},
       {:graph, git: "https://github.com/Bluetab/graph.git", tag: "1.2.0"},
       {:vaultex, "~> 1.0.1"},
