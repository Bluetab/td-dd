defmodule TdDd.Mixfile do
  use Mix.Project

  def project do
    [
      app: :td_dd,
      version:
        case System.get_env("APP_VERSION") do
          nil -> "3.23.0-local"
          v -> v
        end,
      elixir: "~> 1.10",
      elixirc_paths: elixirc_paths(Mix.env()),
      compilers: [:phoenix, :gettext] ++ Mix.compilers() ++ [:phoenix_swagger],
      start_permanent: Mix.env() == :prod,
      aliases: aliases(),
      deps: deps(),
      releases: [
        td_dd: [
          include_executables_for: [:unix],
          applications: [runtime_tools: :permanent],
          steps: [:assemble, &copy_bin_files/1, :tar]
        ]
      ]
    ]
  end

  # Configuration for the OTP application.
  #
  # Type `mix help compile.app` for more information.
  def application do
    [
      mod: {TdDd.Application, []},
      extra_applications: [:logger, :runtime_tools, :td_cache]
    ]
  end

  # Specifies which paths to compile per environment.
  defp elixirc_paths(:test), do: ["lib", "test/support"]
  defp elixirc_paths(_), do: ["lib"]

  defp copy_bin_files(release) do
    File.cp_r("rel/bin", Path.join(release.path, "bin"))
    release
  end

  # Specifies your project dependencies.
  #
  # Type `mix help deps` for examples and options.
  defp deps do
    [
      {:phoenix, "~> 1.5.0"},
      {:plug_cowboy, "~> 2.0"},
      {:phoenix_ecto, "~> 4.0", override: true},
      {:ecto_sql, "~> 3.0"},
      {:jason, "~> 1.0"},
      {:postgrex, "~> 0.15.0"},
      {:gettext, "~> 0.11"},
      {:httpoison, "~> 1.6.2"},
      {:credo, "~> 1.2", only: [:dev, :test], runtime: false},
      {:guardian, "~> 2.0"},
      {:canada, "~> 2.0", override: true},
      {:ex_machina, "~> 2.3", only: [:test]},
      {:cors_plug, "~> 2.0"},
      {:csv, "~> 2.3"},
      {:phoenix_swagger, "~> 0.8.2"},
      {:ex_json_schema, "~> 0.7.3"},
      {:elasticsearch,
       git: "https://github.com/Bluetab/elasticsearch-elixir.git",
       branch: "feature/bulk-index-action"},
<<<<<<< HEAD
      {:td_cache, git: "https://github.com/Bluetab/td-cache.git", tag: "feature/td-2261"},
=======
      {:td_cache, git: "https://github.com/Bluetab/td-cache.git", tag: "3.22.1"},
>>>>>>> 2ecadeca
      {:td_hypermedia, git: "https://github.com/Bluetab/td-hypermedia.git", tag: "3.6.1"},
      {:td_df_lib, git: "https://github.com/Bluetab/td-df-lib.git", tag: "3.23.3"},
      {:graph, git: "https://github.com/Bluetab/graph.git", tag: "0.1.1"}
    ]
  end

  # Aliases are shortcuts or tasks specific to the current project.
  # For example, to create, migrate and run the seeds file at once:
  #
  #     $ mix ecto.setup
  #
  # See the documentation for `Mix` for more info on aliases.
  defp aliases do
    [
      "ecto.setup": ["ecto.create", "ecto.migrate", "run priv/repo/seeds.exs"],
      "ecto.reset": ["ecto.drop", "ecto.setup"],
      test: ["ecto.create --quiet", "ecto.migrate", "test"]
    ]
  end
end<|MERGE_RESOLUTION|>--- conflicted
+++ resolved
@@ -68,11 +68,7 @@
       {:elasticsearch,
        git: "https://github.com/Bluetab/elasticsearch-elixir.git",
        branch: "feature/bulk-index-action"},
-<<<<<<< HEAD
       {:td_cache, git: "https://github.com/Bluetab/td-cache.git", tag: "feature/td-2261"},
-=======
-      {:td_cache, git: "https://github.com/Bluetab/td-cache.git", tag: "3.22.1"},
->>>>>>> 2ecadeca
       {:td_hypermedia, git: "https://github.com/Bluetab/td-hypermedia.git", tag: "3.6.1"},
       {:td_df_lib, git: "https://github.com/Bluetab/td-df-lib.git", tag: "3.23.3"},
       {:graph, git: "https://github.com/Bluetab/graph.git", tag: "0.1.1"}
