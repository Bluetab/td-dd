--- conflicted
+++ resolved
@@ -6,11 +6,7 @@
       app: :td_dd,
       version:
         case System.get_env("APP_VERSION") do
-<<<<<<< HEAD
           nil -> "6.3.2-local"
-=======
-          nil -> "6.3.0-local"
->>>>>>> 4558da26
           v -> v
         end,
       elixir: "~> 1.14",
@@ -87,11 +83,7 @@
       {:td_cache, git: "https://github.com/Bluetab/td-cache.git", tag: "6.3.0"},
       {:td_cluster,
        git: "https://github.com/Bluetab/td-cluster.git", tag: "5.19.0", override: true},
-<<<<<<< HEAD
-      {:td_core, git: "https://github.com/Bluetab/td-core.git", tag: "6.3.2"},
-=======
       {:td_core, git: "https://github.com/Bluetab/td-core.git", tag: "6.4.1"},
->>>>>>> 4558da26
       {:graph, git: "https://github.com/Bluetab/graph.git", tag: "1.3.0"},
       {:vaultex, "~> 1.0.1"},
       {:sobelow, "~> 0.11", only: [:dev, :test]}
