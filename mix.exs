--- conflicted
+++ resolved
@@ -80,11 +80,7 @@
       {:codepagex, "~> 0.1.4"},
       {:bimap, "~> 1.1"},
       {:elasticsearch, "~> 1.1"},
-<<<<<<< HEAD
-      {:td_cache, git: "https://github.com/Bluetab/td-cache.git", tag: "6.3.1", override: true},
-=======
       {:td_cache, git: "https://github.com/Bluetab/td-cache.git", tag: "6.5.1", override: true},
->>>>>>> 91d61481
       {:td_cluster,
        git: "https://github.com/Bluetab/td-cluster.git", tag: "5.19.0", override: true},
       {:td_core, git: "https://github.com/Bluetab/td-core.git", tag: "6.5.2"},
