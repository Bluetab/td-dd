--- conflicted
+++ resolved
@@ -79,11 +79,7 @@
        branch: "feature/bulk-index-action"},
       {:td_hypermedia, git: "https://github.com/Bluetab/td-hypermedia.git", tag: "4.0.0"},
       {:td_cache, git: "https://github.com/Bluetab/td-cache.git", tag: "4.28.1", override: true},
-<<<<<<< HEAD
-      {:td_df_lib, git: "https://github.com/Bluetab/td-df-lib.git", branch: "feature/td-4125"},
-=======
       {:td_df_lib, git: "https://github.com/Bluetab/td-df-lib.git", tag: "4.36.0"},
->>>>>>> e5a600b7
       {:graph, git: "https://github.com/Bluetab/graph.git", tag: "1.2.0"},
       {:vaultex, "~> 1.0.1"}
     ]
