defmodule TdDd.MixProject do
  use Mix.Project

  def project do
    [
      app: :td_dd,
      version:
        case System.get_env("APP_VERSION") do
          nil -> "5.18.0-local"
          v -> v
        end,
      elixir: "~> 1.14",
      elixirc_paths: elixirc_paths(Mix.env()),
      compilers: [:phoenix] ++ Mix.compilers() ++ [:phoenix_swagger],
      start_permanent: Mix.env() == :prod,
      aliases: aliases(),
      deps: deps(),
      releases: [
        td_dd: [
          include_executables_for: [:unix],
          applications: [runtime_tools: :permanent],
          steps: [:assemble, &copy_bin_files/1, :tar]
        ]
      ]
    ]
  end

  # Configuration for the OTP application.
  #
  # Type `mix help compile.app` for more information.
  def application do
    [
      mod: {TdDd.Application, []},
      extra_applications: [:logger, :runtime_tools, :td_cache, :vaultex]
    ]
  end

  # Specifies which paths to compile per environment.
  defp elixirc_paths(:test), do: ["lib", "test/support"]
  defp elixirc_paths(_), do: ["lib"]

  defp copy_bin_files(release) do
    File.cp_r("rel/bin", Path.join(release.path, "bin"))
    release
  end

  # Specifies your project dependencies.
  #
  # Type `mix help deps` for examples and options.
  defp deps do
    [
      {:phoenix, "~> 1.6.0"},
      {:plug_cowboy, "~> 2.1"},
      {:phoenix_ecto, "~> 4.0"},
      {:absinthe, "~> 1.5"},
      {:absinthe_plug, "~> 1.5"},
      {:crudry, "~> 2.4.0"},
      {:dataloader, "~> 1.0"},
      {:ecto_sql, "~> 3.10"},
      {:jason, "~> 1.1"},
      {:postgrex, "~> 0.16.3"},
      {:gettext, "~> 0.20"},
      {:httpoison, "~> 1.6"},
      {:credo, "~> 1.5", only: [:dev, :test], runtime: false},
      {:dialyxir, "~> 1.0", only: :dev, runtime: false},
      {:guardian, "~> 2.0"},
      {:bodyguard, "~> 2.4"},
      {:quantum, "~> 3.0"},
      {:ex_machina, "~> 2.4", only: :test},
      {:mox, "~> 1.0", only: :test},
      {:assertions, "~> 0.10", only: :test},
      {:inflex, "~> 2.0", only: :test},
      {:cors_plug, "~> 2.0"},
      {:csv, "~> 2.4"},
      {:tzdata, "~> 1.1"},
      {:nimble_csv, "~> 1.2"},
      {:flow, "~> 1.0"},
      {:phoenix_swagger, "~> 0.8.3"},
      {:ex_json_schema, "~> 0.7.3"},
      {:codepagex, "~> 0.1.4"},
      {:bimap, "~> 1.1"},
      {:elasticsearch, "~> 1.1"},
      {:td_cache, git: "https://github.com/Bluetab/td-cache.git", tag: "5.14.0"},
<<<<<<< HEAD
      {:td_df_lib, git: "https://github.com/Bluetab/td-df-lib.git", tag: "5.17.0"},
      {:td_cluster, git: "https://github.com/Bluetab/td-cluster.git", tag: "5.19.0"},
=======
      {:td_df_lib, git: "https://github.com/Bluetab/td-df-lib.git", tag: "5.18.0"},
      {:td_cluster, git: "https://github.com/Bluetab/td-cluster.git", tag: "5.17.0"},
>>>>>>> 81e6d56d
      {:graph, git: "https://github.com/Bluetab/graph.git", tag: "1.3.0"},
      {:vaultex, "~> 1.0.1"},
      {:sobelow, "~> 0.11", only: [:dev, :test]}
    ]
  end

  # Aliases are shortcuts or tasks specific to the current project.
  # For example, to create, migrate and run the seeds file at once:
  #
  #     $ mix ecto.setup
  #
  # See the documentation for `Mix` for more info on aliases.
  defp aliases do
    [
      "ecto.setup": ["ecto.create", "ecto.migrate", "run priv/repo/seeds.exs"],
      "ecto.reset": ["ecto.drop", "ecto.setup"],
      test: ["ecto.create --quiet", "ecto.migrate --quiet", "test"]
    ]
  end
end<|MERGE_RESOLUTION|>--- conflicted
+++ resolved
@@ -81,13 +81,8 @@
       {:bimap, "~> 1.1"},
       {:elasticsearch, "~> 1.1"},
       {:td_cache, git: "https://github.com/Bluetab/td-cache.git", tag: "5.14.0"},
-<<<<<<< HEAD
-      {:td_df_lib, git: "https://github.com/Bluetab/td-df-lib.git", tag: "5.17.0"},
+      {:td_df_lib, git: "https://github.com/Bluetab/td-df-lib.git", tag: "5.18.0"},
       {:td_cluster, git: "https://github.com/Bluetab/td-cluster.git", tag: "5.19.0"},
-=======
-      {:td_df_lib, git: "https://github.com/Bluetab/td-df-lib.git", tag: "5.18.0"},
-      {:td_cluster, git: "https://github.com/Bluetab/td-cluster.git", tag: "5.17.0"},
->>>>>>> 81e6d56d
       {:graph, git: "https://github.com/Bluetab/graph.git", tag: "1.3.0"},
       {:vaultex, "~> 1.0.1"},
       {:sobelow, "~> 0.11", only: [:dev, :test]}
