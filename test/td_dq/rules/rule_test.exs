defmodule TdDq.Rules.RuleTest do
  use TdDd.DataCase

  alias TdDd.Repo
  alias TdDq.Rules.Rule

  setup do
    %{name: template_name} = CacheHelpers.insert_template(scope: "dq")
    domain = CacheHelpers.insert_domain()

    [domain: domain, template_name: template_name]
  end

  describe "changeset/1" do
    test "validates required fields" do
      rule = insert(:rule)

      Enum.each([:name, :goal, :minimum, :result_type, :domain_id], fn field ->
        assert %{valid?: false, errors: errors} = Rule.changeset(rule, %{field => nil})
        assert {_message, [validation: :required]} = errors[field]
      end)
    end

    test "validates unique constraint on name and business_concept_id", %{domain: domain} do
      %{name: name} = insert(:rule, business_concept_id: "123")

      assert {:error, changeset} =
               :rule
               |> params_for(name: name, business_concept_id: "123", domain_id: domain.id)
               |> Rule.changeset()
               |> Repo.insert()

      assert %{valid?: false, errors: errors} = changeset

      assert errors[:rule_name_bc_id] ==
               {"unique_constraint",
                [constraint: :unique, constraint_name: "rules_business_concept_id_name_index"]}
    end

    test "validates unique constraint on name when business_concept_id is nil", %{domain: domain} do
      %{name: name} = insert(:rule, business_concept_id: nil)

      assert {:error, changeset} =
               :rule
               |> params_for(name: name, business_concept_id: nil, domain_id: domain.id)
               |> Rule.changeset()
               |> Repo.insert()

      assert %{valid?: false, errors: errors} = changeset

      assert errors[:rule_name_bc_id] ==
               {"unique_constraint", [constraint: :unique, constraint_name: "rules_name_index"]}
    end

    test "validates result_type value", %{domain: domain} do
      params = params_for(:rule, result_type: "foo", domain_id: domain.id)
      assert %{valid?: false, errors: errors} = Rule.changeset(params)
      assert {_, [validation: :inclusion, enum: _valid_values]} = errors[:result_type]
    end

    test "validates goal and minimum are between 0 and 100 if result_type is percentage", %{
      domain: domain
    } do
      params =
        params_for(:rule, result_type: "percentage", goal: 101, minimum: -1, domain_id: domain.id)

      assert %{valid?: false, errors: errors} = Rule.changeset(params)
      assert {_, [validation: :number, kind: :less_than_or_equal_to, number: 100]} = errors[:goal]

      assert {_, [validation: :number, kind: :greater_than_or_equal_to, number: 0]} =
               errors[:minimum]
    end

<<<<<<< HEAD
    test "validates goal and minimum are between 0 and 100 if result_type is deviation", %{domain: domain} do
      params = params_for(:rule, result_type: "deviation", goal: -1, minimum: 101, domain_id: domain.id)
      assert %{valid?: false, errors: errors} = Rule.changeset(params)
      assert {_, [validation: :number, kind: :less_than_or_equal_to, number: 100]} = errors[:minimum]
=======
    test "validates goal and minimum are between 0 and 100 if result_type is deviation", %{
      domain: domain
    } do
      params =
        params_for(:rule, result_type: "deviation", goal: -1, minimum: 101, domain_id: domain.id)

      assert %{valid?: false, errors: errors} = Rule.changeset(params)

      assert {_, [validation: :number, kind: :less_than_or_equal_to, number: 100]} =
               errors[:minimum]
>>>>>>> cc1e29f9

      assert {_, [validation: :number, kind: :greater_than_or_equal_to, number: 0]} =
               errors[:goal]
    end

    test "validates goal and minimum >= 0 if result_type is errors_number", %{domain: domain} do
      params =
        params_for(:rule,
          result_type: "errors_number",
          goal: -1,
          minimum: -1,
          domain_id: domain.id
        )

      assert %{valid?: false, errors: errors} = Rule.changeset(params)

      assert {_, [validation: :number, kind: :greater_than_or_equal_to, number: 0]} =
               errors[:goal]

      assert {_, [validation: :number, kind: :greater_than_or_equal_to, number: 0]} =
               errors[:minimum]
    end

    test "validates goal >= minimum if result_type is percentage", %{domain: domain} do
      params =
        params_for(:rule, result_type: "percentage", goal: 30, minimum: 40, domain_id: domain.id)

      assert %{valid?: false, errors: errors} = Rule.changeset(params)
      assert errors[:goal] == {"must.be.greater.than.or.equal.to.minimum", []}
    end

    test "validates minimum >= goal if result_type is deviation", %{domain: domain} do
<<<<<<< HEAD
      params = params_for(:rule, result_type: "deviation", goal: 80, minimum: 70, domain_id: domain.id)
=======
      params =
        params_for(:rule, result_type: "deviation", goal: 80, minimum: 70, domain_id: domain.id)

>>>>>>> cc1e29f9
      assert %{valid?: false, errors: errors} = Rule.changeset(params)
      assert errors[:minimum] == {"must.be.greater.than.or.equal.to.goal", []}
    end

    test "validates minimum >= goal if result_type is errors_numer", %{domain: domain} do
      params =
        params_for(:rule,
          result_type: "errors_number",
          goal: 400,
          minimum: 30,
          domain_id: domain.id
        )

      assert %{valid?: false, errors: errors} = Rule.changeset(params)
      assert errors[:minimum] == {"must.be.greater.than.or.equal.to.goal", []}
    end

    test "validates df_content is required if df_name is present", %{
      template_name: template_name,
      domain: domain
    } do
      params = params_for(:rule, df_name: template_name, df_content: nil, domain_id: domain.id)
      assert %{valid?: false, errors: errors} = Rule.changeset(params)
      assert errors[:df_content] == {"can't be blank", [validation: :required]}
    end

    test "validates df_content is valid", %{template_name: template_name, domain: domain} do
      invalid_content = %{"list" => "foo", "string" => "whatever"}

      params =
        params_for(:rule,
          df_name: template_name,
          df_content: invalid_content,
          domain_id: domain.id
        )

      assert %{valid?: false, errors: errors} = Rule.changeset(params)
      assert {"invalid content", _detail} = errors[:df_content]
    end
  end

  describe "delete_changeset/1" do
    test "validates a rule has no implementations" do
      %{rule: rule} = insert(:implementation)

      assert {:error, changeset} =
               rule
               |> Rule.delete_changeset()
               |> Repo.delete()

      assert %{valid?: false, errors: errors} = changeset
      assert {_, [constraint: :no_assoc, constraint_name: _]} = errors[:rule_implementations]
    end
  end
end<|MERGE_RESOLUTION|>--- conflicted
+++ resolved
@@ -71,12 +71,6 @@
                errors[:minimum]
     end
 
-<<<<<<< HEAD
-    test "validates goal and minimum are between 0 and 100 if result_type is deviation", %{domain: domain} do
-      params = params_for(:rule, result_type: "deviation", goal: -1, minimum: 101, domain_id: domain.id)
-      assert %{valid?: false, errors: errors} = Rule.changeset(params)
-      assert {_, [validation: :number, kind: :less_than_or_equal_to, number: 100]} = errors[:minimum]
-=======
     test "validates goal and minimum are between 0 and 100 if result_type is deviation", %{
       domain: domain
     } do
@@ -87,7 +81,6 @@
 
       assert {_, [validation: :number, kind: :less_than_or_equal_to, number: 100]} =
                errors[:minimum]
->>>>>>> cc1e29f9
 
       assert {_, [validation: :number, kind: :greater_than_or_equal_to, number: 0]} =
                errors[:goal]
@@ -120,13 +113,9 @@
     end
 
     test "validates minimum >= goal if result_type is deviation", %{domain: domain} do
-<<<<<<< HEAD
-      params = params_for(:rule, result_type: "deviation", goal: 80, minimum: 70, domain_id: domain.id)
-=======
       params =
         params_for(:rule, result_type: "deviation", goal: 80, minimum: 70, domain_id: domain.id)
 
->>>>>>> cc1e29f9
       assert %{valid?: false, errors: errors} = Rule.changeset(params)
       assert errors[:minimum] == {"must.be.greater.than.or.equal.to.goal", []}
     end
