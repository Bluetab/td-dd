--- conflicted
+++ resolved
@@ -98,12 +98,7 @@
                {"unique_constraint", [constraint: :unique, constraint_name: "rules_name_index"]}
     end
 
-<<<<<<< HEAD
-    test "does not validate unique constraint on name when a colliding rule has been deleted, both having a nil business_concept_id",
-         %{domain: domain} do
-=======
     test "does not validate unique constraint on name when a colliding rule has been deleted, both having a nil business_concept_id", %{domain: domain} do
->>>>>>> f9155374
       %{name: name} = insert(:rule, business_concept_id: nil, deleted_at: DateTime.utc_now())
 
       assert {:ok, _rule} =
@@ -287,7 +282,6 @@
   end
 
   describe "delete_changeset/1" do
-<<<<<<< HEAD
     test "validates rule with a related inactive implementation can be deleted" do
       %{rule: rule} = insert(:implementation, status: :versioned)
 
@@ -296,10 +290,6 @@
         status: :deprecated,
         rule_id: rule.id
       )
-=======
-    test "validates rule with a related deprecated implementation can be deleted" do
-      %{rule: rule} = insert(:implementation, deleted_at: DateTime.utc_now(), status: :deprecated)
->>>>>>> f9155374
 
       assert {:ok, rule} =
                rule
