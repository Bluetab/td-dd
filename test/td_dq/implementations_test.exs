--- conflicted
+++ resolved
@@ -151,7 +151,6 @@
 
   describe "get_implementations_ref" do
     test "return implementation list with implementation_ref relation" do
-<<<<<<< HEAD
       %{id: id1} = insert(:implementation)
       %{id: id2} = insert(:implementation)
       %{id: id3} = insert(:implementation, implementation_ref: id2)
@@ -167,28 +166,7 @@
         [id4, id4],
         [id5, id4]
       ])
-=======
-      %{id: impl_id1} = insert(:implementation)
-      %{id: impl_id2} = insert(:implementation)
-      %{id: impl_id3} = insert(:implementation, implementation_ref: impl_id2)
-      %{id: impl_id4} = insert(:implementation)
-      %{id: impl_id5} = insert(:implementation, implementation_ref: impl_id4)
-
-      assert [
-               [impl_id1, impl_id1],
-               [impl_id2, impl_id2],
-               [impl_id3, impl_id2],
-               [impl_id4, impl_id4],
-               [impl_id5, impl_id4]
-             ]
-             <~> Implementations.get_implementations_ref([
-               impl_id1,
-               impl_id2,
-               impl_id3,
-               impl_id4,
-               impl_id5
-             ])
->>>>>>> 89cb2396
+
     end
   end
 
