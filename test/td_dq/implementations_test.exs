defmodule TdDq.ImplementationsTest do
  use TdDd.DataCase

  import TdDd.TestOperators

  alias Ecto.Changeset
  alias TdCache.ImplementationCache
  alias TdCache.Redix
  alias TdCache.Redix.Stream
  alias TdCore.Search.IndexWorkerMock
  alias TdDq.Implementations
  alias TdDq.Implementations.Implementation
  alias TdDq.Implementations.ImplementationStructure
  alias TdDq.Rules.RuleResults

  @moduletag sandbox: :shared
  @stream TdCache.Audit.stream()

  setup do
    on_exit(fn -> Redix.del!(@stream) end)
    start_supervised!(TdDq.MockRelationCache)
<<<<<<< HEAD

=======
>>>>>>> 35e443e1
    start_supervised!(TdDq.Cache.RuleLoader)
    start_supervised!(TdDd.Search.StructureEnricher)
    %{id: domain_id} = CacheHelpers.insert_domain()

    IndexWorkerMock.clear()

    [rule: insert(:rule, domain_id: domain_id)]
  end

  describe "next_key/0" do
    test "returns automatically generated implementation key" do
      assert "ri0001" == Implementations.next_key()
      insert(:implementation, implementation_key: "ri0123")
      assert "ri0124" == Implementations.next_key()
    end
  end

  describe "list_implementations/0" do
    test "returns all implementations" do
      implementation = insert(:implementation)

      assert Implementations.list_implementations() ||| [implementation]
    end
  end

  describe "list_implementations/1" do
    test "returns all implementations by rule", %{rule: rule} do
      insert(:implementation, implementation_key: "ri1", rule: rule)
      insert(:implementation, implementation_key: "ri2", rule: rule)
      insert(:implementation, implementation_key: "ri3", rule: rule)
      insert(:raw_implementation, implementation_key: "ri5", rule: rule)

      assert length(Implementations.list_implementations(%{rule_id: rule.id})) == 4
    end

    test "returns non deleted implementations by rule", %{rule: rule1} do
      rule2 = insert(:rule, name: "#{rule1.name} 1")
      insert(:implementation, implementation_key: "ri1", rule: rule1)
      insert(:implementation, implementation_key: "ri2", rule: rule1)
      insert(:implementation, implementation_key: "ri3", rule: rule1)
      insert(:implementation, implementation_key: "ri4", rule: rule2)
      insert(:raw_implementation, implementation_key: "ri5", rule: rule2)

      insert(:implementation,
        implementation_key: "ri6",
        rule: rule2,
        deleted_at: DateTime.utc_now()
      )

      assert length(Implementations.list_implementations(%{rule_id: rule1.id})) == 3
      assert length(Implementations.list_implementations(%{rule_id: rule2.id})) == 2
    end

    test "returns all implementations by business_concept_id" do
      rule = insert(:rule, business_concept_id: 123)

      insert(:implementation, implementation_key: "ri1", rule: rule)
      insert(:implementation, implementation_key: "ri2", rule: rule)
      insert(:implementation, implementation_key: "ri3", rule: rule)

      assert length(Implementations.list_implementations(%{rule: %{business_concept_id: 123}})) ==
               3
    end

    test "returns all implementations by status" do
      rule = insert(:rule, active: true)

      insert(:implementation, implementation_key: "ri1", rule: rule)
      insert(:implementation, implementation_key: "ri2", rule: rule)
      insert(:implementation, implementation_key: "ri3", rule: rule)

      assert length(Implementations.list_implementations(%{rule: %{active: true}})) == 3
    end

    test "returns deleted implementations when opts provided" do
      rule = insert(:rule, active: true)

      insert(:implementation,
        implementation_key: "ri1",
        rule: rule,
        deleted_at: DateTime.utc_now()
      )

      insert(:implementation, implementation_key: "ri2", rule: rule)
      insert(:implementation, implementation_key: "ri3", rule: rule)

      results = Implementations.list_implementations(%{"rule_id" => rule.id}, deleted: true)

      assert length(results) == 1

      assert Enum.any?(results, fn %{implementation_key: implementation_key} ->
               implementation_key == "ri1"
             end)
    end

    test "returns all implementations by structure", %{rule: rule} do
      %{structure: %{id: structure_id}} =
        dataset_row = build(:dataset_row, structure: build(:dataset_structure))

      %{structure: %{id: structure_id_2}} = validation_row = build(:condition_row)

      insert(:implementation,
        rule: rule,
        implementation_key: "ri11",
        dataset: [dataset_row],
        validation: [%{conditions: [validation_row]}]
      )

      insert(:implementation,
        rule: rule,
        implementation_key: "ri12",
        dataset: [dataset_row],
        validation: [%{conditions: [validation_row]}]
      )

      assert length(Implementations.list_implementations(%{"structure_id" => structure_id})) ==
               2

      assert length(Implementations.list_implementations(%{"structure_id" => structure_id_2})) ==
               2
    end

    test "preloads rule" do
      %{rule_id: rule_id} = insert(:implementation)
      assert [%{rule: rule}] = Implementations.list_implementations(%{}, preload: :rule)
      assert %{id: ^rule_id} = rule
    end

    test "enriches source" do
      %{id: source_id} = source = insert(:source)
      insert(:raw_implementation, raw_content: build(:raw_content, source_id: source_id))

      assert [%{raw_content: content}] =
               Implementations.list_implementations(%{}, enrich: :source)

      assert %{source: ^source} = content
    end
  end

  describe "get_implementations_ref" do
    test "return implementation list with implementation_ref relation" do
      %{id: id1} = insert(:implementation)
      %{id: id2} = insert(:implementation)
      %{id: id3} = insert(:implementation, implementation_ref: id2)
      %{id: id4} = insert(:implementation)
      %{id: id5} = insert(:implementation, implementation_ref: id4)

      [id1, id2, id3, id4, id5]
      |> Implementations.get_implementations_ref()
      |> assert_lists_equal([
        [id1, id1],
        [id2, id2],
        [id3, id2],
        [id4, id4],
        [id5, id4]
      ])
    end
  end

  describe "get_implementation!/1" do
    test "returns the implementation with given id" do
      %{id: id} = implementation = insert(:implementation)
      assert Implementations.get_implementation!(id) <~> implementation
    end

    test "returns the implementation with given id even if it is soft deleted" do
      implementation = insert(:implementation, deleted_at: DateTime.utc_now())

      assert Implementations.get_implementation!(implementation.id)
             <~> implementation
    end

    test "returns the implementation with executable flag" do
      implementation = insert(:implementation)
      assert %{executable: true} = Implementations.get_implementation!(implementation.id)
    end

    test "preloads the rule" do
      %{id: id, rule_id: rule_id} = insert(:implementation)
      assert %{rule: rule} = Implementations.get_implementation!(id)
      assert %{id: ^rule_id} = rule
    end

    test "enriches source" do
      %{id: source_id} = source = insert(:source)

      %{id: id} =
        insert(:raw_implementation, raw_content: build(:raw_content, source_id: source_id))

      assert %{raw_content: content} = Implementations.get_implementation!(id, enrich: :source)
      assert %{source: ^source} = content
    end

    test "enriches links" do
      concept_id = System.unique_integer([:positive])

      TdCache.ConceptCache.put(%{
        id: concept_id,
        name: "bc_name",
        updated_at: DateTime.utc_now()
      })

      %{id: id, implementation_ref: implementation_ref} = insert(:implementation)

      CacheHelpers.insert_link(
        implementation_ref,
        "implementation_ref",
        "business_concept",
        concept_id
      )

      assert %{links: links} = Implementations.get_implementation!(id, enrich: [:links])
      string_concept_id = Integer.to_string(concept_id)

      assert [
               %{
                 resource_id: ^string_concept_id,
                 name: "bc_name"
               }
             ] = links
    end
  end

  describe "get_published_implementation_by_key/2" do
    test "returns the implementation with given implementation key with status published" do
      %{implementation_key: implementation_key} =
        implementation =
        insert(:implementation, implementation_key: "My implementation key", status: :published)

      assert Implementations.get_published_implementation_by_key(implementation_key)
             <~> {:ok, implementation}
    end

    test "returns the implementation with executable flag " do
      %{implementation_key: implementation_key} = insert(:implementation, status: :published)

      assert {:ok, %{executable: true}} =
               Implementations.get_published_implementation_by_key(implementation_key)
    end

    test "not found if the implementation with given implementation key has been deprecated" do
      %{implementation_key: implementation_key} =
        insert(:implementation,
          implementation_key: "My implementation key",
          deleted_at: DateTime.utc_now(),
          status: :deprecated
        )

      assert {:error, :not_found} =
               Implementations.get_published_implementation_by_key(implementation_key)
    end
  end

  describe "create_implementation/4" do
    test "with valid data creates a implementation", %{rule: rule} do
      params =
        string_params_for(:implementation, rule_id: rule.id)
        |> Map.delete("domain_id")

      claims = build(:claims)

      assert {:ok, %{implementation: implementation}} =
               Implementations.create_implementation(rule, params, claims)

      assert implementation.rule_id == params["rule_id"]
      assert implementation.implementation_ref == implementation.id
    end

    test "with valid data creates a implementation with rule domain_id", %{rule: rule} do
      params =
        string_params_for(:implementation, rule_id: rule.id)
        |> Map.delete("domain_id")

      claims = build(:claims)

      assert {:ok, %{implementation: implementation}} =
               Implementations.create_implementation(rule, params, claims)

      assert implementation.rule_id == params["rule_id"]
      assert implementation.domain_id == rule.domain_id
      assert implementation.implementation_ref == implementation.id
    end

    test "with duplicated draft implementation key returns an error", %{rule: rule} do
      impl = insert(:implementation)

      params =
        string_params_for(:implementation,
          rule_id: rule.id,
          domain_id: rule.domain_id,
          implementation_key: impl.implementation_key
        )

      claims = build(:claims)

      assert {:error, :implementation,
              %{valid?: false, errors: [implementation_key: {"duplicated", []}]},
              _} = Implementations.create_implementation(rule, params, claims)
    end

    test "with duplicated pending_approval implementation key returns an error", %{rule: rule} do
      impl = insert(:implementation, status: "pending_approval")

      params =
        string_params_for(:implementation,
          rule_id: rule.id,
          domain_id: rule.domain_id,
          implementation_key: impl.implementation_key,
          status: "pending_approval"
        )

      claims = build(:claims)

      assert {:error, :implementation,
              %{valid?: false, errors: [implementation_key: {"duplicated", _}]},
              _} = Implementations.create_implementation(rule, params, claims)
    end

    test "with duplicated rejected implementation key returns an error", %{rule: rule} do
      impl = insert(:implementation, status: "rejected")

      params =
        string_params_for(:implementation,
          rule_id: rule.id,
          domain_id: rule.domain_id,
          implementation_key: impl.implementation_key,
          status: "rejected"
        )

      claims = build(:claims)

      assert {:error, :implementation,
              %{valid?: false, errors: [implementation_key: {"duplicated", _}]},
              _} = Implementations.create_implementation(rule, params, claims)
    end

    test "with duplicated published draft implementation key returns an error", %{rule: rule} do
      impl = insert(:implementation, status: "published")

      params =
        string_params_for(:implementation,
          rule_id: rule.id,
          domain_id: rule.domain_id,
          implementation_key: impl.implementation_key,
          status: "published"
        )

      claims = build(:claims)

      assert {:error, :implementation,
              %{valid?: false, errors: [implementation_key: {"duplicated", _}]},
              _} = Implementations.create_implementation(rule, params, claims)
    end

    test "can be more than one deprecated implementation", %{rule: rule} do
      impl = insert(:implementation, status: "deprecated")

      params =
        string_params_for(:implementation,
          rule_id: rule.id,
          domain_id: rule.domain_id,
          implementation_key: impl.implementation_key,
          status: "deprecated"
        )

      claims = build(:claims)

      assert {:ok, %{implementation: _implementation}} =
               Implementations.create_implementation(rule, params, claims)
    end

    test "with invalid keywords in raw content of raw implementation returns error", %{rule: rule} do
      raw_content = build(:raw_content, validations: "drop cliente")
      params = string_params_for(:raw_implementation, raw_content: raw_content)
      claims = build(:claims)

      assert {:error, :implementation, %Changeset{valid?: false} = changeset, _} =
               Implementations.create_implementation(rule, params, claims)

      assert %{
               raw_content: %{
                 validations: [{"invalid.validations", [validation: :invalid_content]}]
               }
             } = Changeset.traverse_errors(changeset, & &1)
    end

    test "with valid data for raw implementation creates a implementation", %{rule: rule} do
      %{id: rule_id, domain_id: domain_id} = rule

      params = string_params_for(:raw_implementation, rule_id: rule_id, domain_id: domain_id)
      claims = build(:claims, role: "admin")

      assert {:ok, %{implementation: implementation}} =
               Implementations.create_implementation(rule, params, claims)

      assert %{rule_id: ^rule_id} = implementation
    end

    test "with valid data with single structure creates a implementation", %{rule: rule} do
      params =
        string_params_for(:implementation,
          dataset: [build(:dataset_row)],
          rule_id: rule.id,
          domain_id: rule.domain_id
        )

      claims = build(:claims, role: "admin")

      assert {:ok, %{implementation: implementation}} =
               Implementations.create_implementation(rule, params, claims)

      assert implementation.rule_id == params["rule_id"]
    end

    test "with valid data with timestamp creates a implementation", %{rule: rule} do
      operator = build(:operator, name: "timestamp_gt_timestamp", value_type: "timestamp")

      validation =
        build(:condition_row, value: [%{raw: "2019-12-02 05:35:00"}], operator: operator)

      params =
        string_params_for(:implementation,
          validation: [[validation]],
          rule_id: rule.id,
          domain_id: rule.domain_id
        )

      claims = build(:claims)

      assert {:ok, %{implementation: implementation}} =
               Implementations.create_implementation(rule, params, claims)

      assert implementation.rule_id == params["rule_id"]
    end

    test "with valid data with reference data creates a implementation", %{rule: rule} do
      operator = build(:operator, name: "eq", value_type: "field")

      validation_value = %{
        id: 1,
        name: "foo_reference_dataset",
        parent_index: 2,
        type: "reference_dataset_field"
      }

      validation = build(:condition_row, value: [validation_value], operator: operator)

      params =
        string_params_for(:implementation,
          validation: [[validation]],
          rule_id: rule.id,
          domain_id: rule.domain_id
        )

      claims = build(:claims)

      assert {:ok, %{implementation: %{validation: [%{conditions: [%{value: [value]}]}]}}} =
               Implementations.create_implementation(rule, params, claims)

      assert [[%{"value" => [^value]}]] = params["validation"]
    end

    test "with population in validations", %{rule: rule} do
      %{
        "operator" => %{"name" => name, "value_type" => type},
        "structure" => %{"id" => id},
        "value" => value
      } = condition = string_params_for(:condition_row)

      validation = [[string_params_for(:condition_row, population: [condition])]]

      params =
        string_params_for(:implementation,
          rule_id: rule.id,
          validation: validation,
          domain_id: rule.domain_id
        )

      claims = build(:claims, role: "admin")

      assert {:ok,
              %{
                implementation: %Implementation{
                  validation: [
                    %{
                      conditions: [
                        %{population: [clause]}
                      ]
                    }
                  ]
                }
              }} = Implementations.create_implementation(rule, params, claims)

      assert %{
               operator: %{name: ^name, value_type: ^type},
               structure: %{id: ^id},
               value: ^value
             } = clause
    end

    test "creates ImplementationStructure when has dataset", %{rule: rule} do
      %{id: dataset_data_structure_id} = insert(:data_structure)
      %{id: validation_data_structure_id} = insert(:data_structure)

      params =
        string_params_for(:implementation,
          dataset: [%{structure: %{id: dataset_data_structure_id}}],
          validation: [
            %{
              conditions: [
                %{build(:condition_row) | structure: %{id: validation_data_structure_id}}
              ]
            }
          ],
          rule_id: rule.id,
          domain_id: rule.domain_id
        )

      claims = build(:claims, role: "admin")

      assert {:ok, %{implementation: %{id: id}}} =
               Implementations.create_implementation(rule, params, claims)

      assert %Implementation{
               data_structures: [
                 %{data_structure_id: ^dataset_data_structure_id, type: :dataset},
                 %{data_structure_id: ^validation_data_structure_id, type: :validation}
               ]
             } = Implementations.get_implementation!(id, preload: :data_structures)
    end

    test "creates dataset ImplementationStructure for raw implementations", %{rule: rule} do
      %{domain_id: domain_id} = rule

      %{id: source_id} = insert(:source, config: %{"job_types" => ["catalog", "profile"]})

      %{data_structure: %{id: data_structure_id}} =
        %{name: data_structure_name} =
        insert(:data_structure_version,
          data_structure: build(:data_structure, domain_ids: [domain_id], source_id: source_id),
          metadata: %{"database" => "db_name"},
          class: "table"
        )

      params =
        string_params_for(:raw_implementation,
          raw_content: %{
            dataset: data_structure_name,
            validations: "validations",
            source_id: source_id,
            database: "db_name"
          }
        )

      claims = build(:claims, role: "admin")

      assert {:ok, %{implementation: %{id: id}}} =
               Implementations.create_implementation(rule, params, claims)

      assert %Implementation{data_structures: [%{data_structure_id: ^data_structure_id}]} =
               Implementations.get_implementation!(id, preload: :data_structures)
    end
  end

  describe "enrich_implementation_structures/1" do
    test "enriches implementation dataset structures" do
      %{data_structure_id: data_structure_id, name: structure_name} =
        insert(:data_structure_version)

      implementation =
        insert(:implementation,
          dataset: [%{structure: %{id: data_structure_id}}]
        )

      assert %{dataset: [%{structure: %{name: ^structure_name}}]} =
               Implementations.enrich_implementation_structures(implementation)
    end

    test "enriches implementation dataset clauses structures" do
      %{data_structure_id: data_structure_id, name: structure_name} =
        insert(:data_structure_version)

      %{data_structure_id: left_data_structure_id, name: left_structure_name} =
        insert(:data_structure_version)

      %{data_structure_id: right_data_structure_id, name: right_structure_name} =
        insert(:data_structure_version)

      implementation =
        insert(:implementation,
          dataset: [
            %{
              structure: %{id: data_structure_id},
              clauses: [
                %{left: %{id: left_data_structure_id}, right: %{id: right_data_structure_id}}
              ]
            }
          ]
        )

      assert %{
               dataset: [
                 %{
                   structure: %{name: ^structure_name},
                   clauses: [
                     %{left: %{name: ^left_structure_name}, right: %{name: ^right_structure_name}}
                   ]
                 }
               ]
             } = Implementations.enrich_implementation_structures(implementation)
    end

    test "enriches implementation dataset with reference_dataset" do
      %{id: id, name: dataset_name} = insert(:reference_dataset)

      implementation =
        insert(:implementation,
          dataset: [%{structure: %{id: id, type: "reference_dataset"}}]
        )

      assert %{dataset: [%{structure: %{name: ^dataset_name, type: "reference_dataset"}}]} =
               Implementations.enrich_implementation_structures(implementation)
    end

    test "implementation with invalid reference_dataset will simply return the invalid structure withou enriching" do
      implementation =
        insert(:implementation,
          dataset: [%{structure: %{id: 1, type: "reference_dataset"}}]
        )

      assert %{dataset: [%{structure: %{type: "reference_dataset"}}]} =
               Implementations.enrich_implementation_structures(implementation)
    end

    test "enriches implementation dataset clauses with reference_dataset_field" do
      %{id: id, name: dataset_name} = insert(:reference_dataset)

      %{data_structure_id: left_data_structure_id, name: left_structure_name} =
        insert(:data_structure_version)

      implementation =
        insert(:implementation,
          dataset: [
            %{
              structure: %{id: id, type: "reference_dataset"},
              clauses: [
                %{
                  left: %{id: left_data_structure_id},
                  right: %{name: "reference_dataset_field_name", type: "reference_dataset_field"}
                }
              ]
            }
          ]
        )

      assert %{
               dataset: [
                 %{
                   structure: %{name: ^dataset_name, type: "reference_dataset"},
                   clauses: [
                     %{
                       left: %{name: ^left_structure_name},
                       right: %{
                         name: "reference_dataset_field_name",
                         type: "reference_dataset_field"
                       }
                     }
                   ]
                 }
               ]
             } = Implementations.enrich_implementation_structures(implementation)
    end

    test "enriches implementation validations" do
      %{data_structure_id: data_structure_id, name: structure_name} =
        insert(:data_structure_version)

      implementation =
        insert(:implementation,
          validation: [
            %{conditions: [%{build(:condition_row) | structure: %{id: data_structure_id}}]}
          ]
        )

      assert %{validation: [%{conditions: [%{structure: %{name: ^structure_name}}]}]} =
               Implementations.enrich_implementation_structures(implementation)
    end

    test "enriches implementation validations with reference_dataset_field" do
      implementation =
        insert(:implementation,
          validation: [
            %{
              validations: [
                %{
                  build(:condition_row)
                  | structure: %{
                      name: "reference_dataset_field_name",
                      type: "reference_dataset_field"
                    }
                }
              ]
            }
          ]
        )

      assert %{
               validation: [
                 %{
                   validations: [
                     %{
                       structure: %{
                         name: "reference_dataset_field_name",
                         type: "reference_dataset_field"
                       }
                     }
                   ]
                 }
               ]
             } = Implementations.enrich_implementation_structures(implementation)
    end

    test "implementation with invalida reference_dataset_field validation value
          will simply return the invalid structure withou enriching" do
      operator = build(:operator, name: "eq", value_type: "field")

      validation_value = %{
        "id" => 1,
        "name" => "foo_reference_dataset",
        "parent_index" => 2,
        "type" => "reference_dataset_field"
      }

      condition = build(:condition_row, value: [validation_value], operator: operator)

      implementation =
        insert(
          :implementation,
          dataset: [%{structure: %{id: 1, type: "reference_dataset"}}],
          populations: [],
          segments: [],
          validation: [
            %{conditions: [condition]}
          ]
        )

      assert %{validation: [%{conditions: [%{value: [_]}]}]} =
               Implementations.enrich_implementation_structures(implementation)
    end

    test "enriches implementation populations" do
      %{data_structure_id: data_structure_id, name: structure_name} =
        insert(:data_structure_version)

      implementation =
        insert(:implementation,
          populations: [
            %{conditions: [%{build(:condition_row) | structure: %{id: data_structure_id}}]}
          ]
        )

      assert %{populations: [%{conditions: [%{structure: %{name: ^structure_name}}]}]} =
               Implementations.enrich_implementation_structures(implementation)
    end

    test "enriches implementation populations with reference_dataset_field" do
      implementation =
        insert(:implementation,
          populations: [
            %{
              population: [
                %{
                  build(:condition_row)
                  | structure: %{
                      name: "reference_dataset_field_name",
                      type: "reference_dataset_field"
                    }
                }
              ]
            }
          ]
        )

      assert %{
               populations: [
                 %{
                   population: [
                     %{
                       structure: %{
                         name: "reference_dataset_field_name",
                         type: "reference_dataset_field"
                       }
                     }
                   ]
                 }
               ]
             } = Implementations.enrich_implementation_structures(implementation)
    end

    test "enriches implementation segments" do
      %{data_structure_id: data_structure_id, name: structure_name} =
        insert(:data_structure_version)

      implementation =
        insert(:implementation,
          segments: [%{structure: %{id: data_structure_id}}]
        )

      assert %{segments: [%{structure: %{name: ^structure_name}}]} =
               Implementations.enrich_implementation_structures(implementation)
    end
  end

  describe "valid_dataset_implementation_structures/1" do
    test "returns implementation's dataset structure" do
      %{id: data_structure_id} = insert(:data_structure)

      implementation =
        insert(:implementation,
          dataset: [%{structure: %{id: data_structure_id}}]
        )

      assert [%{id: ^data_structure_id}] =
               Implementations.valid_dataset_implementation_structures(implementation)
    end

    test "returns structures for raw implementation" do
      %{id: source_id} = insert(:source, config: %{"job_types" => ["catalog", "profile"]})

      %{data_structure: %{id: data_structure_id}, name: data_structure_name} =
        insert(:data_structure_version,
          data_structure: build(:data_structure, source_id: source_id),
          metadata: %{"database" => "db_name"},
          class: "table"
        )

      implementation =
        insert(:raw_implementation,
          raw_content: %{
            dataset: "word before #{data_structure_name} and after",
            validations: "validations",
            source_id: source_id,
            database: "db_name"
          }
        )

      assert [%{id: ^data_structure_id}] =
               Implementations.valid_dataset_implementation_structures(implementation)
    end

    test "returns only class table structures for raw implementation" do
      %{id: source_id} = insert(:source, config: %{"job_types" => ["catalog", "profile"]})

      %{data_structure: %{id: data_structure_id}, name: data_structure_name} =
        insert(:data_structure_version,
          data_structure: build(:data_structure, source_id: source_id),
          metadata: %{"database" => "db_name"},
          class: "table"
        )

      %{name: field_data_structure_name} =
        insert(:data_structure_version,
          data_structure: build(:data_structure, source_id: source_id),
          metadata: %{"database" => "db_name"},
          class: "field"
        )

      implementation =
        insert(:raw_implementation,
          raw_content: %{
            dataset: "word before #{data_structure_name} #{field_data_structure_name}",
            validations: "validations",
            source_id: source_id,
            database: "db_name"
          }
        )

      assert [%{id: ^data_structure_id}] =
               Implementations.valid_dataset_implementation_structures(implementation)
    end

    test "filters raw structures by source_id" do
      %{id: source_id1} = insert(:source, config: %{"job_types" => ["catalog", "profile"]})
      %{id: source_id2} = insert(:source, config: %{"job_types" => ["catalog", "profile"]})

      data_structure_name = "same_name"

      insert(:data_structure_version,
        data_structure: build(:data_structure, source_id: source_id1),
        name: data_structure_name,
        metadata: %{"database" => "db_name"},
        class: "table"
      )

      %{data_structure: %{id: data_structure_id}} =
        insert(:data_structure_version,
          data_structure: build(:data_structure, source_id: source_id2),
          name: data_structure_name,
          metadata: %{"database" => "db_name"},
          class: "table"
        )

      implementation =
        insert(:raw_implementation,
          raw_content: %{
            dataset: data_structure_name,
            validations: "validations",
            source_id: source_id2,
            database: "db_name"
          }
        )

      assert [%{id: ^data_structure_id}] =
               Implementations.valid_dataset_implementation_structures(implementation)
    end

    test "reference_dataset structures will be filtered" do
      %{id: data_structure_id} = insert(:data_structure)

      implementation =
        insert(:implementation,
          dataset: [%{structure: %{id: data_structure_id, type: "reference_dataset"}}]
        )

      assert [] == Implementations.valid_dataset_implementation_structures(implementation)
    end

    test "invalid structure will be filtered" do
      implementation =
        insert(:implementation,
          dataset: [%{structure: %{id: 0}}]
        )

      assert [] == Implementations.valid_dataset_implementation_structures(implementation)
    end

    test "returns multiple structures" do
      %{id: data_structure_id1} = insert(:data_structure)
      %{id: data_structure_id2} = insert(:data_structure)

      implementation =
        insert(:implementation,
          dataset: [
            %{structure: %{id: data_structure_id1}},
            %{structure: %{id: 0}},
            %{structure: %{id: data_structure_id2}}
          ]
        )

      assert [
               %{id: ^data_structure_id1},
               %{id: ^data_structure_id2}
             ] = Implementations.valid_dataset_implementation_structures(implementation)
    end
  end

  describe "valid_validation_implementation_structures/1" do
    test "returns implementation's validations structure" do
      %{id: data_structure_id} = insert(:data_structure)

      implementation =
        insert(:implementation,
          validation: [
            %{conditions: [%{build(:condition_row) | structure: %{id: data_structure_id}}]}
          ]
        )

      assert [%{id: ^data_structure_id}] =
               Implementations.valid_validation_implementation_structures(implementation)
    end

    test "filters reference_dataset_field structures" do
      %{id: data_structure_id} = insert(:data_structure)

      implementation =
        insert(:implementation,
          validation: [
            %{
              validations: [
                %{
                  build(:condition_row)
                  | structure: %{id: data_structure_id, type: "reference_dataset_field"}
                }
              ]
            }
          ]
        )

      assert [] = Implementations.valid_validation_implementation_structures(implementation)
    end

    test "returns validation field structures for raw implementatation" do
      %{id: source_id} = insert(:source, config: %{"job_types" => ["catalog", "profile"]})

      %{data_structure: %{id: data_structure_id}, name: data_structure_name} =
        insert(:data_structure_version,
          data_structure: build(:data_structure, source_id: source_id),
          metadata: %{
            "database" => "db_name",
            "table" => "table_name"
          },
          class: "field"
        )

      %{data_structure: %{id: data_structure_id_2}, name: data_structure_name_2} =
        insert(:data_structure_version,
          data_structure: build(:data_structure, source_id: source_id),
          metadata: %{
            "database" => "db_name",
            "table" => "table_name"
          },
          class: "field"
        )

      %{data_structure: %{id: data_structure_id_3}, name: data_structure_name_3} =
        insert(:data_structure_version,
          data_structure: build(:data_structure, source_id: source_id),
          metadata: %{
            "database" => "db_name",
            "table" => "table_name"
          },
          class: "field"
        )

      implementation =
        insert(:raw_implementation,
          raw_content: %{
            dataset: "table_name",
            validations:
              "word before test.#{data_structure_name} and test.#{data_structure_name_2}='whatever' and length(#{data_structure_name_3})>2 and after",
            source_id: source_id,
            database: "db_name"
          }
        )

      assert [
               %{id: ^data_structure_id},
               %{id: ^data_structure_id_2},
               %{id: ^data_structure_id_3}
             ] = Implementations.valid_validation_implementation_structures(implementation)
    end

    test "returns validation only for structures with table in dataset case insensitive" do
      %{id: source_id} = insert(:source, config: %{"job_types" => ["catalog", "profile"]})

      %{data_structure: %{id: data_structure_id}, name: data_structure_name} =
        insert(:data_structure_version,
          data_structure: build(:data_structure, source_id: source_id),
          metadata: %{
            "database" => "db_name",
            "table" => "table_name"
          },
          class: "field"
        )

      %{name: no_table_data_structure_name} =
        insert(:data_structure_version,
          data_structure: build(:data_structure, source_id: source_id),
          metadata: %{
            "database" => "db_name",
            "table" => "other_table"
          },
          class: "field"
        )

      implementation =
        insert(:raw_implementation,
          raw_content: %{
            dataset: "tAbLe_NaMe",
            validations: "#{data_structure_name} #{no_table_data_structure_name}",
            source_id: source_id,
            database: "DB_NAME"
          }
        )

      assert [%{id: ^data_structure_id}] =
               Implementations.valid_validation_implementation_structures(implementation)
    end
  end

  describe "create_ruleless_implementation/3" do
    setup do
      [claims: build(:claims, role: "admin")]
    end

    test "with valid data creates a implementation", %{claims: claims} do
      params = string_params_for(:ruleless_implementation)

      assert {:ok, %{implementation: implementation}} =
               Implementations.create_ruleless_implementation(params, claims)

      assert implementation.implementation_key == params["implementation_key"]
    end

    test "with valid data for raw implementation creates a implementation", %{claims: claims} do
      params = string_params_for(:raw_implementation, rule_id: nil, domain_id: 123)

      assert {:ok, %{implementation: implementation}} =
               Implementations.create_ruleless_implementation(params, claims)

      refute implementation.rule_id
    end

    test "links data structures", %{claims: claims} do
      %{id: structure_id} = insert(:data_structure)

      params =
        string_params_for(:ruleless_implementation,
          dataset: [build(:dataset_row, structure: build(:dataset_structure, id: structure_id))]
        )

      assert {:ok, %{data_structures: [%{data_structure_id: ^structure_id}]}} =
               Implementations.create_ruleless_implementation(params, claims)
    end
  end

  describe "update_implementation/3" do
    test "with valid data updates the implementation" do
      implementation = insert(:implementation)
      claims = build(:claims)

      validations = [
        %{
          operator: %{
            name: "gt",
            value_type: "timestamp"
          },
          structure: %{id: 12_554},
          value: [%{raw: "2019-12-30 05:35:00"}]
        }
      ]

      update_attrs =
        %{
          validation: [%{conditions: validations}]
        }
        |> Map.Helpers.stringify_keys()

      assert {:ok, %{implementation: updated_implementation}} =
               Implementations.update_implementation(implementation, update_attrs, claims)

      assert %Implementation{} = updated_implementation
      assert updated_implementation.rule_id == implementation.rule_id

      assert updated_implementation.implementation_key ==
               implementation.implementation_key

      assert updated_implementation.validation == [
               %TdDq.Implementations.Conditions{
                 conditions: [
                   %TdDq.Implementations.ConditionRow{
                     operator: %TdDq.Implementations.Operator{
                       name: "gt",
                       value_type: "timestamp"
                     },
                     structure: %TdDq.Implementations.Structure{id: 12_554},
                     value: [%{"raw" => "2019-12-30 05:35:00"}]
                   }
                 ]
               }
             ]
    end

    test "update a implementations when it is a rejected state" do
      implementation = insert(:implementation, status: :rejected)
      claims = build(:claims)

      validations = [
        %{
          operator: %{
            name: "gt",
            value_type: "timestamp"
          },
          structure: %{id: 12_554},
          value: [%{raw: "2019-12-30 05:35:00"}]
        }
      ]

      update_attrs =
        %{
          validation: [%{conditions: validations}]
        }
        |> Map.Helpers.stringify_keys()

      assert {:ok, %{implementation: updated_implementation}} =
               Implementations.update_implementation(implementation, update_attrs, claims)

      assert %Implementation{} = updated_implementation
      assert updated_implementation.rule_id == implementation.rule_id

      assert updated_implementation.implementation_key ==
               implementation.implementation_key

      assert updated_implementation.validation == [
               %TdDq.Implementations.Conditions{
                 conditions: [
                   %TdDq.Implementations.ConditionRow{
                     operator: %TdDq.Implementations.Operator{
                       name: "gt",
                       value_type: "timestamp"
                     },
                     structure: %TdDq.Implementations.Structure{id: 12_554},
                     value: [%{"raw" => "2019-12-30 05:35:00"}]
                   }
                 ]
               }
             ]
    end

    test "with population in validations updates data" do
      implementation = insert(:implementation)
      claims = build(:claims)

      %{
        "operator" => %{"name" => name, "value_type" => type},
        "structure" => %{"id" => id},
        "value" => value
      } = condition = string_params_for(:condition_row)

      validation = [[string_params_for(:condition_row, population: [condition])]]
      update_attrs = %{"validation" => validation}

      assert {:ok,
              %{
                implementation: %Implementation{
                  validation: [%{conditions: [%{population: [clause]}]}]
                }
              }} = Implementations.update_implementation(implementation, update_attrs, claims)

      assert %{
               operator: %{name: ^name, value_type: ^type},
               structure: %{id: ^id},
               value: ^value
             } = clause
    end

    test "domain change for all implementations when moving one to another rule" do
      implementation_ref = insert(:implementation, status: "versioned")

      implementation =
        insert(:implementation, status: "published", implementation_ref: implementation_ref.id)

      claims = build(:claims)
      domain_id = System.unique_integer([:positive])
      %{id: rule_id} = insert(:rule, domain_id: domain_id)
      update_attrs = string_params_for(:implementation, rule_id: rule_id)

      assert {:ok, %{implementations_moved: {2, updated}}} =
               Implementations.update_implementation(implementation, update_attrs, claims)

      updated
      |> Enum.each(fn updated_implementation ->
        assert %{domain_id: ^domain_id} = updated_implementation
      end)
    end

    test "childs implementations are moved when moving any implementation to another rule" do
      claims = build(:claims)
      domain_id = System.unique_integer([:positive])
      rule_from = insert(:rule, domain_id: domain_id)
      %{id: rule_id} = insert(:rule, domain_id: domain_id)
      implementation_ref = insert(:implementation, status: "versioned", rule: rule_from)

      implementation =
        insert(
          :implementation,
          status: "published",
          implementation_ref: implementation_ref.id,
          rule: rule_from
        )

      update_attrs = string_params_for(:implementation, rule_id: rule_id)

      assert {:ok, %{implementations_moved: {2, updated}}} =
               Implementations.update_implementation(implementation, update_attrs, claims)

      updated
      |> Enum.each(fn updated_implementation ->
        assert %{rule_id: ^rule_id} = updated_implementation
      end)
    end

    test "with invalid data returns error changeset" do
      implementation = insert(:implementation)
      claims = build(:claims)
      udpate_attrs = Map.put(%{}, :dataset, nil)

      assert {:error, :implementation, %Changeset{}, _} =
               Implementations.update_implementation(implementation, udpate_attrs, claims)
    end

    test "creates ImplementationStructure when updating implementation" do
      implementation = insert(:implementation)

      %{id: dataset_data_structure_id} = insert(:data_structure)
      %{id: validation_data_structure_id} = insert(:data_structure)

      update_attrs =
        %{
          dataset: [%{structure: %{id: dataset_data_structure_id}}],
          validation: [
            %{
              conditions: [
                %{
                  operator: %{
                    name: "gt",
                    value_type: "timestamp"
                  },
                  structure: %{id: validation_data_structure_id},
                  value: [%{raw: "2019-12-30 05:35:00"}]
                }
              ]
            }
          ]
        }
        |> Map.Helpers.stringify_keys()

      claims = build(:claims, role: "admin")

      assert {:ok, %{implementation: %{id: id}}} =
               Implementations.update_implementation(implementation, update_attrs, claims)

      assert %Implementation{
               data_structures: [
                 %{data_structure_id: ^dataset_data_structure_id, type: :dataset},
                 %{data_structure_id: ^validation_data_structure_id, type: :validation}
               ]
             } = Implementations.get_implementation!(id, preload: :data_structures)
    end

    test "deleted ImplementationStructure will not be recreated when updating implementation" do
      implementation = insert(:implementation)

      %{id: dataset_data_structure_id} = insert(:data_structure)
      %{id: validation_data_structure_id} = insert(:data_structure)

      insert(:implementation_structure,
        implementation_id: implementation.id,
        data_structure_id: dataset_data_structure_id,
        type: :dataset,
        deleted_at: "2022-05-04 00:00:00"
      )

      update_attrs =
        %{
          dataset: [%{structure: %{id: dataset_data_structure_id}}],
          validation: [
            %{
              conditions: [
                %{
                  operator: %{
                    name: "gt",
                    value_type: "timestamp"
                  },
                  structure: %{id: validation_data_structure_id},
                  value: [%{raw: "2019-12-30 05:35:00"}]
                }
              ]
            }
          ]
        }
        |> Map.Helpers.stringify_keys()

      claims = build(:claims, role: "admin")

      assert {:ok, _} =
               Implementations.update_implementation(implementation, update_attrs, claims)

      assert %Implementation{
               data_structures: [
                 %{data_structure_id: ^validation_data_structure_id, type: :validation}
               ]
             } = Implementations.get_implementation!(implementation.id, preload: :data_structures)
    end

    test "update basic implementation to default implementation" do
      implementation = insert(:basic_implementation, status: "published")
      claims = build(:claims, role: "admin")
      %{id: dataset_data_structure_id} = insert(:data_structure)
      %{id: validation_data_structure_id} = insert(:data_structure)

      validations = [
        %{
          conditions: [
            %{
              operator: %{
                name: "gt",
                value_type: "timestamp"
              },
              structure: %{id: validation_data_structure_id},
              value: [%{raw: "2019-12-30 05:35:00"}]
            }
          ]
        }
      ]

      update_attrs =
        %{
          dataset: [%{structure: %{id: dataset_data_structure_id}}],
          validation: validations,
          implementation_type: "default",
          executable: true,
          implementation_key: implementation.implementation_key,
          goal: implementation.goal,
          minimum: implementation.minimum,
          status: :published
        }
        |> Map.Helpers.stringify_keys()

      assert {:ok, %{implementation: updated_implementation}} =
               Implementations.update_implementation(implementation, update_attrs, claims)

      assert %Implementation{} = updated_implementation
      assert updated_implementation.rule_id == implementation.rule_id

      assert updated_implementation.implementation_key ==
               implementation.implementation_key

      assert updated_implementation.implementation_type == "default"
      assert updated_implementation.version == implementation.version + 1

      assert [_ | _] = updated_implementation.dataset

      assert updated_implementation.validation == [
               %TdDq.Implementations.Conditions{
                 conditions: [
                   %TdDq.Implementations.ConditionRow{
                     operator: %TdDq.Implementations.Operator{
                       name: "gt",
                       value_type: "timestamp"
                     },
                     structure: %TdDq.Implementations.Structure{id: validation_data_structure_id},
                     value: [%{"raw" => "2019-12-30 05:35:00"}]
                   }
                 ]
               }
             ]
    end

    test "validate that can not update implementation_key to an existing implementation_key" do
      claims = build(:claims)

      implementation_1_params =
        string_params_for(:implementation,
          status: :published,
          implementation_key: "key_changed_1"
        )

      Implementations.create_ruleless_implementation(
        implementation_1_params,
        claims
      )

      implementation_2_create_params =
        string_params_for(:implementation,
          status: :published,
          implementation_key: "key_changed_2"
        )

      {:ok, %{implementation: implementation_2_v1}} =
        Implementations.create_ruleless_implementation(
          implementation_2_create_params,
          claims
        )

      implementation_v2_update_params =
        string_params_for(:implementation,
          status: :published,
          implementation_key: "key_changed_1"
        )

<<<<<<< HEAD
=======
      IndexWorkerMock.clear()

>>>>>>> 35e443e1
      assert {:error, :implementation, %{errors: errors}, %{}} =
               Implementations.update_implementation(
                 implementation_2_v1,
                 implementation_v2_update_params,
                 claims
               )

      assert length(errors) == 1
      assert errors == [implementation_key: {"duplicated", []}]
    end
  end

  describe "delete_implementation/2" do
    setup do
      claims = build(:claims)
      domain = build(:domain)

      %{id: rule_id} = rule = insert(:rule)

      %{id: implementation_ref_id} =
        implementation_v1 =
        insert(
          :implementation,
          rule: rule,
          version: 1,
          domain_id: domain.id,
          status: :versioned
        )

      implementation_v2 =
        insert(
          :implementation,
          rule: rule,
          version: 2,
          domain_id: domain.id,
          status: :deprecated,
          implementation_ref: implementation_ref_id
        )

      [
        claims: claims,
        implementation_v1: implementation_v1,
        implementation_v2: implementation_v2,
        rule_id: rule_id
      ]
    end

    test "delete published implementation changes status to deprecated",
         %{
           claims: claims
         } do
      %{id: implementation_v1_id, implementation_ref: implementation_ref_id} =
        insert(
          :implementation,
          version: 1,
          status: :versioned
        )

      %{id: implementation_v2_id} =
        implementation_v2 =
        insert(
          :implementation,
          version: 2,
          status: :published,
          implementation_ref: implementation_ref_id
        )

      assert {:ok,
              %{implementation: %Implementation{id: ^implementation_v2_id, status: :deprecated}}} =
               Implementations.delete_implementation(implementation_v2, claims)

      assert %{id: ^implementation_v1_id} =
               Implementations.get_implementation!(implementation_v1_id)
    end

    test "delete deprecated implementation do hard delete of all implementation",
         %{
           claims: claims,
           implementation_v1: %{implementation_ref: implementation_ref_id} = implementation_v1,
           implementation_v2: implementation_v2
         } do
      assert {
               :ok,
               %{
                 implementations: {2, deleted_implementations}
               }
             } = Implementations.delete_implementation(implementation_v2, claims)

      assert [implementation_v1, implementation_v2] ||| deleted_implementations

      versions = Implementations.get_versions(%{implementation_ref: implementation_ref_id})

      assert Enum.empty?(versions)
    end

    test "delete draft implementation removes only draft implementation",
         %{
           claims: claims,
           implementation_v1: %{implementation_ref: implementation_ref_id}
         } do
      %{id: implementation_v3_id} =
        implementation_v3 =
        insert(
          :implementation,
          version: 3,
          status: :draft,
          implementation_ref: implementation_ref_id
        )

      assert {
               :ok,
               %{
                 implementations: {1, deleted_implementations}
               }
             } = Implementations.delete_implementation(implementation_v3, claims)

      assert [%{id: ^implementation_v3_id}] = deleted_implementations

      versions = Implementations.get_versions(%{implementation_ref: implementation_ref_id})

      assert length(versions) == 2
    end

    test "delete rejected implementation removes only rejected implementation",
         %{
           claims: claims,
           implementation_v1: %{implementation_ref: implementation_ref_id}
         } do
      %{id: implementation_v3_id} =
        implementation_v3 =
        insert(
          :implementation,
          version: 3,
          status: :rejected,
          implementation_ref: implementation_ref_id
        )

      {
        :ok,
        %{
          implementations: {1, deleted_implementations}
        }
      } = Implementations.delete_implementation(implementation_v3, claims)

      assert [%{id: ^implementation_v3_id}] = deleted_implementations

      versions = Implementations.get_versions(%{implementation_ref: implementation_ref_id})

      assert length(versions) == 2
    end

    test "delete pending_approval implementation removes only pending_approval implementation",
         %{
           claims: claims,
           implementation_v1: %{implementation_ref: implementation_ref_id}
         } do
      %{id: implementation_v3_id} =
        implementation_v3 =
        insert(
          :implementation,
          version: 3,
          status: :pending_approval,
          implementation_ref: implementation_ref_id
        )

      {
        :ok,
        %{
          implementations: {1, deleted_implementations}
        }
      } = Implementations.delete_implementation(implementation_v3, claims)

      assert [%{id: ^implementation_v3_id}] = deleted_implementations

      versions = Implementations.get_versions(%{implementation_ref: implementation_ref_id})

      assert length(versions) == 2
    end

    test "delete versioned implementation don't remove nothing",
         %{
           claims: claims,
           implementation_v1: %{implementation_ref: implementation_ref_id} = implementation_v1
         } do
      Implementations.delete_implementation(implementation_v1, claims)

      versions = Implementations.get_versions(%{implementation_ref: implementation_ref_id})

      assert length(versions) == 2
    end

    test "deletes the implementation and related data_structures" do
      %{id: implementation_ref_id} = implementation = insert(:implementation)

      %{id: implementation_structure_id} =
        insert(:implementation_structure, implementation: implementation)

      claims = build(:claims)

      assert {:ok, %{implementations: {1, _}}} =
               Implementations.delete_implementation(implementation, claims)

      assert nil == Implementations.get_implementation(implementation_ref_id)
      assert is_nil(Repo.get(ImplementationStructure, implementation_structure_id))
    end

    test "deletes the implementation linked to executions" do
      %{id: id} = insert(:execution_group)
      implementation = %{id: implementation_id} = insert(:implementation, status: :draft)

      %{id: execution_id} =
        insert(:execution,
          group_id: id,
          implementation_id: implementation_id,
          result: insert(:rule_result)
        )

      claims = build(:claims)

      assert {:ok, %{implementations: {1, _}}} =
               Implementations.delete_implementation(implementation, claims)

      assert nil == Implementations.get_implementation(implementation_id)
      assert is_nil(Repo.get(TdDq.Executions.Execution, execution_id))
    end

    test "deleting a deprecated implementation also deletes everything related with implementation_ref, including previous versions",
         %{
           implementation_v1: implementation_v1,
           implementation_v2: implementation_v2,
           rule_id: rule_id,
           claims: claims
         } do
      %{id: implementation_ref_id} = implementation_v1
      %{data_structure_id: ds_id} = insert(:data_structure_version)

      insert(:implementation_structure,
        data_structure_id: ds_id,
        implementation_id: implementation_ref_id
      )

      %{id: implementation_v2_id} = implementation_v2

      %{id: rule_result_id} =
        insert(:rule_result,
          rule_id: rule_id,
          implementation_id: implementation_v2_id
        )

      %{id: remediation_id} =
        insert(
          :remediation,
          rule_result_id: rule_result_id
        )

      Implementations.delete_implementation(implementation_v2, claims)

      assert nil == Implementations.get_implementation(implementation_ref_id)

      assert [] =
               ImplementationStructure
               |> where([i], i.implementation_id == ^implementation_ref_id)
               |> Repo.all()

      assert nil == RuleResults.get_rule_result(rule_result_id)

      assert nil == TdDq.Remediations.get_remediation(remediation_id)
    end

    test "deleting a deprecated implementation also deletes its previous versions from cache",
         %{
           implementation_v1: implementation_v1,
           implementation_v2: implementation_v2,
           claims: claims
         } do
      %{id: implementation_ref_id} = implementation_v1
      %{id: implementation_v2_id} = implementation_v2

      CacheHelpers.put_implementation(implementation_v1)
      CacheHelpers.put_implementation(implementation_v2)

      %{id: concept_id} = CacheHelpers.insert_concept()

      CacheHelpers.insert_link(
        implementation_ref_id,
        "implementation_ref",
        "business_concept",
        concept_id
      )

      Implementations.delete_implementation(implementation_v2, claims)

      assert {:ok, nil} = ImplementationCache.get(implementation_v2_id)
      assert {:ok, nil} = ImplementationCache.get(implementation_ref_id)
    end

    test "deleted deprecated implementation generates audit events",
         %{
           implementation_v1: implementation_v1,
           implementation_v2: implementation_v2,
           claims: claims
         } do
      %{id: implementation_v1_id} = implementation_v1
      implementation_v1_id_string = "#{implementation_v1_id}"

      %{id: implementation_v2_id} = implementation_v2
      implementation_v2_id_string = "#{implementation_v2_id}"

      {:ok, %{audit: [event_id1, event_id2]}} =
        Implementations.delete_implementation(implementation_v2, claims)

      assert {:ok,
              [
                %{
                  event: "implementation_deleted",
                  resource_id: ^implementation_v1_id_string
                }
              ]} = Stream.range(:redix, @stream, event_id1, event_id1, transform: :range)

      assert {:ok,
              [
                %{
                  event: "implementation_deleted",
                  resource_id: ^implementation_v2_id_string
                }
              ]} = Stream.range(:redix, @stream, event_id2, event_id2, transform: :range)
    end

    test "deleted deprecated implementation calls elastic reindex",
         %{
           implementation_v1: implementation_v1,
           implementation_v2: implementation_v2,
           claims: claims
         } do
      IndexWorkerMock.clear()
      %{id: implementation_ref_id} = implementation_v1
      %{id: implementation_v2_id} = implementation_v2

      Implementations.delete_implementation(implementation_v2, claims)

      {:delete, _, data} =
        IndexWorkerMock.calls()
        |> Enum.find(fn {action, index, _} -> action == :delete and index == :implementations end)

      assert [implementation_ref_id, implementation_v2_id] ||| data
    end
  end

  describe "get_structures/1" do
    test "returns all structures present in implementation", %{rule: rule} do
      creation_attrs = %{
        dataset: [
          %{structure: %{id: 1, name: "s1"}},
          %{
            clauses: [%{left: %{id: 2, name: "s2"}, right: %{id: 3, name: "s3"}}],
            structure: %{id: 4, name: "s4"}
          },
          %{clauses: nil, structure: %{id: 5, name: "s5"}}
        ],
        populations: [
          %{
            conditions: [
              %{
                operator: %{
                  name: "timestamp_gt_timestamp",
                  value_type: "timestamp"
                },
                structure: %{id: 6, name: "s6"},
                value: [%{raw: "2019-12-02 05:35:00"}]
              }
            ]
          }
        ],
        validation: [
          %{
            conditions: [
              %{
                operator: %{
                  name: "timestamp_gt_timestamp",
                  value_type: "timestamp",
                  value_type_filter: "timestamp"
                },
                structure: %{id: 7, name: "s7"},
                value: [%{raw: "2019-12-02 05:35:00"}]
              },
              %{
                operator: %{
                  name: "not_empty"
                },
                structure: %{id: 8, name: "s8"},
                value: nil
              }
            ]
          }
        ],
        segments: [
          %{
            structure: %{id: 9, name: "s9"}
          },
          %{
            structure: %{id: 10, name: "s10"}
          }
        ]
      }

      implementation_key = "rik1"

      rule_implementaton =
        insert(:implementation,
          implementation_key: implementation_key,
          rule: rule,
          dataset: creation_attrs.dataset,
          populations: creation_attrs.populations,
          validation: creation_attrs.validation,
          segments: creation_attrs.segments
        )

      structures = Implementations.get_structures(rule_implementaton)

      names =
        structures
        |> Enum.sort_by(fn s -> s.id end)
        |> Enum.map(fn s -> s.name end)

      assert names == ["s1", "s2", "s3", "s4", "s5", "s6", "s7", "s8", "s9", "s10"]
    end
  end

  describe "get_structure_ids/1" do
    test "returns ids of all structures present in implementation", %{rule: rule} do
      creation_attrs = %{
        dataset: [
          %{structure: %{id: 1}},
          %{clauses: [%{left: %{id: 2}, right: %{id: 3}}], structure: %{id: 4}},
          %{clauses: nil, structure: %{id: 5}}
        ],
        populations: [
          %{
            conditions: [
              %{
                operator: %{
                  name: "timestamp_gt_timestamp",
                  value_type: "timestamp"
                },
                structure: %{id: 6},
                value: [%{raw: "2019-12-02 05:35:00"}]
              },
              %{
                operator: %{
                  name: "timestamp_gt_timestamp",
                  value_type: "timestamp"
                },
                structure: %{id: 9},
                value: [%{raw: "2019-12-02 05:35:00"}]
              }
            ]
          },
          %{
            conditions: [
              %{
                operator: %{
                  name: "timestamp_gt_timestamp",
                  value_type: "timestamp"
                },
                structure: %{id: 10},
                value: [%{raw: "2019-12-02 05:35:00"}]
              }
            ]
          }
        ],
        validation: [
          %{
            conditions: [
              %{
                operator: %{
                  name: "timestamp_gt_timestamp",
                  value_type: "timestamp",
                  value_type_filter: "timestamp"
                },
                structure: %{id: 7},
                value: [%{raw: "2019-12-02 05:35:00"}]
              },
              %{
                operator: %{
                  name: "not_empty"
                },
                structure: %{id: 8},
                value: nil
              }
            ]
          },
          %{
            conditions: [
              %{
                operator: %{
                  name: "timestamp_gt_timestamp",
                  value_type: "timestamp",
                  value_type_filter: "timestamp"
                },
                structure: %{id: 13},
                value: [%{raw: "2019-12-02 05:35:00"}]
              },
              %{
                operator: %{
                  name: "not_empty"
                },
                structure: %{id: 14},
                value: nil
              }
            ]
          }
        ],
        segments: [
          %{
            structure: %{id: 11}
          },
          %{
            structure: %{id: 12}
          }
        ]
      }

      implementation_key = "rik1"

      rule_implementaton =
        insert(:implementation,
          implementation_key: implementation_key,
          rule: rule,
          dataset: creation_attrs.dataset,
          populations: creation_attrs.populations,
          validation: creation_attrs.validation,
          segments: creation_attrs.segments
        )

      structures_ids = Implementations.get_structure_ids(rule_implementaton)

      assert Enum.sort(structures_ids) == [1, 2, 3, 4, 5, 6, 7, 8, 9, 10, 11, 12, 13, 14]
    end
  end

  describe "get_rule_implementations/1" do
    test "returns all implementations of a set of rules" do
      r = insert(:rule)
      r1 = insert(:rule)

      ri = insert(:implementation, rule: r)
      ri1 = insert(:implementation, rule: r1)
      ids = [ri.id, ri1.id]

      assert Implementations.get_rule_implementations([]) == []
      assert [_ | _] = implementations = Implementations.get_rule_implementations([r.id, r1.id])
      Enum.all?(implementations, &(&1.id in ids))
    end
  end

  describe "deprecate/1" do
    test "logically deletes implementations" do
      deleted_at = DateTime.utc_now()
      %{id: id1} = insert(:implementation, rule: build(:rule))
      %{id: id2} = insert(:implementation, rule: build(:rule), deleted_at: deleted_at)
      %{id: id3} = insert(:implementation, rule: build(:rule))

      assert {:ok, %{deprecated: {2, deprecated}}} = Implementations.deprecate([id1, id2, id3])

      assert_lists_equal(deprecated, [id1, id3], &(&1.id == &2 and &1.status == :deprecated))
    end

    test "publishes audit events" do
      deleted_at = DateTime.utc_now()
      %{id: id1} = insert(:implementation, rule: build(:rule))
      %{id: id2} = insert(:implementation, rule: build(:rule), deleted_at: deleted_at)
      %{id: id3} = insert(:implementation, rule: build(:rule))

      assert {:ok, %{audit: audit}} = Implementations.deprecate([id1, id2, id3])
      assert length(audit) == 2
    end
  end

  describe "deprecate_implementations/1" do
    test "deprecates implementations which don't reference existing structure ids" do
      %{data_structure_id: structure_id1} = insert(:data_structure_version)

      %{data_structure_id: structure_id2} =
        insert(:data_structure_version, deleted_at: DateTime.utc_now())

      insert(:implementation,
        dataset: [build(:dataset_row, structure: build(:dataset_structure, id: structure_id1))],
        populations: [],
        validation: [],
        segments: []
      )

      assert :ok = Implementations.deprecate_implementations()

      %{id: id2} =
        insert(:implementation,
          dataset: [build(:dataset_row, structure: build(:dataset_structure, id: structure_id2))],
          populations: [],
          validation: [],
          segments: []
        )

      %{id: id3} = insert(:implementation)

      assert {:ok, %{deprecated: deprecated}} = Implementations.deprecate_implementations()
      assert {2, implementations} = deprecated
      assert ids = Enum.map(implementations, & &1.id)
      assert id2 in ids
      assert id3 in ids
    end

    test "deprecates implementations ruleless which don't reference existing structure ids" do
      %{data_structure_id: structure_id1} = insert(:data_structure_version)

      %{data_structure_id: structure_id2} =
        insert(:data_structure_version, deleted_at: DateTime.utc_now())

      insert(:implementation,
        dataset: [build(:dataset_row, structure: build(:dataset_structure, id: structure_id1))],
        populations: [],
        validation: [],
        segments: [],
        rule: nil,
        rule_id: nil
      )

      assert :ok = Implementations.deprecate_implementations()

      %{id: id2} =
        insert(:implementation,
          dataset: [build(:dataset_row, structure: build(:dataset_structure, id: structure_id2))],
          populations: [],
          validation: [],
          segments: [],
          rule: nil,
          rule_id: nil
        )

      %{id: id3} = insert(:implementation, rule: nil, rule_id: nil)

      assert {:ok, %{deprecated: deprecated}} = Implementations.deprecate_implementations()
      assert {2, implementations} = deprecated
      assert ids = Enum.map(implementations, & &1.id)
      assert id2 in ids
      assert id3 in ids
    end

    test "only deprecates implementations with unexisting reference dataset" do
      %{id: id} = insert(:reference_dataset)

      insert(:implementation,
        dataset: [build(:dataset_row, structure: %{id: id, type: "reference_dataset"})],
        populations: [],
        validation: [],
        segments: []
      )

      assert :ok = Implementations.deprecate_implementations()

      %{id: id_to_deprecate} =
        insert(:implementation,
          dataset: [%{structure: %{id: id + 1, type: "reference_dataset"}}]
        )

      assert {:ok, %{deprecated: deprecated}} = Implementations.deprecate_implementations()
      assert {1, [%{id: ^id_to_deprecate}]} = deprecated
    end

    test "only deprecates implementations ruleless with unexisting reference dataset" do
      %{id: id} = insert(:reference_dataset)

      insert(:implementation,
        dataset: [build(:dataset_row, structure: %{id: id, type: "reference_dataset"})],
        populations: [],
        validation: [],
        segments: [],
        rule_id: nil,
        rule: nil
      )

      assert :ok = Implementations.deprecate_implementations()

      %{id: id_to_deprecate} =
        insert(:implementation,
          dataset: [%{structure: %{id: id + 1, type: "reference_dataset"}}],
          rule_id: nil,
          rule: nil
        )

      assert {:ok, %{deprecated: deprecated}} = Implementations.deprecate_implementations()
      assert {1, [%{id: ^id_to_deprecate}]} = deprecated
    end
  end

  describe "get_sources/1" do
    setup do
      %{id: sid1} = source1 = insert(:source, config: %{"alias" => "foo"})
      %{id: sid2} = source2 = insert(:source, config: %{"aliases" => ["bar", "baz"]})

      %{data_structure_id: structure_id1, data_structure: s1} =
        insert(:data_structure_version,
          metadata: %{"alias" => "foo"},
          data_structure: build(:data_structure, source_id: sid1)
        )

      %{data_structure_id: structure_id2, data_structure: s2} =
        insert(:data_structure_version,
          metadata: %{"alias" => "bar"},
          data_structure: build(:data_structure, source_id: sid2)
        )

      dataset_row = build(:dataset_row, structure: build(:dataset_structure, id: structure_id1))

      condition_row =
        build(:condition_row, structure: build(:dataset_structure, id: structure_id2))

      validation = [%{conditions: [condition_row]}]

      raw_content1 = build(:raw_content, source_id: sid1)
      raw_content2 = build(:raw_content, source_id: sid2)

      implementation1 = insert(:implementation, dataset: [dataset_row], validation: validation)

      implementation2 = insert(:raw_implementation, raw_content: raw_content1)
      implementation3 = insert(:raw_implementation, raw_content: raw_content2)

      [
        sources: [source1, source2],
        structures: [s1, s2],
        implementations: [implementation1, implementation2, implementation3]
      ]
    end

    test "get sources of default implementation", %{implementations: [impl | _]} do
      assert Implementations.get_sources(impl) ||| ["foo", "bar"]
    end

    test "get sources of raw implementation", %{implementations: [_, impl1, impl2]} do
      assert Implementations.get_sources(impl1) == ["foo"]
      assert Implementations.get_sources(impl2) == ["bar", "baz"]
    end

    test "get sources of a raw implementation without source_id" do
      implementation =
        insert(:raw_implementation, raw_content: build(:raw_content, source_id: nil))

      assert Implementations.get_sources(implementation) == []
    end
  end

  describe "implementation_structure" do
    test "create_implementation_structure/1 with valid data creates a implementation_structure" do
      %{id: implementation_id} = implementation = insert(:implementation)
      %{id: data_structure_id} = data_structure = insert(:data_structure)

      assert {:ok,
              %ImplementationStructure{} = %{
                implementation_id: ^implementation_id,
                data_structure_id: ^data_structure_id,
                type: :dataset
              }} =
               Implementations.create_implementation_structure(
                 implementation,
                 data_structure,
                 %{type: :dataset}
               )
    end

    test "reindex implementation after create implementation_structure" do
<<<<<<< HEAD
=======
      IndexWorkerMock.clear()

>>>>>>> 35e443e1
      %{id: implementation_ref_id} = insert(:implementation, version: 1)

      %{id: implementation_id} =
        implementation =
        insert(:implementation, version: 2, implementation_ref: implementation_ref_id)

      data_structure = insert(:data_structure)

      Implementations.create_implementation_structure(
        implementation,
        data_structure,
        %{type: :dataset}
      )

      [{:reindex, :implementations, implementation_reindexed}] = IndexWorkerMock.calls()

      assert implementation_reindexed ||| [implementation_id, implementation_ref_id]
    end

    test "load results to implementation and then search in elastic the threshold in it" do
      claims = build(:claims)
      %{id: domain_id} = CacheHelpers.insert_domain()
      rule = insert(:rule, domain_id: domain_id)

      implementation_v1_published_params =
        string_params_for(:implementation,
          rule_id: rule.id,
          minimum: 20,
          goal: 40,
          result_type: "percentage",
          status: :published
        )

      rule_result_params =
        string_params_for(
          :rule_result,
          errors: 30,
          records: 100
        )

      {:ok, %{implementation: %{id: implementation_v1_id}}} =
        {:ok, %{implementation: implementation_v1}} =
        Implementations.create_implementation(
          rule,
          implementation_v1_published_params,
          claims
        )

      RuleResults.create_rule_result(implementation_v1, rule_result_params)

      implementation_v2_params =
        string_params_for(:implementation,
          minimum: 40,
          goal: 80,
          version: 2,
          status: :published
        )

      IndexWorkerMock.clear()

      {:ok, %{implementation: %{id: implementation_v2_id}}} =
        Implementations.maybe_update_implementation(
          implementation_v1,
          implementation_v2_params,
          claims
        )

      [{:reindex, :implementations, implementation_reindexed}] = IndexWorkerMock.calls()

      assert implementation_reindexed ||| [implementation_v1_id, implementation_v2_id]
    end

    test "reindex implementation by structures ids related to implementation_structure" do
<<<<<<< HEAD
=======
      IndexWorkerMock.clear()

>>>>>>> 35e443e1
      %{id: implementation_id} = insert(:implementation, version: 1, status: :published)

      %{id: data_structure_id} = insert(:data_structure)

      insert(:implementation_structure,
        data_structure_id: data_structure_id,
        implementation_id: implementation_id
      )

      Implementations.reindex_implementations_structures([data_structure_id])

      [{:reindex, :implementations, implementation_reindexed}] = IndexWorkerMock.calls()

      assert implementation_reindexed ||| [implementation_id]
    end

    test "create_implementation_structure/1 with invalid data returns error changeset" do
      assert {:error, %Ecto.Changeset{}} =
               Implementations.create_implementation_structure(%Implementation{}, nil, %{})
    end

    test "creating a deleted implementation_structure will undelete it" do
      implementation = insert(:implementation)
      data_structure = insert(:data_structure)

      insert(:implementation_structure,
        implementation: implementation,
        data_structure: data_structure,
        type: :dataset,
        deleted_at: "2022-05-04 00:00:00"
      )

      assert {:ok, %ImplementationStructure{} = implementation_structure} =
               Implementations.create_implementation_structure(
                 implementation,
                 data_structure,
                 %{type: :dataset}
               )

      assert is_nil(implementation_structure.deleted_at)
    end

    test "delete_implementation_structure/1 softly deletes the implementation_structure" do
      implementation_structure = insert(:implementation_structure)

      assert {:ok, %ImplementationStructure{}} =
               Implementations.delete_implementation_structure(implementation_structure)

      assert_raise Ecto.NoResultsError, fn ->
        Implementations.get_implementation_structure!(implementation_structure.id)
      end

      assert %{deleted_at: deleted_at} =
               TdDd.Repo.get!(ImplementationStructure, implementation_structure.id)

      refute is_nil(deleted_at)
    end

    test "reindex implementation when delete_implementation_structure/1" do
<<<<<<< HEAD
=======
      IndexWorkerMock.clear()
>>>>>>> 35e443e1
      domain = build(:domain)

      %{id: implementation_ref_id} = implementation_ref = insert(:implementation, version: 1)

      %{id: implementation_id} =
        insert(:implementation, version: 2, implementation_ref: implementation_ref_id)

      implementation_structure =
        insert(:implementation_structure,
          implementation: implementation_ref,
          data_structure: build(:data_structure, domain_ids: [domain.id])
        )

      assert {:ok, %ImplementationStructure{}} =
               Implementations.delete_implementation_structure(implementation_structure)

      [{:reindex, :implementations, implementation_reindexed}] = IndexWorkerMock.calls()

      assert implementation_reindexed ||| [implementation_id, implementation_ref_id]
    end

    test "when update implementation new implementation_structures will be created linked to implementation ref" do
      claims = build(:claims)
      domain = build(:domain)

      %{id: dataset_structure_id} =
        dataset_structure = insert(:data_structure, domain_ids: [domain.id])

      %{id: validation_structure_id} = insert(:data_structure, domain_ids: [domain.id])

      dataset_row =
        build(
          :dataset_row,
          structure: build(:dataset_structure, id: dataset_structure_id)
        )

      %{id: implementation_ref_id} =
        implementation_ref =
        insert(:implementation,
          status: :versioned,
          version: 1,
          domain_id: domain.id,
          dataset: [dataset_row]
        )

      implementation =
        insert(:implementation,
          status: :published,
          version: 2,
          domain_id: domain.id,
          dataset: [dataset_row],
          implementation_ref: implementation_ref_id
        )

      insert(:implementation_structure,
        implementation: implementation_ref,
        data_structure: insert(:data_structure, domain_ids: [domain.id])
      )

      deleted_data_structure_link =
        insert(:implementation_structure,
          deleted_at: DateTime.utc_now(),
          implementation: implementation_ref,
          data_structure: dataset_structure
        )

      validations = [
        %{
          operator: %{
            name: "gt",
            value_type: "timestamp"
          },
          structure: %{id: validation_structure_id},
          value: [%{raw: "2019-12-30 05:35:00"}]
        }
      ]

      update_attrs =
        %{
          validation: [%{conditions: validations}],
          status: :draft
        }
        |> Map.Helpers.stringify_keys()

      assert {:ok, _} =
               implementation
               |> Repo.preload(data_structures: :data_structure, rule: [])
               |> Implementations.update_implementation(
                 update_attrs,
                 claims
               )

      assert %{data_structures: data_structures_links} =
               Implementation
               |> where([i], i.id == ^implementation_ref_id)
               |> preload(:data_structures)
               |> Repo.one()

      assert length(data_structures_links) == 2

      assert Enum.all?(data_structures_links, fn dsl ->
               dsl.implementation_id == implementation_ref_id
             end)

      assert %{data_structure_id: ^dataset_structure_id} =
               deleted_link =
               ImplementationStructure
               |> where(
                 [is],
                 is.data_structure_id == ^deleted_data_structure_link.data_structure_id
               )
               |> where([is], is.implementation_id == ^implementation_ref_id)
               |> Repo.one()

      refute is_nil(deleted_link.deleted_at)
    end
  end

  describe "last?/1" do
    test "returns true if the given implementation is the latest version with the same key" do
      %{implementation_ref: implementation_ref} =
        first = insert(:implementation, version: 1, status: "deprecated")

      second = insert(:implementation, implementation_ref: implementation_ref, version: 2)
      refute Implementations.last?(first)
      assert Implementations.last?(second)
      assert Implementations.last?(%Implementation{id: 0, implementation_ref: 0})
    end
  end

  describe "get_linked_implementation/1" do
    test "return draft if are not published implementation" do
      %{id: implementation_id, implementation_ref: implementation_ref} =
        insert(:implementation, version: 1, status: "draft")

      %{id: linked_implementation_id} =
        Implementations.get_linked_implementation!(implementation_ref)

      assert ^implementation_id = linked_implementation_id
    end

    test "return published implementation if exists" do
      %{implementation_ref: implementation_ref} =
        insert(:implementation, version: 1, status: "draft")

      %{id: implementation_id} =
        insert(:implementation,
          version: 2,
          status: "published",
          implementation_ref: implementation_ref
        )

      %{id: linked_implementation_id} =
        Implementations.get_linked_implementation!(implementation_ref)

      assert ^implementation_id = linked_implementation_id
    end

    test "return deprecated implementation if are not published implementation" do
      %{implementation_ref: implementation_ref} =
        insert(:implementation, version: 1, status: "versioned")

      %{id: implementation_id} =
        insert(:implementation,
          version: 2,
          status: "deprecated",
          implementation_ref: implementation_ref
        )

      %{id: linked_implementation_id} =
        Implementations.get_linked_implementation!(implementation_ref)

      assert ^implementation_id = linked_implementation_id
    end
  end
end<|MERGE_RESOLUTION|>--- conflicted
+++ resolved
@@ -19,10 +19,7 @@
   setup do
     on_exit(fn -> Redix.del!(@stream) end)
     start_supervised!(TdDq.MockRelationCache)
-<<<<<<< HEAD
-
-=======
->>>>>>> 35e443e1
+
     start_supervised!(TdDq.Cache.RuleLoader)
     start_supervised!(TdDd.Search.StructureEnricher)
     %{id: domain_id} = CacheHelpers.insert_domain()
@@ -1494,11 +1491,6 @@
           implementation_key: "key_changed_1"
         )
 
-<<<<<<< HEAD
-=======
-      IndexWorkerMock.clear()
-
->>>>>>> 35e443e1
       assert {:error, :implementation, %{errors: errors}, %{}} =
                Implementations.update_implementation(
                  implementation_2_v1,
@@ -2268,11 +2260,6 @@
     end
 
     test "reindex implementation after create implementation_structure" do
-<<<<<<< HEAD
-=======
-      IndexWorkerMock.clear()
-
->>>>>>> 35e443e1
       %{id: implementation_ref_id} = insert(:implementation, version: 1)
 
       %{id: implementation_id} =
@@ -2346,11 +2333,6 @@
     end
 
     test "reindex implementation by structures ids related to implementation_structure" do
-<<<<<<< HEAD
-=======
-      IndexWorkerMock.clear()
-
->>>>>>> 35e443e1
       %{id: implementation_id} = insert(:implementation, version: 1, status: :published)
 
       %{id: data_structure_id} = insert(:data_structure)
@@ -2410,10 +2392,6 @@
     end
 
     test "reindex implementation when delete_implementation_structure/1" do
-<<<<<<< HEAD
-=======
-      IndexWorkerMock.clear()
->>>>>>> 35e443e1
       domain = build(:domain)
 
       %{id: implementation_ref_id} = implementation_ref = insert(:implementation, version: 1)
