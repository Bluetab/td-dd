defmodule TdDd.Factory do
  @moduledoc """
  An `ExMachina` factory for data quality tests.
  """

  use ExMachina.Ecto, repo: TdDd.Repo
  use TdDfLib.TemplateFactory

  alias TdCx.Configurations.Configuration
  alias TdCx.Events.Event
  alias TdCx.Jobs.Job
  alias TdCx.Sources.Source
  alias TdDd.DataStructures.DataStructure
  alias TdDd.DataStructures.DataStructureRelation
  alias TdDd.DataStructures.DataStructureTag
  alias TdDd.DataStructures.DataStructureType
  alias TdDd.DataStructures.DataStructureVersion
  alias TdDd.DataStructures.MetadataField
  alias TdDd.DataStructures.MetadataView
  alias TdDd.DataStructures.RelationType
  alias TdDd.DataStructures.StructureMetadata
  alias TdDd.DataStructures.StructureNote
  alias TdDd.Lineage.Units
  alias TdDd.Profiles.Profile
  alias TdDd.UserSearchFilters.UserSearchFilter
  alias TdDq.Remediations.Remediation

  def claims_factory(attrs), do: do_claims(attrs, TdDd.Auth.Claims)

  def cx_claims_factory(attrs), do: do_claims(attrs, TdCx.Auth.Claims)

  def dq_claims_factory(attrs), do: do_claims(attrs, TdDq.Auth.Claims)

  defp do_claims(attrs, module) do
    module
    |> Kernel.struct(
      user_id: sequence(:user_id, & &1),
      user_name: sequence("user_name"),
      role: "admin",
      jti: sequence("jti"),
      exp: DateTime.add(DateTime.utc_now(), 10)
    )
    |> merge_attributes(attrs)
  end

  def data_structure_factory(attrs) do
    attrs = default_assoc(attrs, :system_id, :system)

    %DataStructure{
      confidential: false,
      external_id: sequence("ds_external_id"),
      last_change_by: 0
    }
    |> merge_attributes(attrs)
  end

  def data_structure_version_factory(attrs) do
    {structure_attrs, attrs} = Map.split(attrs, [:domain_ids])

    attrs =
      default_assoc(attrs, :data_structure_id, :data_structure, :data_structure, structure_attrs)

    %DataStructureVersion{
      description: sequence("data_structure_version_description"),
      group: sequence("data_structure_version_group"),
      name: sequence("data_structure_version_name"),
      metadata: %{"description" => "some description"},
      version: 0,
      type: "Table"
    }
    |> merge_attributes(attrs)
  end

  def structure_note_factory(attrs) do
    attrs = default_assoc(attrs, :data_structure_id, :data_structure)

    %StructureNote{
      status: :draft,
      version: 1,
      df_content: %{}
    }
    |> merge_attributes(attrs)
  end

  def rule_factory do
    %TdDq.Rules.Rule{
      business_concept_id: sequence(:business_concept_id, & &1),
      domain_id: sequence(:domain_id, &"#{&1}"),
      description: %{"document" => "Rule Description"},
      name: sequence("rule_name"),
      active: false,
      version: 1,
      updated_by: sequence(:updated_by, & &1)
    }
  end

  def raw_implementation_factory(attrs) do
    attrs = default_assoc(attrs, :rule_id, :rule)

    %TdDq.Implementations.Implementation{
      implementation_key: sequence("ri"),
      implementation_type: "raw",
      goal: 30,
      minimum: 12,
      result_type: "percentage",
      raw_content: build(:raw_content),
      deleted_at: nil
    }
    |> merge_attributes(attrs)
  end

  def raw_content_factory do
    %TdDq.Implementations.RawContent{
      dataset: "clientes c join address a on c.address_id=a.id",
      population: "a.country = 'SPAIN'",
      source_id: 1,
      database: "raw_database",
      validations: "a.city is null"
    }
  end

  def implementation_factory(attrs) do
    attrs = default_assoc(attrs, :rule_id, :rule)

    %TdDq.Implementations.Implementation{
      implementation_key: sequence("implementation_key"),
      implementation_type: "default",
      goal: 30,
      minimum: 12,
      domain_id: 2,
      dataset: build(:dataset),
      populations: build(:populations),
      validations: build(:validations),
      segments: build(:segments)
    }
    |> merge_attributes(attrs)
  end

  def implementation_structure_factory(attrs) do
    attrs =
      attrs
      |> default_assoc(:data_structure_id, :data_structure)
      |> default_assoc(:implementation_id, :implementation)

    %TdDq.Implementations.ImplementationStructure{
      type: :dataset
    }
    |> merge_attributes(attrs)
  end

  def data_structure_relation_factory(attrs) do
    attrs =
      attrs
      |> default_assoc(:child_id, :child, :data_structure_version)
      |> default_assoc(:parent_id, :parent, :data_structure_version)
      |> default_assoc(:relation_type_id, :relation_type)

    %DataStructureRelation{}
    |> merge_attributes(attrs)
  end

  def data_structure_tag_factory do
    %DataStructureTag{
      name: sequence("structure_tag_name")
    }
  end

  def data_structure_type_factory do
    %DataStructureType{
      name: sequence("structure_type_name"),
      template_id: sequence(:template_id, & &1),
      translation: sequence("translation"),
      metadata_views: [%MetadataView{name: "foo", fields: ["bar"]}]
    }
  end

  def metadata_view_factory do
    %MetadataView{
      name: sequence("metadata_view_name"),
      fields: [sequence("metadata_field")]
    }
  end

  def metadata_field_factory(attrs) do
    attrs = default_assoc(attrs, :data_structure_type_id, :data_structure_type)

    %MetadataField{
      name: sequence("metadata_field_name")
    }
    |> merge_attributes(attrs)
  end

  def system_factory do
    %TdDd.Systems.System{
      name: sequence("system_name"),
      external_id: sequence("system_external_id")
    }
  end

  def relation_type_factory do
    %RelationType{
      name: sequence("relation_type_name")
    }
  end

  def profile_factory(attrs) do
    attrs = default_assoc(attrs, :data_structure_id, :data_structure)

    %Profile{value: %{"foo" => "bar"}}
    |> merge_attributes(attrs)
  end

  def structure_metadata_factory(attrs) do
    attrs = default_assoc(attrs, :data_structure_id, :data_structure)

    %StructureMetadata{
      fields: %{"foo" => "bar"},
      version: 0
    }
    |> merge_attributes(attrs)
  end

  def unit_factory do
    %Units.Unit{name: sequence("unit")}
  end

  def unit_event_factory do
    %Units.Event{event: "EventType", inserted_at: DateTime.utc_now()}
  end

  def node_factory do
    %Units.Node{external_id: sequence("node_external_id"), type: "Resource"}
  end

  def edge_factory do
    %Units.Edge{type: "DEPENDS"}
  end

  def user_search_filter_factory do
    %UserSearchFilter{
      id: sequence(:user_search_filter, & &1),
      name: sequence("filter_name"),
      filters: %{country: ["Sp"]},
      user_id: sequence(:user_id, & &1),
      scope: :data_structure
    }
  end

  def domain_factory do
    %{
      name: sequence("domain_name"),
      id: System.unique_integer([:positive]),
      external_id: sequence("domain_external_id"),
      updated_at: DateTime.utc_now()
    }
  end

  def concept_factory do
    %{
      id: System.unique_integer([:positive]),
      name: sequence("concept_name")
    }
  end

  def profile_execution_factory do
    %TdDd.Executions.ProfileExecution{
      profile_group: build(:profile_execution_group),
      data_structure: build(:data_structure)
    }
  end

  def profile_execution_group_factory do
    %TdDd.Executions.ProfileGroup{
      created_by_id: 0
    }
  end

  def profile_event_factory do
    %TdDd.Executions.ProfileEvent{
      type: "PENDING"
    }
  end

  def source_factory do
    %Source{
      config: %{},
      external_id: sequence("source_external_id"),
      secrets_key: sequence("source_secrets_key"),
      type: sequence("source_type")
    }
  end

  def job_factory(attrs) do
    attrs = default_assoc(attrs, :source_id, :source)

    %Job{type: sequence(:job_type, ["Metadata", "DQ", "Profile"])}
    |> merge_attributes(attrs)
  end

  def event_factory(attrs) do
    attrs = default_assoc(attrs, :job_id, :job)

    %Event{
      type: sequence("event_type"),
      message: sequence("event_message")
    }
    |> merge_attributes(attrs)
  end

  def remediation_factory(attrs) do
    attrs = default_assoc(attrs, :rule_result_id, :rule_result)

    %Remediation{
      df_name: "template_name",
      df_content: %{}
    }
    |> merge_attributes(attrs)
  end

  def configuration_factory do
    %Configuration{
      type: "config",
      content: %{},
      external_id: sequence("external_id")
    }
  end

  def dataset_factory(_attrs) do
    [
      build(:dataset_row),
      build(:dataset_row, clauses: [build(:dataset_clause)], join_type: "inner")
    ]
  end

  def dataset_row_factory do
    %TdDq.Implementations.DatasetRow{
      structure: build(:dataset_structure)
    }
  end

  def dataset_structure_factory do
    %TdDq.Implementations.Structure{
      id: sequence(:dataset_structure_id, &(&1 + 14_080))
    }
  end

  def dataset_clause_factory do
    %TdDq.Implementations.JoinClause{
      left: build(:dataset_structure),
      right: build(:dataset_structure)
    }
  end

  def populations_factory(_attrs) do
    [
      %TdDq.Implementations.Populations{
        population: [build(:condition_row)]
      }
    ]
  end

  def validations_factory(_attrs) do
    [build(:condition_row)]
  end

  def segments_factory(_attrs) do
    [%TdDq.Implementations.SegmentsRow{structure: build(:dataset_structure)}]
  end

  def segment_result_factory do
    %TdDq.Rules.RuleResult{
      result: "#{Decimal.round(50, 2)}",
      date: "#{DateTime.utc_now()}"
    }
  end

  @spec condition_row_factory :: %TdDq.Implementations.ConditionRow{
          modifier: nil,
          operator: any,
          population: [],
          structure: any,
          value: [%{optional(<<_::24>>) => 8}, ...],
          value_modifier: []
        }
  def condition_row_factory do
    %TdDq.Implementations.ConditionRow{
      value: [%{"raw" => 8}],
      operator: build(:operator),
      structure: build(:dataset_structure),
      population: []
    }
  end

  def operator_factory do
    %TdDq.Implementations.Operator{name: "eq", value_type: "number"}
  end

  def modifier_factory do
    %TdDq.Implementations.Modifier{name: "cast_as_date", params: %{"format" => "YYYYMMDD"}}
  end

  def rule_result_factory do
    %TdDq.Rules.RuleResult{
      # rule_id: sequence(:rule_id, & &1),
      result: "#{Decimal.round(50, 2)}",
      date: "#{DateTime.utc_now()}"
    }
  end

  def rule_result_record_factory(attrs) do
    %{
      implementation_key: sequence("ri"),
      date: "2020-02-02T00:00:00Z",
      result: "0",
      records: "",
      errors: ""
    }
    |> merge_attributes(attrs)
    |> Enum.reject(fn {_k, v} -> v == "" end)
    |> Map.new()
  end

  def implementation_result_record_factory(attrs) do
    %{
      date: "2020-02-02T00:00:00Z",
      records: nil,
      errors: nil
    }
    |> merge_attributes(attrs)
    |> Enum.reject(fn {_k, v} -> is_nil(v) end)
    |> Map.new()
  end

  def execution_factory(attrs) do
    attrs =
      attrs
      |> default_assoc(:group_id, :group, :execution_group)
      |> default_assoc(:implementation_id, :implementation)

    %TdDq.Executions.Execution{}
    |> merge_attributes(attrs)
  end

  def execution_group_factory do
    %TdDq.Executions.Group{
      created_by_id: 0
    }
  end

  def quality_event_factory do
    %TdDq.Events.QualityEvent{
      type: "PENDING"
    }
  end

<<<<<<< HEAD
  def data_structures_tags_factory(attrs) do
    attrs =
      attrs
      |> default_assoc(:data_structure_id, :data_structure)
      |> default_assoc(:data_structure_tag_id, :data_structure_tag)

=======
def csv_bulk_update_event_factory do
  %TdDd.DataStructures.CsvBulkUpdateEvent{
    csv_hash: "47D90FDF1AD967BD7DBBDAE28664278E",
    inserted_at: "2022-04-24T11:08:18.215905Z",
    message: nil,
    response: %{errors: [], ids: [1, 2]},
    status: "COMPLETED",
    task_reference: "0.262460172.3388211201.119663",
    user_id: 467
  }
end

  def data_structures_tags_factory do
>>>>>>> adf775fe
    %TdDd.DataStructures.DataStructuresTags{
      description: sequence("description")
    }
    |> merge_attributes(attrs)
  end

  def classifier_factory(attrs) do
    attrs = default_assoc(attrs, :system_id, :system)

    %TdDd.Classifiers.Classifier{
      name: sequence("classification")
    }
    |> merge_attributes(attrs)
  end

  def grant_factory(attrs) do
    attrs = default_assoc(attrs, :data_structure_id, :data_structure)

    %TdDd.Grants.Grant{
      user_id: sequence(:user_id, & &1, start_at: 1),
      detail: %{"foo" => "bar"},
      start_date: "2020-01-02",
      end_date: "2021-02-03"
    }
    |> merge_attributes(attrs)
  end

  def grant_request_group_factory do
    %TdDd.Grants.GrantRequestGroup{
      user_id: sequence(:user_id, &"#{&1}"),
      type: nil
    }
  end

  def grant_request_factory(attrs) do
    attrs =
      attrs
      |> default_assoc(:data_structure_id, :data_structure)
      |> default_assoc(:group_id, :group, :grant_request_group)

    %TdDd.Grants.GrantRequest{
      filters: %{"grant_filters" => "bar"},
      metadata: %{"grant_meta" => "bar"},
      domain_ids: [123]
    }
    |> merge_attributes(attrs)
  end

  def grant_request_status_factory(attrs) do
    attrs = default_assoc(attrs, :grant_request_id, :grant_request)

    %TdDd.Grants.GrantRequestStatus{
      status: "pending"
    }
    |> merge_attributes(attrs)
  end

  def grant_request_approval_factory(attrs) do
    attrs = default_assoc(attrs, :grant_request_id, :grant_request)

    %TdDd.Grants.GrantRequestApproval{
      user_id: sequence(:user_id, &"#{&1}"),
      role: "role1",
      is_rejection: false
    }
    |> merge_attributes(attrs)
  end

  def regex_filter_factory(attrs) do
    attrs = default_assoc(attrs, :classifier_id, :classifier)

    %TdDd.Classifiers.Filter{
      path: ["type"],
      regex: "foo"
    }
    |> merge_attributes(attrs)
  end

  def values_filter_factory(attrs) do
    attrs = default_assoc(attrs, :classifier_id, :classifier)

    %TdDd.Classifiers.Filter{
      path: ["type"],
      values: [sequence("value")]
    }
    |> merge_attributes(attrs)
  end

  def regex_rule_factory(attrs) do
    attrs = default_assoc(attrs, :classifier_id, :classifier)

    %TdDd.Classifiers.Rule{
      class: sequence("class"),
      path: ["metadata", "foo", "bar"],
      regex: "foo"
    }
    |> merge_attributes(attrs)
  end

  def values_rule_factory(attrs) do
    attrs = default_assoc(attrs, :classifier_id, :classifier)

    %TdDd.Classifiers.Rule{
      class: sequence("class"),
      path: ["metadata", "foo", "bar"],
      values: ["foo"]
    }
    |> merge_attributes(attrs)
  end

  def structure_classification_factory(attrs) do
    attrs =
      attrs
      |> default_assoc(:rule_id, :rule, :regex_rule)
      |> default_assoc(:classifier_id, :classifier)
      |> default_assoc(:data_structure_version_id, :data_structure_version)

    %TdDd.DataStructures.Classification{
      class: sequence("class_value"),
      name: sequence("class_name")
    }
    |> merge_attributes(attrs)
  end

  def lineage_event_factory do
    %TdDd.Lineage.LineageEvent{
      user_id: "438",
      graph_data: "TERADESA.BASILEAII.HIST_PROA_MOROSIDAD.ANTICIPOCAPITALIMPAGADO",
      task_reference: "0.2996324945.3784572938.100946",
      node: "nonode@nohost"
    }
  end

  def user_factory do
    %{
      id: System.unique_integer([:positive]),
      user_name: sequence("user_name"),
      full_name: sequence("full_name"),
      external_id: sequence("user_external_id"),
      email: sequence("email") <> "@example.com"
    }
  end

  defp default_assoc(attrs, id_key, key, build_key \\ nil, build_params \\ %{}) do
    if Enum.any?([key, id_key], &Map.has_key?(attrs, &1)) do
      attrs
    else
      build_key = if build_key, do: build_key, else: key
      Map.put(attrs, key, build(build_key, build_params))
    end
  end
end<|MERGE_RESOLUTION|>--- conflicted
+++ resolved
@@ -453,32 +453,28 @@
     }
   end
 
-<<<<<<< HEAD
   def data_structures_tags_factory(attrs) do
     attrs =
       attrs
       |> default_assoc(:data_structure_id, :data_structure)
       |> default_assoc(:data_structure_tag_id, :data_structure_tag)
 
-=======
-def csv_bulk_update_event_factory do
-  %TdDd.DataStructures.CsvBulkUpdateEvent{
-    csv_hash: "47D90FDF1AD967BD7DBBDAE28664278E",
-    inserted_at: "2022-04-24T11:08:18.215905Z",
-    message: nil,
-    response: %{errors: [], ids: [1, 2]},
-    status: "COMPLETED",
-    task_reference: "0.262460172.3388211201.119663",
-    user_id: 467
-  }
-end
-
-  def data_structures_tags_factory do
->>>>>>> adf775fe
     %TdDd.DataStructures.DataStructuresTags{
       description: sequence("description")
     }
     |> merge_attributes(attrs)
+  end
+
+  def csv_bulk_update_event_factory do
+    %TdDd.DataStructures.CsvBulkUpdateEvent{
+      csv_hash: "47D90FDF1AD967BD7DBBDAE28664278E",
+      inserted_at: "2022-04-24T11:08:18.215905Z",
+      message: nil,
+      response: %{errors: [], ids: [1, 2]},
+      status: "COMPLETED",
+      task_reference: "0.262460172.3388211201.119663",
+      user_id: 467
+    }
   end
 
   def classifier_factory(attrs) do
