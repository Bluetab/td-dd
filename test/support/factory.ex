defmodule TdDd.Factory do
  @moduledoc """
  An `ExMachina` factory for data quality tests.
  """

  use ExMachina.Ecto, repo: TdDd.Repo
  use TdDfLib.TemplateFactory

  alias TdCx.Configurations.Configuration
  alias TdCx.Events.Event
  alias TdCx.Jobs.Job
  alias TdCx.Sources.Source
  alias TdDd.DataStructures.DataStructure
  alias TdDd.DataStructures.DataStructureRelation
  alias TdDd.DataStructures.DataStructureTag
  alias TdDd.DataStructures.DataStructureType
  alias TdDd.DataStructures.DataStructureVersion
  alias TdDd.DataStructures.MetadataField
  alias TdDd.DataStructures.MetadataView
  alias TdDd.DataStructures.RelationType
  alias TdDd.DataStructures.StructureMetadata
  alias TdDd.DataStructures.StructureNote
  alias TdDd.Lineage.Units
  alias TdDd.Profiles.Profile
  alias TdDd.UserSearchFilters.UserSearchFilter
  alias TdDq.Remediations.Remediation

  def claims_factory(attrs), do: do_claims(attrs, TdDd.Auth.Claims)

  def cx_claims_factory(attrs), do: do_claims(attrs, TdCx.Auth.Claims)

  def dq_claims_factory(attrs), do: do_claims(attrs, TdDq.Auth.Claims)

  defp do_claims(attrs, module) do
    module
    |> Kernel.struct(
      user_id: sequence(:user_id, & &1),
      user_name: sequence("user_name"),
      role: "admin",
      jti: sequence("jti"),
      exp: DateTime.add(DateTime.utc_now(), 10)
    )
    |> merge_attributes(attrs)
  end

  def data_structure_factory(attrs) do
    attrs = default_assoc(attrs, :system_id, :system)

    %DataStructure{
      confidential: false,
      external_id: sequence("ds_external_id"),
      last_change_by: 0
    }
    |> merge_attributes(attrs)
  end

  def data_structure_version_factory(attrs) do
    {structure_attrs, attrs} = Map.split(attrs, [:domain_ids])

    attrs =
      default_assoc(attrs, :data_structure_id, :data_structure, :data_structure, structure_attrs)

    %DataStructureVersion{
      description: sequence("data_structure_version_description"),
      group: sequence("data_structure_version_group"),
      name: sequence("data_structure_version_name"),
      metadata: %{"description" => "some description"},
      version: 0,
      type: "Table"
    }
    |> merge_attributes(attrs)
  end

  def structure_note_factory(attrs) do
    attrs = default_assoc(attrs, :data_structure_id, :data_structure)

    %StructureNote{
      status: :draft,
      version: 1,
      df_content: %{}
    }
    |> merge_attributes(attrs)
  end

  def rule_factory do
    %TdDq.Rules.Rule{
      business_concept_id: sequence(:business_concept_id, & &1),
      domain_id: sequence(:domain_id, &"#{&1}"),
      description: %{"document" => "Rule Description"},
      name: sequence("rule_name"),
      active: false,
      version: 1,
      updated_by: sequence(:updated_by, & &1)
    }
  end

  def raw_implementation_factory(attrs) do
    {content_attrs, attrs} = Map.split(attrs, [:source_id])
    attrs = default_assoc(attrs, :rule_id, :rule)

    %TdDq.Implementations.Implementation{
      implementation_key: sequence("ri"),
      implementation_type: "raw",
      goal: 30,
      minimum: 12,
      result_type: "percentage",
<<<<<<< HEAD
      raw_content: build(:raw_content),
      deleted_at: nil,
      version: 1,
      status: :draft
=======
      raw_content: build(:raw_content, content_attrs),
      deleted_at: nil
>>>>>>> 80b115f6
    }
    |> merge_attributes(attrs)
  end

  def raw_content_factory(attrs) do
    %TdDq.Implementations.RawContent{
      dataset: "clientes c join address a on c.address_id=a.id",
      population: "a.country = 'SPAIN'",
      source_id: 1,
      database: "raw_database",
      validations: "a.city is null"
    }
    |> merge_attributes(attrs)
  end

  def implementation_factory(attrs) do
    attrs = default_assoc(attrs, :rule_id, :rule)

    %TdDq.Implementations.Implementation{
      implementation_key: sequence("implementation_key"),
      implementation_type: "default",
      goal: 30,
      minimum: 12,
      domain_id: 2,
      dataset: build(:dataset),
      populations: build(:populations),
      validations: build(:validations),
      segments: build(:segments),
      version: 1,
      status: :draft
    }
    |> merge_attributes(attrs)
  end

  def ruleless_implementation_factory(attrs) do
    %TdDq.Implementations.Implementation{
      implementation_key: sequence("implementation_key"),
      implementation_type: "default",
      goal: 30,
      minimum: 12,
      domain_id: 2,
      dataset: build(:dataset),
      populations: build(:populations),
      validations: build(:validations),
      version: 1,
      status: :draft
    }
    |> merge_attributes(attrs)
  end

  def implementation_structure_factory(attrs) do
    attrs =
      attrs
      |> default_assoc(:data_structure_id, :data_structure)
      |> default_assoc(:implementation_id, :implementation)

    %TdDq.Implementations.ImplementationStructure{
      type: :dataset
    }
    |> merge_attributes(attrs)
  end

  def data_structure_relation_factory(attrs) do
    attrs =
      attrs
      |> default_assoc(:child_id, :child, :data_structure_version)
      |> default_assoc(:parent_id, :parent, :data_structure_version)
      |> default_assoc(:relation_type_id, :relation_type)

    %DataStructureRelation{}
    |> merge_attributes(attrs)
  end

  def data_structure_tag_factory do
    %DataStructureTag{
      name: sequence("structure_tag_name")
    }
  end

  def data_structure_type_factory do
    %DataStructureType{
      name: sequence("structure_type_name"),
      template_id: sequence(:template_id, & &1),
      translation: sequence("translation"),
      metadata_views: [%MetadataView{name: "foo", fields: ["bar"]}]
    }
  end

  def metadata_view_factory do
    %MetadataView{
      name: sequence("metadata_view_name"),
      fields: [sequence("metadata_field")]
    }
  end

  def metadata_field_factory(attrs) do
    attrs = default_assoc(attrs, :data_structure_type_id, :data_structure_type)

    %MetadataField{
      name: sequence("metadata_field_name")
    }
    |> merge_attributes(attrs)
  end

  def system_factory do
    %TdDd.Systems.System{
      name: sequence("system_name"),
      external_id: sequence("system_external_id")
    }
  end

  def relation_type_factory do
    %RelationType{
      name: sequence("relation_type_name")
    }
  end

  def profile_factory(attrs) do
    attrs = default_assoc(attrs, :data_structure_id, :data_structure)

    %Profile{value: %{"foo" => "bar"}}
    |> merge_attributes(attrs)
  end

  def structure_metadata_factory(attrs) do
    attrs = default_assoc(attrs, :data_structure_id, :data_structure)

    %StructureMetadata{
      fields: %{"foo" => "bar"},
      version: 0
    }
    |> merge_attributes(attrs)
  end

  def unit_factory do
    %Units.Unit{name: sequence("unit")}
  end

  def unit_event_factory do
    %Units.Event{event: "EventType", inserted_at: DateTime.utc_now()}
  end

  def node_factory do
    %Units.Node{external_id: sequence("node_external_id"), type: "Resource"}
  end

  def edge_factory do
    %Units.Edge{type: "DEPENDS"}
  end

  def user_search_filter_factory do
    %UserSearchFilter{
      id: sequence(:user_search_filter, & &1),
      name: sequence("filter_name"),
      filters: %{country: ["Sp"]},
      user_id: sequence(:user_id, & &1),
      scope: :data_structure
    }
  end

  def domain_factory do
    %{
      name: sequence("domain_name"),
      id: System.unique_integer([:positive]),
      external_id: sequence("domain_external_id"),
      updated_at: DateTime.utc_now()
    }
  end

  def concept_factory do
    %{
      id: System.unique_integer([:positive]),
      name: sequence("concept_name")
    }
  end

  def profile_execution_factory do
    %TdDd.Executions.ProfileExecution{
      profile_group: build(:profile_execution_group),
      data_structure: build(:data_structure)
    }
  end

  def profile_execution_group_factory do
    %TdDd.Executions.ProfileGroup{
      created_by_id: 0
    }
  end

  def profile_event_factory do
    %TdDd.Executions.ProfileEvent{
      type: "PENDING"
    }
  end

  def source_factory do
    %Source{
      config: %{},
      external_id: sequence("source_external_id"),
      secrets_key: sequence("source_secrets_key"),
      type: sequence("source_type")
    }
  end

  def job_factory(attrs) do
    attrs = default_assoc(attrs, :source_id, :source)

    %Job{type: sequence(:job_type, ["Metadata", "DQ", "Profile"])}
    |> merge_attributes(attrs)
  end

  def event_factory(attrs) do
    attrs = default_assoc(attrs, :job_id, :job)

    %Event{
      type: sequence("event_type"),
      message: sequence("event_message")
    }
    |> merge_attributes(attrs)
  end

  def remediation_factory(attrs) do
    attrs = default_assoc(attrs, :rule_result_id, :rule_result)

    %Remediation{
      df_name: "template_name",
      df_content: %{}
    }
    |> merge_attributes(attrs)
  end

  def configuration_factory do
    %Configuration{
      type: "config",
      content: %{},
      external_id: sequence("external_id")
    }
  end

  def dataset_factory(_attrs) do
    [
      build(:dataset_row),
      build(:dataset_row, clauses: [build(:dataset_clause)], join_type: "inner")
    ]
  end

  def dataset_row_factory do
    %TdDq.Implementations.DatasetRow{
      structure: build(:dataset_structure)
    }
  end

  def dataset_structure_factory do
    %TdDq.Implementations.Structure{
      id: sequence(:dataset_structure_id, &(&1 + 14_080))
    }
  end

  def dataset_clause_factory do
    %TdDq.Implementations.JoinClause{
      left: build(:dataset_structure),
      right: build(:dataset_structure)
    }
  end

  def populations_factory(_attrs) do
    [
      %TdDq.Implementations.Populations{
        population: [build(:condition_row)]
      }
    ]
  end

  def validations_factory(_attrs) do
    [build(:condition_row)]
  end

  def segments_factory(_attrs) do
    [%TdDq.Implementations.SegmentsRow{structure: build(:dataset_structure)}]
  end

  def segment_result_factory do
    %TdDq.Rules.RuleResult{
      result: "#{Decimal.round(50, 2)}",
      date: "#{DateTime.utc_now()}"
    }
  end

  @spec condition_row_factory :: %TdDq.Implementations.ConditionRow{
          modifier: nil,
          operator: any,
          population: [],
          structure: any,
          value: [%{optional(<<_::24>>) => 8}, ...],
          value_modifier: []
        }
  def condition_row_factory do
    %TdDq.Implementations.ConditionRow{
      value: [%{"raw" => 8}],
      operator: build(:operator),
      structure: build(:dataset_structure),
      population: []
    }
  end

  def operator_factory do
    %TdDq.Implementations.Operator{name: "eq", value_type: "number"}
  end

  def modifier_factory do
    %TdDq.Implementations.Modifier{name: "cast_as_date", params: %{"format" => "YYYYMMDD"}}
  end

  def rule_result_factory do
    %TdDq.Rules.RuleResult{
      result: "#{Decimal.round(50, 2)}",
      date: "#{DateTime.utc_now()}"
    }
  end

  def rule_result_record_factory(attrs) do
    %{
      implementation_key: sequence("ri"),
      date: "2020-02-02T00:00:00Z",
      result: "0",
      records: "",
      errors: ""
    }
    |> merge_attributes(attrs)
    |> Enum.reject(fn {_k, v} -> v == "" end)
    |> Map.new()
  end

  def implementation_result_record_factory(attrs) do
    %{
      date: "2020-02-02T00:00:00Z",
      records: nil,
      errors: nil
    }
    |> merge_attributes(attrs)
    |> Enum.reject(fn {_k, v} -> is_nil(v) end)
    |> Map.new()
  end

  def execution_factory(attrs) do
    attrs =
      attrs
      |> default_assoc(:group_id, :group, :execution_group)
      |> default_assoc(:implementation_id, :implementation)

    %TdDq.Executions.Execution{}
    |> merge_attributes(attrs)
  end

  def execution_group_factory do
    %TdDq.Executions.Group{
      created_by_id: 0
    }
  end

  def quality_event_factory do
    %TdDq.Events.QualityEvent{
      type: "PENDING"
    }
  end

  def data_structures_tags_factory(attrs) do
    attrs =
      attrs
      |> default_assoc(:data_structure_id, :data_structure)
      |> default_assoc(:data_structure_tag_id, :data_structure_tag)

    %TdDd.DataStructures.DataStructuresTags{
      description: sequence("description")
    }
    |> merge_attributes(attrs)
  end

  def csv_bulk_update_event_factory do
    %TdDd.DataStructures.CsvBulkUpdateEvent{
      csv_hash: "47D90FDF1AD967BD7DBBDAE28664278E",
      inserted_at: "2022-04-24T11:08:18.215905Z",
      message: nil,
      response: %{errors: [], ids: [1, 2]},
      status: "COMPLETED",
      task_reference: "0.262460172.3388211201.119663",
      user_id: 467
    }
  end

  def classifier_factory(attrs) do
    attrs = default_assoc(attrs, :system_id, :system)

    %TdDd.Classifiers.Classifier{
      name: sequence("classification")
    }
    |> merge_attributes(attrs)
  end

  def grant_factory(attrs) do
    attrs = default_assoc(attrs, :data_structure_id, :data_structure)

    %TdDd.Grants.Grant{
      user_id: sequence(:user_id, & &1, start_at: 1),
      detail: %{"foo" => "bar"},
      start_date: "2020-01-02",
      end_date: "2021-02-03"
    }
    |> merge_attributes(attrs)
  end

  def grant_request_group_factory do
    %TdDd.Grants.GrantRequestGroup{
      user_id: sequence(:user_id, &"#{&1}"),
      type: nil
    }
  end

  def grant_request_factory(attrs) do
    attrs =
      attrs
      |> default_assoc(:data_structure_id, :data_structure)
      |> default_assoc(:group_id, :group, :grant_request_group)

    %TdDd.Grants.GrantRequest{
      filters: %{"grant_filters" => "bar"},
      metadata: %{"grant_meta" => "bar"},
      domain_ids: [123]
    }
    |> merge_attributes(attrs)
  end

  def grant_request_status_factory(attrs) do
    attrs = default_assoc(attrs, :grant_request_id, :grant_request)

    %TdDd.Grants.GrantRequestStatus{
      status: "pending"
    }
    |> merge_attributes(attrs)
  end

  def grant_request_approval_factory(attrs) do
    attrs = default_assoc(attrs, :grant_request_id, :grant_request)

    %TdDd.Grants.GrantRequestApproval{
      user_id: sequence(:user_id, &"#{&1}"),
      role: "role1",
      is_rejection: false
    }
    |> merge_attributes(attrs)
  end

  def regex_filter_factory(attrs) do
    attrs = default_assoc(attrs, :classifier_id, :classifier)

    %TdDd.Classifiers.Filter{
      path: ["type"],
      regex: "foo"
    }
    |> merge_attributes(attrs)
  end

  def values_filter_factory(attrs) do
    attrs = default_assoc(attrs, :classifier_id, :classifier)

    %TdDd.Classifiers.Filter{
      path: ["type"],
      values: [sequence("value")]
    }
    |> merge_attributes(attrs)
  end

  def regex_rule_factory(attrs) do
    attrs = default_assoc(attrs, :classifier_id, :classifier)

    %TdDd.Classifiers.Rule{
      class: sequence("class"),
      path: ["metadata", "foo", "bar"],
      regex: "foo"
    }
    |> merge_attributes(attrs)
  end

  def values_rule_factory(attrs) do
    attrs = default_assoc(attrs, :classifier_id, :classifier)

    %TdDd.Classifiers.Rule{
      class: sequence("class"),
      path: ["metadata", "foo", "bar"],
      values: ["foo"]
    }
    |> merge_attributes(attrs)
  end

  def structure_classification_factory(attrs) do
    attrs =
      attrs
      |> default_assoc(:rule_id, :rule, :regex_rule)
      |> default_assoc(:classifier_id, :classifier)
      |> default_assoc(:data_structure_version_id, :data_structure_version)

    %TdDd.DataStructures.Classification{
      class: sequence("class_value"),
      name: sequence("class_name")
    }
    |> merge_attributes(attrs)
  end

  def lineage_event_factory do
    %TdDd.Lineage.LineageEvent{
      user_id: "438",
      graph_data: "TERADESA.BASILEAII.HIST_PROA_MOROSIDAD.ANTICIPOCAPITALIMPAGADO",
      task_reference: "0.2996324945.3784572938.100946",
      node: "nonode@nohost"
    }
  end

  def user_factory do
    %{
      id: System.unique_integer([:positive]),
      user_name: sequence("user_name"),
      full_name: sequence("full_name"),
      external_id: sequence("user_external_id"),
      email: sequence("email") <> "@example.com"
    }
  end

  def reference_dataset_factory do
    %TdDd.ReferenceData.Dataset{
      name: sequence("dataset_name"),
      headers: ["FOO", "BAR", "BAZ"],
      rows: [["foo1", "bar1", "baz1"], ["foo2", "bar2", "baz2"]]
    }
  end

  defp default_assoc(attrs, id_key, key, build_key \\ nil, build_params \\ %{}) do
    if Enum.any?([key, id_key], &Map.has_key?(attrs, &1)) do
      attrs
    else
      build_key = if build_key, do: build_key, else: key
      Map.put(attrs, key, build(build_key, build_params))
    end
  end
end<|MERGE_RESOLUTION|>--- conflicted
+++ resolved
@@ -104,15 +104,10 @@
       goal: 30,
       minimum: 12,
       result_type: "percentage",
-<<<<<<< HEAD
-      raw_content: build(:raw_content),
+      raw_content: build(:raw_content, content_attrs),
       deleted_at: nil,
       version: 1,
       status: :draft
-=======
-      raw_content: build(:raw_content, content_attrs),
-      deleted_at: nil
->>>>>>> 80b115f6
     }
     |> merge_attributes(attrs)
   end
