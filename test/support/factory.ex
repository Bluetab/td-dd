defmodule TdDd.Factory do
  @moduledoc false
  use ExMachina.Ecto, repo: TdDd.Repo
  use TdDfLib.TemplateFactory

  alias TdCx.Configurations.Configuration
  alias TdCx.Events.Event
  alias TdCx.Jobs.Job
  alias TdCx.Sources.Source

  alias TdDd.Auth.Claims
  alias TdDd.DataStructures.DataStructure
  alias TdDd.DataStructures.DataStructureRelation
  alias TdDd.DataStructures.DataStructureType
  alias TdDd.DataStructures.DataStructureVersion
  alias TdDd.DataStructures.Profile
  alias TdDd.DataStructures.RelationType
  alias TdDd.DataStructures.StructureMetadata
  alias TdDd.Lineage.Units
  alias TdDd.Systems.System
  alias TdDd.UserSearchFilters.UserSearchFilter

  def claims_factory(attrs) do
    %Claims{
      user_id: sequence(:user_id, & &1),
      user_name: sequence("user_name"),
      role: "admin",
      jti: sequence("jti")
    }
    |> merge_attributes(attrs)
  end

  def cx_claims_factory(attrs) do
    %TdCx.Auth.Claims{
      user_id: sequence(:user_id, & &1),
      user_name: sequence("user_name"),
      role: "admin",
      jti: sequence("jti")
    }
    |> merge_attributes(attrs)
  end

  def data_structure_factory(attrs) do
    attrs = default_assoc(attrs, :system_id, :system)

    %DataStructure{
      confidential: false,
      external_id: sequence("ds_external_id"),
      last_change_by: 0
    }
    |> merge_attributes(attrs)
  end

  def data_structure_version_factory(attrs) do
    attrs = default_assoc(attrs, :data_structure_id, :data_structure)

    %DataStructureVersion{
      description: "some description",
      group: "some group",
      name: "some name",
      metadata: %{"description" => "some description"},
      version: 0,
      type: "Table"
    }
    |> merge_attributes(attrs)
  end

  def data_structure_relation_factory do
    %DataStructureRelation{}
  end

  def data_structure_type_factory do
    %DataStructureType{
      structure_type: sequence("structure_type"),
      template_id: sequence(:template_id, & &1),
      translation: sequence("system_name"),
      metadata_fields: %{"foo" => "bar"}
    }
  end

  def system_factory do
    %System{
      name: sequence("system_name"),
      external_id: sequence("system_external_id")
    }
  end

  def relation_type_factory do
    %RelationType{
      name: "relation_type_name"
    }
  end

  def profile_factory(attrs) do
    attrs = default_assoc(attrs, :data_structure_id, :data_structure)

    %Profile{value: %{"foo" => "bar"}}
    |> merge_attributes(attrs)
  end

  def structure_metadata_factory do
    %StructureMetadata{
      fields: %{"foo" => "bar"},
      version: 0
    }
  end

  def unit_factory do
    %Units.Unit{name: sequence("unit")}
  end

  def unit_event_factory do
    %Units.Event{event: "EventType", inserted_at: DateTime.utc_now()}
  end

  def node_factory do
    %Units.Node{external_id: sequence("node_external_id"), type: "Resource"}
  end

  def edge_factory do
    %Units.Edge{type: "DEPENDS"}
  end

  def user_search_filter_factory do
    %UserSearchFilter{
      id: sequence(:user_search_filter, & &1),
      name: sequence("filter_name"),
      filters: %{country: ["Sp"]},
      user_id: sequence(:user_id, & &1)
    }
  end

  def domain_factory do
    %{
      name: sequence("domain_name"),
      id: sequence(:domain_id, & &1),
      updated_at: DateTime.utc_now()
    }
  end

<<<<<<< HEAD
  def profile_execution_factory do
    %TdDd.Executions.ProfileExecution{}
  end

  def profile_execution_group_factory do
    %TdDd.Executions.ProfileGroup{
      created_by_id: 0
=======
  def source_factory do
    %Source{
      config: %{},
      external_id: sequence("source_external_id"),
      secrets_key: sequence("source_secrets_key"),
      type: sequence("source_type")
    }
  end

  def job_factory do
    %Job{
      source: build(:source),
      type: sequence(:job_type, ["Metadata", "DQ", "Profile"])
    }
  end

  def event_factory do
    %Event{
      job: build(:job),
      type: sequence("event_type"),
      message: sequence("event_message")
    }
  end

  def configuration_factory do
    %Configuration{
      type: "config",
      content: %{},
      external_id: "external_id"
>>>>>>> 07657870
    }
  end

  defp default_assoc(attrs, id_key, key) do
    if Enum.any?([key, id_key], &Map.has_key?(attrs, &1)) do
      attrs
    else
      Map.put(attrs, key, build(key))
    end
  end
end<|MERGE_RESOLUTION|>--- conflicted
+++ resolved
@@ -138,7 +138,6 @@
     }
   end
 
-<<<<<<< HEAD
   def profile_execution_factory do
     %TdDd.Executions.ProfileExecution{}
   end
@@ -146,7 +145,9 @@
   def profile_execution_group_factory do
     %TdDd.Executions.ProfileGroup{
       created_by_id: 0
-=======
+    }
+  end
+  
   def source_factory do
     %Source{
       config: %{},
@@ -176,7 +177,6 @@
       type: "config",
       content: %{},
       external_id: "external_id"
->>>>>>> 07657870
     }
   end
 
