defmodule TdDd.Factory do
  @moduledoc """
  An `ExMachina` factory for data quality tests.
  """

  use ExMachina.Ecto, repo: TdDd.Repo
  use TdDfLib.TemplateFactory

  alias TdCx.Configurations.Configuration
  alias TdCx.Events.Event
  alias TdCx.Jobs.Job
  alias TdCx.Sources.Source

  alias TdDd.DataStructures.DataStructure
  alias TdDd.DataStructures.DataStructureRelation
  alias TdDd.DataStructures.DataStructureTag
  alias TdDd.DataStructures.DataStructureType
  alias TdDd.DataStructures.DataStructureVersion
  alias TdDd.DataStructures.Profile
  alias TdDd.DataStructures.RelationType
  alias TdDd.DataStructures.StructureMetadata
  alias TdDd.Lineage.Units
  alias TdDd.Systems.System
  alias TdDd.UserSearchFilters.UserSearchFilter

  def claims_factory(attrs), do: do_claims(attrs, TdDd.Auth.Claims)

  def cx_claims_factory(attrs), do: do_claims(attrs, TdCx.Auth.Claims)

  def dq_claims_factory(attrs), do: do_claims(attrs, TdDq.Auth.Claims)

  defp do_claims(attrs, module) do
    module
    |> Kernel.struct(
      user_id: sequence(:user_id, & &1),
      user_name: sequence("user_name"),
      role: "admin",
      jti: sequence("jti")
    )
    |> merge_attributes(attrs)
  end

  def data_structure_factory(attrs) do
    attrs = default_assoc(attrs, :system_id, :system)

    %DataStructure{
      confidential: false,
      external_id: sequence("ds_external_id"),
      last_change_by: 0
    }
    |> merge_attributes(attrs)
  end

  def data_structure_version_factory(attrs) do
    attrs = default_assoc(attrs, :data_structure_id, :data_structure)

    %DataStructureVersion{
      description: "some description",
      group: "some group",
      name: "some name",
      metadata: %{"description" => "some description"},
      version: 0,
      type: "Table"
    }
    |> merge_attributes(attrs)
  end

  def rule_factory do
    %TdDq.Rules.Rule{
      business_concept_id: sequence(:business_concept_id, &"#{&1}"),
      description: %{"document" => "Rule Description"},
      goal: 30,
      minimum: 12,
      name: sequence("rule_name"),
      active: false,
      version: 1,
      updated_by: sequence(:updated_by, & &1),
      result_type: "percentage"
    }
  end

  def raw_implementation_factory do
    %TdDq.Implementations.Implementation{
      rule: build(:rule),
      implementation_key: sequence("ri"),
      implementation_type: "raw",
      raw_content: build(:raw_content),
      deleted_at: nil
    }
  end

  def raw_content_factory do
    %TdDq.Implementations.RawContent{
      dataset: "clientes c join address a on c.address_id=a.id",
      population: "a.country = 'SPAIN'",
      source_id: 1,
      database: "raw_database",
      validations: "a.city is null"
    }
  end

  def implementation_factory(attrs) do
    attrs = default_assoc(attrs, :rule_id, :rule)

    %TdDq.Implementations.Implementation{
      implementation_key: sequence("implementation_key"),
      implementation_type: "default",
      dataset: build(:dataset),
      population: build(:population),
      validations: build(:validations)
    }
    |> merge_attributes(attrs)
  end

  def data_structure_relation_factory do
    %DataStructureRelation{}
  end

  def data_structure_tag_factory do
    %DataStructureTag{
      name: sequence("structure_tag_name")
    }
  end

  def data_structure_type_factory do
    %DataStructureType{
      structure_type: sequence("structure_type"),
      template_id: sequence(:template_id, & &1),
      translation: sequence("system_name"),
      metadata_fields: %{"foo" => "bar"}
    }
  end

  def system_factory do
    %System{
      name: sequence("system_name"),
      external_id: sequence("system_external_id")
    }
  end

  def relation_type_factory do
    %RelationType{
      name: "relation_type_name"
    }
  end

  def profile_factory(attrs) do
    attrs = default_assoc(attrs, :data_structure_id, :data_structure)

    %Profile{value: %{"foo" => "bar"}}
    |> merge_attributes(attrs)
  end

  def structure_metadata_factory do
    %StructureMetadata{
      fields: %{"foo" => "bar"},
      version: 0
    }
  end

  def unit_factory do
    %Units.Unit{name: sequence("unit")}
  end

  def unit_event_factory do
    %Units.Event{event: "EventType", inserted_at: DateTime.utc_now()}
  end

  def node_factory do
    %Units.Node{external_id: sequence("node_external_id"), type: "Resource"}
  end

  def edge_factory do
    %Units.Edge{type: "DEPENDS"}
  end

  def user_search_filter_factory do
    %UserSearchFilter{
      id: sequence(:user_search_filter, & &1),
      name: sequence("filter_name"),
      filters: %{country: ["Sp"]},
      user_id: sequence(:user_id, & &1)
    }
  end

  def domain_factory do
    %{
      name: sequence("domain_name"),
      id: sequence(:domain_id, &(&1 + 1000)),
      external_id: sequence("domain_external_id"),
      updated_at: DateTime.utc_now()
    }
  end

  def profile_execution_factory do
    %TdDd.Executions.ProfileExecution{
      profile_group: build(:profile_execution_group),
      data_structure: build(:data_structure)
    }
  end

  def profile_execution_group_factory do
    %TdDd.Executions.ProfileGroup{
      created_by_id: 0
    }
  end

  def profile_event_factory do
    %TdDd.Events.ProfileEvent{
      type: "PENDING"
    }
  end

  def source_factory do
    %Source{
      config: %{},
      external_id: sequence("source_external_id"),
      secrets_key: sequence("source_secrets_key"),
      type: sequence("source_type")
    }
  end

  def job_factory do
    %Job{
      source: build(:source),
      type: sequence(:job_type, ["Metadata", "DQ", "Profile"])
    }
  end

  def event_factory do
    %Event{
      job: build(:job),
      type: sequence("event_type"),
      message: sequence("event_message")
    }
  end

  def configuration_factory do
    %Configuration{
      type: "config",
      content: %{},
      external_id: sequence("external_id")
    }
  end

  def dataset_factory(_attrs) do
    [
      build(:dataset_row),
      build(:dataset_row, clauses: [build(:dataset_clause)], join_type: "inner")
    ]
  end

  def dataset_row_factory do
    %TdDq.Implementations.DatasetRow{
      structure: build(:dataset_structure)
    }
  end

  def dataset_structure_factory do
    %TdDq.Implementations.Structure{
      id: sequence(:dataset_structure_id, &(&1 + 14_080))
    }
  end

  def dataset_clause_factory do
    %TdDq.Implementations.JoinClause{
      left: build(:dataset_structure),
      right: build(:dataset_structure)
    }
  end

  def population_factory(_attrs) do
    [build(:condition_row)]
  end

  def validations_factory(_attrs) do
    [build(:condition_row)]
  end

  def condition_row_factory do
    %TdDq.Implementations.ConditionRow{
      value: [%{"raw" => 8}],
      operator: build(:operator),
      structure: build(:dataset_structure)
    }
  end

  def operator_factory do
    %TdDq.Implementations.Operator{name: "eq", value_type: "number"}
  end

  def rule_result_factory do
    %TdDq.Rules.RuleResult{
      implementation_key: sequence("ri"),
      result: "#{Decimal.round(50, 2)}",
      date: "#{DateTime.utc_now()}"
    }
  end

  def rule_result_record_factory(attrs) do
    %{
      implementation_key: sequence("ri"),
      date: "2020-02-02T00:00:00Z",
      result: "0",
      records: "",
      errors: ""
    }
    |> merge_attributes(attrs)
    |> Enum.reject(fn {_k, v} -> v == "" end)
    |> Map.new()
  end

  def implementation_result_record_factory(attrs) do
    %{
      date: "2020-02-02T00:00:00Z",
      records: nil,
      errors: nil
    }
    |> merge_attributes(attrs)
    |> Enum.reject(fn {_k, v} -> is_nil(v) end)
    |> Map.new()
  end

  def execution_factory do
    %TdDq.Executions.Execution{}
  end

  def execution_group_factory do
    %TdDq.Executions.Group{
      created_by_id: 0
    }
  end

<<<<<<< HEAD
  def data_structures_tags_factory do
    %TdDd.DataStructures.DataStructuresTags{
      data_structure: build(:data_structure),
      data_structure_tag: build(:data_structure_tag),
      description: "foo"
    }
  end

  defp default_assoc(attrs, id_key, key) do
=======
  def classifier_factory(attrs) do
    attrs = default_assoc(attrs, :system_id, :system)

    %TdDd.Classifiers.Classifier{
      name: sequence("classification")
    }
    |> merge_attributes(attrs)
  end

  def regex_filter_factory(attrs) do
    attrs = default_assoc(attrs, :classifier_id, :classifier)

    %TdDd.Classifiers.Filter{
      path: ["type"],
      regex: "foo"
    }
    |> merge_attributes(attrs)
  end

  def values_filter_factory(attrs) do
    attrs = default_assoc(attrs, :classifier_id, :classifier)

    %TdDd.Classifiers.Filter{
      path: ["type"],
      values: [sequence("value")]
    }
    |> merge_attributes(attrs)
  end

  def regex_rule_factory(attrs) do
    attrs = default_assoc(attrs, :classifier_id, :classifier)

    %TdDd.Classifiers.Rule{
      class: sequence("class"),
      path: ["metadata", "foo", "bar"],
      regex: "foo"
    }
    |> merge_attributes(attrs)
  end

  def values_rule_factory(attrs) do
    attrs = default_assoc(attrs, :classifier_id, :classifier)

    %TdDd.Classifiers.Rule{
      class: sequence("class"),
      path: ["metadata", "foo", "bar"],
      values: ["foo"]
    }
    |> merge_attributes(attrs)
  end

  def structure_classification_factory(attrs) do
    attrs =
      attrs
      |> default_assoc(:rule_id, :rule, :regex_rule)
      |> default_assoc(:classifier_id, :classifier)
      |> default_assoc(:data_structure_version_id, :data_structure_version)

    %TdDd.DataStructures.Classification{
      class: sequence("class_value"),
      name: sequence("class_name")
    }
    |> merge_attributes(attrs)
  end

  defp default_assoc(attrs, id_key, key, build_key \\ nil) do
>>>>>>> 9385850d
    if Enum.any?([key, id_key], &Map.has_key?(attrs, &1)) do
      attrs
    else
      build_key = if build_key, do: build_key, else: key
      Map.put(attrs, key, build(build_key))
    end
  end
end<|MERGE_RESOLUTION|>--- conflicted
+++ resolved
@@ -331,7 +331,6 @@
     }
   end
 
-<<<<<<< HEAD
   def data_structures_tags_factory do
     %TdDd.DataStructures.DataStructuresTags{
       data_structure: build(:data_structure),
@@ -340,8 +339,6 @@
     }
   end
 
-  defp default_assoc(attrs, id_key, key) do
-=======
   def classifier_factory(attrs) do
     attrs = default_assoc(attrs, :system_id, :system)
 
@@ -408,7 +405,6 @@
   end
 
   defp default_assoc(attrs, id_key, key, build_key \\ nil) do
->>>>>>> 9385850d
     if Enum.any?([key, id_key], &Map.has_key?(attrs, &1)) do
       attrs
     else
