defmodule TdDd.Factory do
  @moduledoc """
  An `ExMachina` factory for data quality tests.
  """

  use ExMachina.Ecto, repo: TdDd.Repo
  use TdDfLib.TemplateFactory

  alias TdCx.Configurations.Configuration
  alias TdCx.Events.Event
  alias TdCx.Jobs.Job
  alias TdCx.Sources.Source
  alias TdDd.DataStructures.DataStructure
  alias TdDd.DataStructures.DataStructureRelation
  alias TdDd.DataStructures.DataStructureTag
  alias TdDd.DataStructures.DataStructureType
  alias TdDd.DataStructures.DataStructureVersion
  alias TdDd.DataStructures.MetadataView
  alias TdDd.DataStructures.RelationType
  alias TdDd.DataStructures.StructureMetadata
  alias TdDd.DataStructures.StructureNote
  alias TdDd.Lineage.Units
  alias TdDd.Profiles.Profile
<<<<<<< HEAD
  alias TdDq.Remediations.Remediation
  alias TdDd.Systems.System
=======
>>>>>>> 6b6fc9e0
  alias TdDd.UserSearchFilters.UserSearchFilter

  def claims_factory(attrs), do: do_claims(attrs, TdDd.Auth.Claims)

  def cx_claims_factory(attrs), do: do_claims(attrs, TdCx.Auth.Claims)

  def dq_claims_factory(attrs), do: do_claims(attrs, TdDq.Auth.Claims)

  defp do_claims(attrs, module) do
    module
    |> Kernel.struct(
      user_id: sequence(:user_id, & &1),
      user_name: sequence("user_name"),
      role: "admin",
      jti: sequence("jti"),
      exp: DateTime.add(DateTime.utc_now(), 10)
    )
    |> merge_attributes(attrs)
  end

  def data_structure_factory(attrs) do
    attrs = default_assoc(attrs, :system_id, :system)

    %DataStructure{
      confidential: false,
      external_id: sequence("ds_external_id"),
      last_change_by: 0
    }
    |> merge_attributes(attrs)
  end

  def data_structure_version_factory(attrs) do
    {structure_attrs, attrs} = Map.split(attrs, [:domain_id])

    attrs =
      default_assoc(attrs, :data_structure_id, :data_structure, :data_structure, structure_attrs)

    %DataStructureVersion{
      description: "some description",
      group: "some group",
      name: "some name",
      metadata: %{"description" => "some description"},
      version: 0,
      type: "Table"
    }
    |> merge_attributes(attrs)
  end

  def structure_note_factory(attrs) do
    attrs = default_assoc(attrs, :data_structure_id, :data_structure)

    %StructureNote{
      status: :draft,
      version: 1,
      df_content: %{}
    }
    |> merge_attributes(attrs)
  end

  def rule_factory do
    %TdDq.Rules.Rule{
      business_concept_id: sequence(:business_concept_id, & &1),
      domain_id: sequence(:domain_id, &"#{&1}"),
      description: %{"document" => "Rule Description"},
      name: sequence("rule_name"),
      active: false,
      version: 1,
      updated_by: sequence(:updated_by, & &1)
    }
  end

  def raw_implementation_factory(attrs) do
    attrs = default_assoc(attrs, :rule_id, :rule)

    %TdDq.Implementations.Implementation{
      implementation_key: sequence("ri"),
      implementation_type: "raw",
      goal: 30,
      minimum: 12,
      result_type: "percentage",
      raw_content: build(:raw_content),
      deleted_at: nil
    }
    |> merge_attributes(attrs)
  end

  def raw_content_factory do
    %TdDq.Implementations.RawContent{
      dataset: "clientes c join address a on c.address_id=a.id",
      population: "a.country = 'SPAIN'",
      source_id: 1,
      database: "raw_database",
      validations: "a.city is null"
    }
  end

  def implementation_factory(attrs) do
    attrs = default_assoc(attrs, :rule_id, :rule)

    %TdDq.Implementations.Implementation{
      implementation_key: sequence("implementation_key"),
      implementation_type: "default",
      goal: 30,
      minimum: 12,
      domain_id: 2,
      dataset: build(:dataset),
      population: build(:population),
      validations: build(:validations)
    }
    |> merge_attributes(attrs)
  end

  def data_structure_relation_factory(attrs) do
    attrs =
      attrs
      |> default_assoc(:child_id, :child, :data_structure_version)
      |> default_assoc(:parent_id, :parent, :data_structure_version)
      |> default_assoc(:relation_type_id, :relation_type)

    %DataStructureRelation{}
    |> merge_attributes(attrs)
  end

  def data_structure_tag_factory do
    %DataStructureTag{
      name: sequence("structure_tag_name")
    }
  end

  def data_structure_type_factory do
    %DataStructureType{
      name: sequence("structure_type_name"),
      template_id: sequence(:template_id, & &1),
      translation: sequence("translation"),
      metadata_views: [%MetadataView{name: "foo", fields: ["bar"]}]
    }
  end

  def metadata_view_factory do
    %MetadataView{
      name: sequence("metadata_view_name"),
      fields: [sequence("metadata_field")]
    }
  end

  def system_factory do
    %TdDd.Systems.System{
      name: sequence("system_name"),
      external_id: sequence("system_external_id")
    }
  end

  def relation_type_factory do
    %RelationType{
      name: "relation_type_name"
    }
  end

  def profile_factory(attrs) do
    attrs = default_assoc(attrs, :data_structure_id, :data_structure)

    %Profile{value: %{"foo" => "bar"}}
    |> merge_attributes(attrs)
  end

  def structure_metadata_factory(attrs) do
    attrs = default_assoc(attrs, :data_structure_id, :data_structure)

    %StructureMetadata{
      fields: %{"foo" => "bar"},
      version: 0
    }
    |> merge_attributes(attrs)
  end

  def unit_factory do
    %Units.Unit{name: sequence("unit")}
  end

  def unit_event_factory do
    %Units.Event{event: "EventType", inserted_at: DateTime.utc_now()}
  end

  def node_factory do
    %Units.Node{external_id: sequence("node_external_id"), type: "Resource"}
  end

  def edge_factory do
    %Units.Edge{type: "DEPENDS"}
  end

  def user_search_filter_factory do
    %UserSearchFilter{
      id: sequence(:user_search_filter, & &1),
      name: sequence("filter_name"),
      filters: %{country: ["Sp"]},
      user_id: sequence(:user_id, & &1),
      scope: :data_structure
    }
  end

  def domain_factory do
    %{
      name: sequence("domain_name"),
      id: System.unique_integer([:positive]),
      external_id: sequence("domain_external_id"),
      updated_at: DateTime.utc_now()
    }
  end

  def concept_factory do
    %{
      id: System.unique_integer([:positive]),
      name: sequence("concept_name")
    }
  end

  def profile_execution_factory do
    %TdDd.Executions.ProfileExecution{
      profile_group: build(:profile_execution_group),
      data_structure: build(:data_structure)
    }
  end

  def profile_execution_group_factory do
    %TdDd.Executions.ProfileGroup{
      created_by_id: 0
    }
  end

  def profile_event_factory do
    %TdDd.Executions.ProfileEvent{
      type: "PENDING"
    }
  end

  def source_factory do
    %Source{
      config: %{},
      external_id: sequence("source_external_id"),
      secrets_key: sequence("source_secrets_key"),
      type: sequence("source_type")
    }
  end

  def job_factory(attrs) do
    attrs = default_assoc(attrs, :source_id, :source)

    %Job{type: sequence(:job_type, ["Metadata", "DQ", "Profile"])}
    |> merge_attributes(attrs)
  end

  def event_factory(attrs) do
    attrs = default_assoc(attrs, :job_id, :job)

    %Event{
      type: sequence("event_type"),
      message: sequence("event_message")
    }
    |> merge_attributes(attrs)
  end

  def remediation_factory(attrs) do
    attrs = default_assoc(attrs, :rule_result_id, :rule_result)

    %Remediation{
      df_name: "template_name",
      df_content: %{}
    }
    |> merge_attributes(attrs)
  end

  def configuration_factory do
    %Configuration{
      type: "config",
      content: %{},
      external_id: sequence("external_id")
    }
  end

  def dataset_factory(_attrs) do
    [
      build(:dataset_row),
      build(:dataset_row, clauses: [build(:dataset_clause)], join_type: "inner")
    ]
  end

  def dataset_row_factory do
    %TdDq.Implementations.DatasetRow{
      structure: build(:dataset_structure)
    }
  end

  def dataset_structure_factory do
    %TdDq.Implementations.Structure{
      id: sequence(:dataset_structure_id, &(&1 + 14_080))
    }
  end

  def dataset_clause_factory do
    %TdDq.Implementations.JoinClause{
      left: build(:dataset_structure),
      right: build(:dataset_structure)
    }
  end

  def population_factory(_attrs) do
    [build(:condition_row)]
  end

  def validations_factory(_attrs) do
    [build(:condition_row)]
  end

  def condition_row_factory do
    %TdDq.Implementations.ConditionRow{
      value: [%{"raw" => 8}],
      operator: build(:operator),
      structure: build(:dataset_structure),
      population: []
    }
  end

  def operator_factory do
    %TdDq.Implementations.Operator{name: "eq", value_type: "number"}
  end

  def modifier_factory do
    %TdDq.Implementations.Modifier{name: "cast_as_date", params: %{"format" => "YYYYMMDD"}}
  end

  def rule_result_factory do
    %TdDq.Rules.RuleResult{
      result: "#{Decimal.round(50, 2)}",
      date: "#{DateTime.utc_now()}"
    }
  end

  def rule_result_record_factory(attrs) do
    %{
      implementation_key: sequence("ri"),
      date: "2020-02-02T00:00:00Z",
      result: "0",
      records: "",
      errors: ""
    }
    |> merge_attributes(attrs)
    |> Enum.reject(fn {_k, v} -> v == "" end)
    |> Map.new()
  end

  def implementation_result_record_factory(attrs) do
    %{
      date: "2020-02-02T00:00:00Z",
      records: nil,
      errors: nil
    }
    |> merge_attributes(attrs)
    |> Enum.reject(fn {_k, v} -> is_nil(v) end)
    |> Map.new()
  end

  def execution_factory(attrs) do
    attrs =
      attrs
      |> default_assoc(:group_id, :group, :execution_group)
      |> default_assoc(:implementation_id, :implementation)

    %TdDq.Executions.Execution{}
    |> merge_attributes(attrs)
  end

  def execution_group_factory do
    %TdDq.Executions.Group{
      created_by_id: 0
    }
  end

  def quality_event_factory do
    %TdDq.Events.QualityEvent{
      type: "PENDING"
    }
  end

  def data_structures_tags_factory do
    %TdDd.DataStructures.DataStructuresTags{
      data_structure: build(:data_structure),
      data_structure_tag: build(:data_structure_tag),
      description: "foo"
    }
  end

  def classifier_factory(attrs) do
    attrs = default_assoc(attrs, :system_id, :system)

    %TdDd.Classifiers.Classifier{
      name: sequence("classification")
    }
    |> merge_attributes(attrs)
  end

  def grant_factory(attrs) do
    attrs = default_assoc(attrs, :data_structure_id, :data_structure)

    %TdDd.Grants.Grant{
      user_id: sequence(:user_id, & &1, start_at: 1),
      detail: %{"foo" => "bar"},
      start_date: "2020-01-02",
      end_date: "2021-02-03"
    }
    |> merge_attributes(attrs)
  end

  def grant_request_group_factory do
    %TdDd.Grants.GrantRequestGroup{
      user_id: sequence(:user_id, &"#{&1}"),
      type: nil
    }
  end

  def grant_request_factory(attrs) do
    attrs =
      attrs
      |> default_assoc(:data_structure_id, :data_structure)
      |> default_assoc(:group_id, :group, :grant_request_group)

    %TdDd.Grants.GrantRequest{
      filters: %{"grant_filters" => "bar"},
      metadata: %{"grant_meta" => "bar"},
      domain_id: 123
    }
    |> merge_attributes(attrs)
  end

  def grant_request_status_factory(attrs) do
    attrs = default_assoc(attrs, :grant_request_id, :grant_request)

    %TdDd.Grants.GrantRequestStatus{
      status: "pending"
    }
    |> merge_attributes(attrs)
  end

  def grant_request_approval_factory(attrs) do
    attrs = default_assoc(attrs, :grant_request_id, :grant_request)

    %TdDd.Grants.GrantRequestApproval{
      user_id: sequence(:user_id, &"#{&1}"),
      domain_id: 123,
      role: "role1",
      is_rejection: false
    }
    |> merge_attributes(attrs)
  end

  def regex_filter_factory(attrs) do
    attrs = default_assoc(attrs, :classifier_id, :classifier)

    %TdDd.Classifiers.Filter{
      path: ["type"],
      regex: "foo"
    }
    |> merge_attributes(attrs)
  end

  def values_filter_factory(attrs) do
    attrs = default_assoc(attrs, :classifier_id, :classifier)

    %TdDd.Classifiers.Filter{
      path: ["type"],
      values: [sequence("value")]
    }
    |> merge_attributes(attrs)
  end

  def regex_rule_factory(attrs) do
    attrs = default_assoc(attrs, :classifier_id, :classifier)

    %TdDd.Classifiers.Rule{
      class: sequence("class"),
      path: ["metadata", "foo", "bar"],
      regex: "foo"
    }
    |> merge_attributes(attrs)
  end

  def values_rule_factory(attrs) do
    attrs = default_assoc(attrs, :classifier_id, :classifier)

    %TdDd.Classifiers.Rule{
      class: sequence("class"),
      path: ["metadata", "foo", "bar"],
      values: ["foo"]
    }
    |> merge_attributes(attrs)
  end

  def structure_classification_factory(attrs) do
    attrs =
      attrs
      |> default_assoc(:rule_id, :rule, :regex_rule)
      |> default_assoc(:classifier_id, :classifier)
      |> default_assoc(:data_structure_version_id, :data_structure_version)

    %TdDd.DataStructures.Classification{
      class: sequence("class_value"),
      name: sequence("class_name")
    }
    |> merge_attributes(attrs)
  end

  def lineage_event_factory do
    %TdDd.Lineage.LineageEvent{
      user_id: "438",
      graph_data: "TERADESA.BASILEAII.HIST_PROA_MOROSIDAD.ANTICIPOCAPITALIMPAGADO",
      task_reference: "0.2996324945.3784572938.100946",
      node: "nonode@nohost"
    }
  end

  def user_factory do
    %{
      id: System.unique_integer([:positive]),
      user_name: sequence("user_name"),
      full_name: sequence("full_name"),
      external_id: sequence("user_external_id"),
      email: sequence("email") <> "@example.com"
    }
  end

  defp default_assoc(attrs, id_key, key, build_key \\ nil, build_params \\ %{}) do
    if Enum.any?([key, id_key], &Map.has_key?(attrs, &1)) do
      attrs
    else
      build_key = if build_key, do: build_key, else: key
      Map.put(attrs, key, build(build_key, build_params))
    end
  end
end<|MERGE_RESOLUTION|>--- conflicted
+++ resolved
@@ -21,11 +21,7 @@
   alias TdDd.DataStructures.StructureNote
   alias TdDd.Lineage.Units
   alias TdDd.Profiles.Profile
-<<<<<<< HEAD
   alias TdDq.Remediations.Remediation
-  alias TdDd.Systems.System
-=======
->>>>>>> 6b6fc9e0
   alias TdDd.UserSearchFilters.UserSearchFilter
 
   def claims_factory(attrs), do: do_claims(attrs, TdDd.Auth.Claims)
