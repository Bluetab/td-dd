--- conflicted
+++ resolved
@@ -60,31 +60,16 @@
       data_structure: data_structure,
       claims: claims
     } do
-<<<<<<< HEAD
-      params = %{df_content: %{"string" => "changed", "list" => "two", "domain_id" => 42}}
-=======
-      params = %{confidential: true}
->>>>>>> 879f5da4
-
-      assert {:ok, %{data_structure: data_structure, updated_children_count: 0}} =
+      params = %{confidential: true, domain_id: 42}
+
+      assert {:ok, %{data_structure: data_structure}} =
                DataStructures.update_data_structure(data_structure, params, claims)
 
-      assert %DataStructure{} = data_structure
-<<<<<<< HEAD
-
-      assert %{"list" => "two", "string" => "changed", "domain_id" => 42} =
-               data_structure.df_content
-    end
-
-    test "emits an audit event", %{data_structure: data_structure, claims: claims} do
-      params = %{df_content: %{"string" => "changed", "list" => "two", "domain_id" => 42}}
-=======
-      assert true == data_structure.confidential
+      assert %DataStructure{confidential: true, domain_id: 42} = data_structure
     end
 
     test "emits an audit event", %{data_structure: data_structure, claims: claims} do
       params = %{confidential: true}
->>>>>>> 879f5da4
 
       assert {:ok, %{audit: event_id}} =
                DataStructures.update_data_structure(data_structure, params, claims)
