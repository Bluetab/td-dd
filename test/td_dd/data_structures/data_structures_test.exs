--- conflicted
+++ resolved
@@ -940,7 +940,6 @@
     end
   end
 
-<<<<<<< HEAD
   describe "get_field_structures/2" do
     test "generates a valid query" do
       %{parent: parent} = create_relation()
@@ -976,6 +975,74 @@
 
       assert [_, _] = DataStructures.get_siblings(child, with_confidential: false)
       assert [] = DataStructures.get_siblings(child, with_confidential: false, default: false)
+    end
+  end
+
+  describe "data_structure_tags" do
+    alias TdDd.DataStructures.DataStructureTag
+
+    @valid_attrs %{name: "some name"}
+    @update_attrs %{name: "some updated name"}
+    @invalid_attrs %{name: nil}
+
+    def data_structure_tag_fixture(attrs \\ %{}) do
+      {:ok, data_structure_tag} =
+        attrs
+        |> Enum.into(@valid_attrs)
+        |> DataStructures.create_data_structure_tag()
+
+      data_structure_tag
+    end
+
+    test "list_data_structure_tags/0 returns all data_structure_tags" do
+      data_structure_tag = data_structure_tag_fixture()
+      assert DataStructures.list_data_structure_tags() == [data_structure_tag]
+    end
+
+    test "get_data_structure_tag!/1 returns the data_structure_tag with given id" do
+      data_structure_tag = data_structure_tag_fixture()
+      assert DataStructures.get_data_structure_tag!(data_structure_tag.id) == data_structure_tag
+    end
+
+    test "create_data_structure_tag/1 with valid data creates a data_structure_tag" do
+      assert {:ok, %DataStructureTag{} = data_structure_tag} =
+               DataStructures.create_data_structure_tag(@valid_attrs)
+
+      assert data_structure_tag.name == "some name"
+    end
+
+    test "create_data_structure_tag/1 with invalid data returns error changeset" do
+      assert {:error, %Ecto.Changeset{}} =
+               DataStructures.create_data_structure_tag(@invalid_attrs)
+    end
+
+    test "update_data_structure_tag/2 with valid data updates the data_structure_tag" do
+      data_structure_tag = data_structure_tag_fixture()
+
+      assert {:ok, %DataStructureTag{} = data_structure_tag} =
+               DataStructures.update_data_structure_tag(data_structure_tag, @update_attrs)
+
+      assert data_structure_tag.name == "some updated name"
+    end
+
+    test "update_data_structure_tag/2 with invalid data returns error changeset" do
+      data_structure_tag = data_structure_tag_fixture()
+
+      assert {:error, %Ecto.Changeset{}} =
+               DataStructures.update_data_structure_tag(data_structure_tag, @invalid_attrs)
+
+      assert data_structure_tag == DataStructures.get_data_structure_tag!(data_structure_tag.id)
+    end
+
+    test "delete_data_structure_tag/1 deletes the data_structure_tag" do
+      data_structure_tag = data_structure_tag_fixture()
+
+      assert {:ok, %DataStructureTag{}} =
+               DataStructures.delete_data_structure_tag(data_structure_tag)
+
+      assert_raise Ecto.NoResultsError, fn ->
+        DataStructures.get_data_structure_tag!(data_structure_tag.id)
+      end
     end
   end
 
@@ -992,73 +1059,5 @@
           data_structure: build(:data_structure, confidential: false)
         )
     )
-=======
-  describe "data_structure_tags" do
-    alias TdDd.DataStructures.DataStructureTag
-
-    @valid_attrs %{name: "some name"}
-    @update_attrs %{name: "some updated name"}
-    @invalid_attrs %{name: nil}
-
-    def data_structure_tag_fixture(attrs \\ %{}) do
-      {:ok, data_structure_tag} =
-        attrs
-        |> Enum.into(@valid_attrs)
-        |> DataStructures.create_data_structure_tag()
-
-      data_structure_tag
-    end
-
-    test "list_data_structure_tags/0 returns all data_structure_tags" do
-      data_structure_tag = data_structure_tag_fixture()
-      assert DataStructures.list_data_structure_tags() == [data_structure_tag]
-    end
-
-    test "get_data_structure_tag!/1 returns the data_structure_tag with given id" do
-      data_structure_tag = data_structure_tag_fixture()
-      assert DataStructures.get_data_structure_tag!(data_structure_tag.id) == data_structure_tag
-    end
-
-    test "create_data_structure_tag/1 with valid data creates a data_structure_tag" do
-      assert {:ok, %DataStructureTag{} = data_structure_tag} =
-               DataStructures.create_data_structure_tag(@valid_attrs)
-
-      assert data_structure_tag.name == "some name"
-    end
-
-    test "create_data_structure_tag/1 with invalid data returns error changeset" do
-      assert {:error, %Ecto.Changeset{}} =
-               DataStructures.create_data_structure_tag(@invalid_attrs)
-    end
-
-    test "update_data_structure_tag/2 with valid data updates the data_structure_tag" do
-      data_structure_tag = data_structure_tag_fixture()
-
-      assert {:ok, %DataStructureTag{} = data_structure_tag} =
-               DataStructures.update_data_structure_tag(data_structure_tag, @update_attrs)
-
-      assert data_structure_tag.name == "some updated name"
-    end
-
-    test "update_data_structure_tag/2 with invalid data returns error changeset" do
-      data_structure_tag = data_structure_tag_fixture()
-
-      assert {:error, %Ecto.Changeset{}} =
-               DataStructures.update_data_structure_tag(data_structure_tag, @invalid_attrs)
-
-      assert data_structure_tag == DataStructures.get_data_structure_tag!(data_structure_tag.id)
-    end
-
-    test "delete_data_structure_tag/1 deletes the data_structure_tag" do
-      data_structure_tag = data_structure_tag_fixture()
-
-      assert {:ok, %DataStructureTag{}} =
-               DataStructures.delete_data_structure_tag(data_structure_tag)
-
-      assert_raise Ecto.NoResultsError, fn ->
-        DataStructures.get_data_structure_tag!(data_structure_tag.id)
-      end
-    end
->>>>>>> 37ed4c05
   end
 end