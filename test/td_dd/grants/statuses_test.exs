--- conflicted
+++ resolved
@@ -8,11 +8,8 @@
   alias TdCore.Search.IndexWorkerMock
 
   setup do
-<<<<<<< HEAD
     IndexWorkerMock.clear()
 
-=======
->>>>>>> 35e443e1
     [grant_request: insert(:grant_request, current_status: "approved")]
   end
 
