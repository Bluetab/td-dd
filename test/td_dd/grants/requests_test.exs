defmodule TdDd.Grants.RequestsTest do
  alias TdDd.Grants
  use TdDd.DataCase

  import TdDd.TestOperators

  alias TdCore.Search.IndexWorkerMock
  alias TdDd.Grants
  alias TdDd.Grants.GrantRequest
  alias TdDd.Grants.GrantRequestApproval
  alias TdDd.Grants.GrantRequestGroup
  alias TdDd.Grants.GrantRequestStatus
  alias TdDd.Grants.Requests

  @template_name "grant_request_test_template"
  @valid_metadata %{"list" => "one", "string" => "bar"}

  setup tags do
<<<<<<< HEAD
    IndexWorkerMock.clear()

=======
>>>>>>> 35e443e1
    case Map.get(tags, :role, "user") do
      "admin" ->
        claims = build(:claims, role: "admin")
        [claims: claims]

      role ->
        %{id: user_id} = user = CacheHelpers.insert_user()
        claims = build(:claims, user_id: user_id, role: role)
        [claims: claims, user: user]
    end
  end

  describe "grant_request_groups" do
    setup do
      [template: CacheHelpers.insert_template(name: @template_name)]
    end

    test "list_grant_request_groups/0 returns all grant_request_groups" do
      grant_request_group = insert(:grant_request_group)
      assert Requests.list_grant_request_groups() ||| [grant_request_group]
    end

    test "get_grant_request_group!/1 returns the grant_request_group with given id" do
      grant_request_group = insert(:grant_request_group)
      assert Requests.get_grant_request_group!(grant_request_group.id) <~> grant_request_group
    end

    test "create_grant_request_group/2 with valid data creates a grant_request_group" do
      IndexWorkerMock.clear()
      %{id: domain_id} = CacheHelpers.insert_domain()
      %{id: data_structure_id} = insert(:data_structure, domain_ids: [domain_id])
      %{user_id: user_id} = build(:claims)

      params = %{
        type: @template_name,
        requests: [%{data_structure_id: data_structure_id, metadata: @valid_metadata}],
        user_id: user_id,
        created_by_id: user_id
      }

      assert {:ok, %{group: group, statuses: statuses, requests: {_count, [request_id]}}} =
               Requests.create_grant_request_group(params)

      assert %{
               type: @template_name,
               user_id: ^user_id
             } = group

      assert {1, nil} = statuses

      assert %{status: "pending"} = Repo.get_by!(GrantRequestStatus, grant_request_id: request_id)

      assert [{:reindex, :grant_requests, [^request_id]}] = IndexWorkerMock.calls()
    end

    test "create_grant_request_group/2 with modification_grant" do
      %{id: domain_id} = CacheHelpers.insert_domain()
      %{id: data_structure_id} = insert(:data_structure, domain_ids: [domain_id])
      %{user_id: user_id} = build(:claims)
      %{id: grant_id} = insert(:grant, data_structure_id: data_structure_id)

      params = %{
        type: @template_name,
        requests: [%{data_structure_id: data_structure_id, metadata: @valid_metadata}],
        user_id: user_id,
        created_by_id: user_id,
        modification_grant_id: grant_id
      }

      assert {:ok, %{group: group}} = Requests.create_grant_request_group(params)

      assert %{
               type: @template_name,
               user_id: ^user_id,
               modification_grant_id: ^grant_id
             } = group
    end

    test "creates grant_request_group requests" do
      %{id: domain_id} = CacheHelpers.insert_domain()
      domain_ids = [domain_id]
      %{id: ds_id_1} = insert(:data_structure, domain_ids: domain_ids)
      %{id: ds_id_2} = insert(:data_structure, domain_ids: domain_ids)
      %{user_id: user_id} = build(:claims)

      requests = [
        %{
          data_structure_id: ds_id_1,
          filters: %{"foo" => "bar"},
          metadata: @valid_metadata
        },
        %{data_structure_id: ds_id_2, metadata: @valid_metadata}
      ]

      params = %{
        type: @template_name,
        requests: requests,
        user_id: user_id,
        created_by_id: user_id
      }

      assert {:ok, %{group: %{requests: requests}}} = Requests.create_grant_request_group(params)

      assert [
               %{
                 data_structure_id: ^ds_id_1,
                 filters: %{"foo" => "bar"},
                 metadata: @valid_metadata
               },
               %{data_structure_id: ^ds_id_2}
             ] = requests
    end

    test "create_grant_request_group/1 with invalid data returns error changeset" do
      invalid_params = %{type: nil}

      assert {:error, :group, %Ecto.Changeset{}, _} =
               Requests.create_grant_request_group(invalid_params)
    end

    test "delete_grant_request_group/1 deletes the grant_request_group" do
      grant_request_group = insert(:grant_request_group)

      assert {:ok, %GrantRequestGroup{}} =
               Requests.delete_grant_request_group(grant_request_group)

      assert_raise Ecto.NoResultsError, fn ->
        Requests.get_grant_request_group!(grant_request_group.id)
      end
    end
  end

  describe "list_grant_requests/2" do
    test "includes current status and status_reason and filters by status" do
      claims = build(:claims, role: "service")
      %{id: id} = insert(:grant_request)

      assert {:ok, grant_requests} = Requests.list_grant_requests(claims)
      assert [%{current_status: nil}] = grant_requests

      insert(:grant_request_status, grant_request_id: id, status: "earliest", reason: "reason1")

      assert {:ok, grant_requests} = Requests.list_grant_requests(claims)
      assert [%{current_status: "earliest", status_reason: "reason1"}] = grant_requests

      insert(:grant_request_status, grant_request_id: id, status: "latest", reason: "reason2")

      assert {:ok, grant_requests} = Requests.list_grant_requests(claims, %{status: "latest"})
      assert [%{current_status: "latest", status_reason: "reason2"}] = grant_requests

      assert {:ok, []} = Requests.list_grant_requests(claims, %{status: "earliest"})
    end

    test "latest_grant_request_by_data_structures/2 returns latest grant request of each structure for user_id" do
      %{user_id: user_id} = build(:claims)

      %{data_structure_id: data_structure_id} =
        insert(:grant_request, group: build(:grant_request_group, user_id: user_id))

      insert(:grant_request, group: build(:grant_request_group, user_id: user_id))
      insert(:grant_request, data_structure_id: data_structure_id)

      %{id: id} =
        insert(:grant_request,
          data_structure_id: data_structure_id,
          group: build(:grant_request_group, user_id: user_id)
        )

      assert [%{id: ^id}] =
               Requests.latest_grant_request_by_data_structures([data_structure_id], user_id)
    end

    test "includes domain_id and filters by domain_ids" do
      claims = build(:claims, role: "service")
      %{id: domain_id} = CacheHelpers.insert_domain()
      %{id: data_structure_id} = insert(:data_structure)

      %{id: id} =
        insert(:grant_request, data_structure_id: data_structure_id, domain_ids: [domain_id])

      assert {:ok, grant_requests} = Requests.list_grant_requests(claims)
      assert [%{id: ^id, domain_ids: [^domain_id]}] = grant_requests

      assert {:ok, grant_requests} =
               Requests.list_grant_requests(claims, %{domain_ids: [domain_id]})

      assert [%{id: ^id}] = grant_requests

      assert {:ok, grant_requests} =
               Requests.list_grant_requests(claims, %{domain_ids: [domain_id + 1]})

      assert [] = grant_requests
    end

    test "filters by user_id" do
      %{user_id: user_id} = claims = build(:claims, role: "admin")

      %{id: id} = insert(:grant_request, group: build(:grant_request_group, user_id: user_id))
      insert(:grant_request)

      assert {:ok, [%{id: ^id}]} = Requests.list_grant_requests(claims, %{user_id: user_id})
    end

    test "filters by domain_ids if action is 'approve'", %{claims: %{user_id: user_id} = claims} do
      %{id: domain_id} = CacheHelpers.insert_domain()

      %{id: id} =
        insert(:grant_request,
          group: build(:grant_request_group, user_id: user_id),
          data_structure: build(:data_structure),
          domain_ids: [domain_id]
        )

      assert {:ok, []} = Requests.list_grant_requests(claims, %{action: "approve"})

      CacheHelpers.put_session_permissions(claims, domain_id, ["approve_grant_request"])

      CacheHelpers.put_grant_request_approvers([
        %{user_id: user_id, domain_id: domain_id, role: "approver"}
      ])

      assert {:ok, [%{id: ^id}]} = Requests.list_grant_requests(claims, %{action: "approve"})
    end

    @tag role: "admin"
    test "filters by updated_since (status.inserted_at)", %{claims: claims} do
      ts = ~U[2021-02-03 04:05:06.123456Z]

      %{grant_request_id: id} = insert(:grant_request_status, inserted_at: ts)

      assert {:ok, []} =
               Requests.list_grant_requests(claims, %{updated_since: "2021-03-01T00:00:00Z"})

      assert {:ok, [%{id: ^id}]} =
               Requests.list_grant_requests(claims, %{updated_since: "2021-01-01T00:00:00Z"})
    end

    @tag role: "admin"
    test "limits results", %{claims: claims} do
      for _ <- 1..3 do
        insert(:grant_request_status)
      end

      assert {:ok, res} = Requests.list_grant_requests(claims, %{})
      assert Enum.count(res) == 3

      assert {:ok, res} = Requests.list_grant_requests(claims, %{limit: 2})
      assert Enum.count(res) == 2
    end

    test "enriches pending_roles when action is approve", %{claims: %{user_id: user_id} = claims} do
      %{id: d1} = CacheHelpers.insert_domain()
      %{id: d2} = CacheHelpers.insert_domain()
      %{id: d3} = CacheHelpers.insert_domain()
      %{id: default_approver} = CacheHelpers.insert_user()

      CacheHelpers.put_session_permissions(claims, %{approve_grant_request: [d1, d2, d3]})

      CacheHelpers.put_grant_request_approvers([
        %{user_id: default_approver, domain_id: d1, role: "approver1"},
        %{user_id: default_approver, domain_id: d2, role: "approver2"},
        %{user_id: user_id, domain_ids: [d1, d2, d3], role: "approver2"}
      ])

      %{grant_request: d1_gr} =
        insert(:grant_request_status,
          status: "approved",
          grant_request: build(:grant_request, domain_ids: [d1])
        )

      %{grant_request: %{id: pending_request_id} = d2_gr} =
        insert(:grant_request_status,
          status: "pending",
          grant_request: build(:grant_request, domain_ids: [d2])
        )

      %{grant_request: d2_gr_approved} =
        insert(:grant_request_status,
          status: "pending",
          grant_request: build(:grant_request, domain_ids: [d2])
        )

      %{grant_request: d3_gr} =
        insert(:grant_request_status,
          status: "rejected",
          grant_request: build(:grant_request, domain_ids: [d3])
        )

      insert(:grant_request_approval, role: "approver1", grant_request: d1_gr)
      insert(:grant_request_approval, role: "approver1", grant_request: d2_gr)

      insert(:grant_request_approval,
        role: "approver2",
        grant_request: d2_gr_approved
      )

      insert(:grant_request_approval,
        role: "approver1",
        is_rejection: true,
        grant_request: d3_gr
      )

      {:ok, grants} =
        Requests.list_grant_requests(claims, %{action: "approve", status: "pending"})

      assert [%{id: ^pending_request_id, pending_roles: ["approver2"]}] = grants
    end

    test "admin user sees all pending_roles with action approve", _ do
      %{id: domain_id1} = CacheHelpers.insert_domain()
      %{id: domain_id2} = CacheHelpers.insert_domain()
      %{id: user_id} = CacheHelpers.insert_user()
      claims = build(:claims, role: "admin")

      CacheHelpers.put_grant_request_approvers([
        %{user_id: user_id, role: "approver1", domain_id: domain_id1},
        %{user_id: user_id, role: "approver2", domain_id: domain_id2}
      ])

      %{grant_request_id: gr_id_1} =
        insert(:grant_request_status,
          status: "pending",
          grant_request: build(:grant_request, domain_ids: [domain_id1])
        )

      %{grant_request_id: gr_id_2} =
        insert(:grant_request_status,
          status: "pending",
          grant_request: build(:grant_request, domain_ids: [domain_id2])
        )

      insert(:grant_request_approval,
        role: "approver1",
        grant_request_id: gr_id_1
      )

      {:ok, grants} =
        Requests.list_grant_requests(claims, %{action: "approve", status: "pending"})

      assert [
               %GrantRequest{id: ^gr_id_1, pending_roles: ["approver2"]},
               %GrantRequest{id: ^gr_id_2, pending_roles: ["approver1", "approver2"]}
             ] = grants
    end
  end

  describe "grant_requests" do
    test "get_grant_request!/1 returns the grant_request with given id", %{claims: claims} do
      grant_request = insert(:grant_request)
      assert Requests.get_grant_request!(grant_request.id, claims) <~> grant_request
    end

    test "delete_grant_request/1 deletes the grant_request", %{claims: claims} do
      IndexWorkerMock.clear()
      %{id: grant_request_id} = grant_request = insert(:grant_request)
      assert {:ok, %GrantRequest{}} = Requests.delete_grant_request(grant_request)

      assert_raise Ecto.NoResultsError, fn ->
        Requests.get_grant_request!(grant_request.id, claims)

        assert IndexWorkerMock.calls() == [{:delete_grant_request, [grant_request_id]}]
      end
    end

    test "enriches pending_roles" do
      %{id: domain_id} = CacheHelpers.insert_domain()
      %{user_id: default_approver} = build(:claims, role: "user")
      claims = build(:claims, role: "admin")

      CacheHelpers.put_grant_request_approvers([
        %{user_id: default_approver, domain_id: domain_id, role: "approver1"},
        %{user_id: default_approver, domain_id: domain_id, role: "approver2"}
      ])

      %{grant_request: %{id: grant_request_id} = grant_request} =
        insert(:grant_request_status,
          status: "pending",
          grant_request: build(:grant_request, domain_ids: [domain_id])
        )

      insert(:grant_request_approval,
        role: "approver1",
        grant_request: grant_request
      )

      assert %GrantRequest{id: ^grant_request_id, pending_roles: ["approver2"]} =
               Requests.get_grant_request!(grant_request_id, claims)
    end
  end

  describe "Requests.create_approval/2" do
    setup :setup_request_access

    test "approves grant request", %{
      claims: %{user_id: user_id} = claims,
      domain_id: domain_id,
      request: request
    } do
      IndexWorkerMock.clear()

      CacheHelpers.put_grant_request_approvers([
        %{user_id: user_id, domain_id: domain_id, role: "approver"}
      ])

      params = %{domain_id: domain_id, role: "approver"}

      assert {:ok, %{approval: approval}} = Requests.create_approval(claims, request, params)
      assert %{is_rejection: false, user: user} = approval
      assert %{id: ^user_id, user_name: _} = user

      assert [{:reindex, :grant_requests, [_]}] = IndexWorkerMock.calls()
    end

    test "admin can approve a grant request without having the role", %{
      request: request
    } do
      %{user_id: user_id} = claims = build(:claims, role: "admin")
      params = %{role: "approver"}

      assert {:ok, %{approval: approval}} = Requests.create_approval(claims, request, params)

      assert %GrantRequestApproval{is_rejection: false, user_id: ^user_id} = approval
    end

    test "returns error if user is not an approver", %{
      request: request
    } do
      claims = build(:claims, role: "user")
      params = %{role: "not_approver"}
      assert {:error, :approval, _, _} = Requests.create_approval(claims, request, params)
    end

    test "inserts a rejected status the approval is rejected", %{
      claims: %{user_id: user_id} = claims,
      domain_id: domain_id,
      request: request
    } do
      CacheHelpers.put_grant_request_approvers([
        %{user_id: user_id, domain_id: domain_id, role: "rejector"}
      ])

      params = %{role: "rejector", is_rejection: true, comment: "foo"}

      assert {:ok, %{status: status}} = Requests.create_approval(claims, request, params)
      assert %GrantRequestStatus{status: "rejected"} = status
    end

    test "inserts a approved status the approval is approved", %{
      claims: %{user_id: user_id} = claims,
      domain_id: domain_id,
      request: request
    } do
      CacheHelpers.put_grant_request_approvers([
        %{user_id: user_id, domain_id: domain_id, role: "approver1"},
        %{user_id: user_id, domain_id: domain_id, role: "approver2"}
      ])

      params = %{domain_id: domain_id, role: "approver1"}
      assert {:ok, %{status: nil}} = Requests.create_approval(claims, request, params)

      params = %{domain_id: domain_id, role: "approver2"}
      assert {:ok, %{status: status}} = Requests.create_approval(claims, request, params)
      assert %GrantRequestStatus{status: "approved"} = status
    end
  end

  describe "Requests.create_approval/2 Grant request type removal" do
    setup :setup_request_revoke

    test "approves grant request", %{
      claims: %{user_id: user_id} = claims,
      domain_id: domain_id,
      request: %{grant: %{id: grant_id} = grant} = request
    } do
      IndexWorkerMock.clear()

      CacheHelpers.put_grant_request_approvers([
        %{user_id: user_id, domain_id: domain_id, role: "approver"}
      ])

      assert %{pending_removal: false} = grant

      grant_request_params = %{
        domain_id: domain_id,
        role: "approver",
        request_type: :grant_removal,
        grant: grant
      }

      assert {:ok, %{approval: approval}} =
               Requests.create_approval(claims, request, grant_request_params)

      assert %{is_rejection: false, user: user} = approval
      assert %{id: ^user_id, user_name: _} = user

      assert %{pending_removal: true} = Grants.get_grant(grant_id)

      assert [{:reindex, :grants, [_]}, {:reindex, :grant_requests, [_]}] =
               IndexWorkerMock.calls()
    end
  end

  describe "Bulk grant revoke request" do
    @tag role: "admin"
    test "bulk_create_approvals/3 create grant request and marks grant as pending removal", %{
      claims: %{user_id: user_id} = claims
    } do
      IndexWorkerMock.clear()

      bulk_params = %{"comment" => "", "role" => "admin"}

      grant_requests = setup_multiple_request(%{claims: %{user_id: user_id}})

      grant_revoke_ids =
        grant_requests
        |> Enum.filter(fn %{request_type: request_type} -> request_type == :grant_removal end)
        |> Enum.map(fn %{grant: %{id: grant_id}} -> grant_id end)

      update_pending_removal_grants =
        claims
        |> Requests.bulk_create_approvals(grant_requests, bulk_params)
        |> elem(1)
        |> Map.get(:update_pending_removal_grants)
        |> elem(1)

      assert grant_revoke_ids == update_pending_removal_grants

      assert grant_revoke_ids
             |> Enum.map(fn id ->
               id
               |> Grants.get_grant()
               |> Map.get(:pending_removal)
             end)
             |> Enum.all?()
    end
  end

  defp setup_multiple_request(claims) do
    1..6
    |> Enum.map(fn _ ->
      case Enum.random(0..1) do
        0 -> setup_request_revoke(claims)
        1 -> setup_request_access(claims)
      end
    end)
    |> Enum.map(fn %{request: request} ->
      request
    end)
  end

  defp setup_request_revoke(claims), do: setup_request(claims, :grant_removal)
  defp setup_request_access(claims), do: setup_request(claims, :grant_access)

  defp setup_request(%{claims: %{user_id: user_id}}, request_type) do
    IndexWorkerMock.clear()
    %{id: domain_id} = CacheHelpers.insert_domain()
    CacheHelpers.insert_user(user_id: user_id)

    %{
      domain_id: domain_id,
      request:
        insert(:grant_request,
          request_type: request_type,
          current_status: "pending",
          domain_ids: [domain_id]
        )
    }
  end
end<|MERGE_RESOLUTION|>--- conflicted
+++ resolved
@@ -16,11 +16,8 @@
   @valid_metadata %{"list" => "one", "string" => "bar"}
 
   setup tags do
-<<<<<<< HEAD
     IndexWorkerMock.clear()
 
-=======
->>>>>>> 35e443e1
     case Map.get(tags, :role, "user") do
       "admin" ->
         claims = build(:claims, role: "admin")
