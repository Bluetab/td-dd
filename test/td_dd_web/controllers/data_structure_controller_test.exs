--- conflicted
+++ resolved
@@ -202,6 +202,7 @@
             df_content: %{}
           }
         )
+
       assert response(conn, 422)
     end
 
@@ -210,7 +211,6 @@
       conn: conn,
       data_structure: %{id: id} = data_structure
     } do
-
       df_content = %{"field" => "value"}
 
       conn =
@@ -378,7 +378,12 @@
     system = insert(:system)
     parent_structure = insert(:data_structure, system: system)
     structure = insert(:data_structure, system: system)
-    child_structures = [insert(:data_structure, system: system), insert(:data_structure, system: system)]
+
+    child_structures = [
+      insert(:data_structure, system: system),
+      insert(:data_structure, system: system)
+    ]
+
     parent_version = insert(:data_structure_version, data_structure_id: parent_structure.id)
     structure_version = insert(:data_structure_version, data_structure_id: structure.id)
 
@@ -435,11 +440,8 @@
         name: "confidential",
         ou: domain_name,
         domain_id: domain_id,
-<<<<<<< HEAD
-        system: system
-=======
+        system: system,
         type: template_name
->>>>>>> a44c17d4
       )
 
     insert(:data_structure_version, data_structure_id: data_structure.id)
