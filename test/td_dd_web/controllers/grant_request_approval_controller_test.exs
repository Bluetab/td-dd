--- conflicted
+++ resolved
@@ -2,15 +2,12 @@
   use TdDdWeb.ConnCase
 
   alias TdCore.Search.IndexWorkerMock
-<<<<<<< HEAD
 
   setup do
     IndexWorkerMock.clear()
 
     :ok
   end
-=======
->>>>>>> 35e443e1
 
   describe "create" do
     @tag authentication: [role: "user"]
