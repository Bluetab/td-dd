defmodule TdDdWeb.MetadataControllerTest do
  use TdDdWeb.ConnCase
  use PhoenixSwagger.SchemaTest, "priv/static/swagger.json"

  import Routes,
    only: [
      data_structure_data_structure_version_path: 4,
      data_structure_path: 2,
      metadata_path: 2
    ]

<<<<<<< HEAD
  alias TdCache.Redix
  alias TdCache.SourceCache
=======
  alias TdCache.TaxonomyCache
>>>>>>> 07657870
  alias TdDd.DataStructures
  alias TdDd.DataStructures.DataStructure
  alias TdDd.Loader.Worker

  setup_all do
    start_supervised(TdDd.Search.MockIndexWorker)
    start_supervised(TdDd.Cache.StructureLoader)
    start_supervised(Worker)
    start_supervised(TdDd.Lineage.GraphData)
    start_supervised({Task.Supervisor, name: TdDd.TaskSupervisor})
    :ok
  end

  setup %{} = tags do
    insert(:system, name: "Power BI", external_id: "pbi")

    case tags[:fixture] do
      nil ->
        :ok

      fixture ->
        params =
          %{
            structures: "structures.csv",
            fields: "fields.csv",
            relations: "relations.csv"
          }
          |> Enum.map(fn {k, v} -> {k, Path.join([fixture, v])} end)
          |> Enum.filter(fn {_, v} -> File.exists?(v) end)
          |> Map.new(fn {k, v} -> {k, upload(v)} end)

        {:ok, params}
    end
  end

  describe "upload" do
    @tag authentication: [role: "service"]
    @tag fixture: "test/fixtures/metadata"
    test "uploads structure, field and relation metadata", %{
      conn: conn,
      structures: structures,
      fields: fields,
      relations: relations
    } do
      assert conn
             |> post(metadata_path(conn, :upload),
               data_structures: structures,
               data_fields: fields,
               data_structure_relations: relations
             )
             |> response(:accepted)

      # waits for loader to complete
      Worker.await(20_000)

      assert %{"data" => data} =
               conn
               |> get(data_structure_path(conn, :index))
               |> json_response(:ok)

      assert length(data) == 5 + 68

      structure_id = get_id(data, "Calidad")

      assert %{"data" => %{"parents" => parents, "children" => children, "siblings" => siblings}} =
               conn
               |> get(
                 data_structure_data_structure_version_path(conn, :show, structure_id, "latest")
               )
               |> json_response(:ok)

      assert length(parents) == 1
      assert length(siblings) == 4
      assert length(children) == 16
    end

    @tag authentication: [role: "service"]
    @tag fixture: "test/fixtures/metadata/field_external_id"
    test "maintains field_external_id if specified", %{
      conn: conn,
      structures: structures,
      fields: fields
    } do
      assert conn
             |> post(metadata_path(conn, :upload),
               data_structures: structures,
               data_fields: fields
             )
             |> response(:accepted)

      # waits for loader to complete
      Worker.await(20_000)

      assert %{"data" => data} =
               conn
               |> get(data_structure_path(conn, :index))
               |> json_response(:ok)

      external_ids = Enum.map(data, & &1["external_id"])
      assert Enum.member?(external_ids, "parent_external_id")
      assert Enum.member?(external_ids, "parent_external_id/Field1")
      assert Enum.member?(external_ids, "field_with_external_id")
    end

    @tag authentication: [role: "service"]
    @tag fixture: "test/fixtures/metadata/relation_type"
    test "uploads structure, field and relation with relation_type_name metadata", %{
      conn: conn,
      structures: structures,
      fields: fields,
      relations: relations
    } do
      insert(:relation_type, name: "relation_type_1")

      conn =
        post(conn, metadata_path(conn, :upload),
          data_structures: structures,
          data_fields: fields,
          data_structure_relations: relations
        )

      assert response(conn, :accepted) =~ ""

      # waits for loader to complete
      Worker.await(20_000)

      assert %{"data" => data} =
               conn
               |> get(data_structure_path(conn, :index))
               |> json_response(:ok)

      assert length(data) == 5 + 68

      structure_id = get_id(data, "Calidad")
      relation_parent_id = get_id(data, "Dashboard Gobierno y Calidad v1")

      assert %{"data" => data} =
               conn
               |> get(
                 data_structure_data_structure_version_path(conn, :show, structure_id, "latest")
               )
               |> json_response(:ok)

      assert length(data["parents"]) == 1
      assert length(data["siblings"]) == 3
      assert length(data["children"]) == 16

      assert %{"data" => %{"parents" => parents, "children" => children}} =
               conn
               |> get(
                 data_structure_data_structure_version_path(
                   conn,
                   :show,
                   relation_parent_id,
                   "latest"
                 )
               )
               |> json_response(:ok)

      assert parents == []
      assert length(children) == 3
    end

    @tag authentication: [role: "service"]
    @tag fixture: "test/fixtures/metadata"
    setup [:source]

    test "uploads structure, field and relation metadata when domain is specified", %{
      conn: conn,
      structures: structures,
      fields: fields,
      relations: relations
    } do
<<<<<<< HEAD
      %{id: domain_id, name: domain_name, external_id: domain_external_id} =
        DomainHelper.insert_domain()
=======
      domain_id = :rand.uniform(1_000_000)
      domain_name = "domain_name#{domain_id}"
      domain_external_id = "domain_exid#{domain_id}"

      TaxonomyCache.put_domain(%{
        external_id: domain_external_id,
        name: domain_name,
        id: domain_id,
        updated_at: DateTime.utc_now()
      })
>>>>>>> 07657870

      conn =
        post(conn, metadata_path(conn, :upload),
          data_structures: structures,
          data_fields: fields,
          data_structure_relations: relations,
          domain: domain_external_id
        )

      assert response(conn, :accepted) =~ ""

      # waits for loader to complete
      Worker.await(20_000)

      conn = get(conn, data_structure_path(conn, :index))
      json_response = json_response(conn, :ok)["data"]
      assert length(json_response) == 5 + 68

      assert Enum.all?(json_response, fn %{"domain_id" => id, "domain" => d} ->
               id == domain_id and domain_name == Map.get(d, "name") and
                 Map.get(d, "external_id") == domain_external_id
             end)

      structure_id = get_id(json_response, "Calidad")

      assert %{"data" => data} =
               conn
               |> get(
                 data_structure_data_structure_version_path(conn, :show, structure_id, "latest")
               )
               |> json_response(:ok)

      assert length(data["parents"]) == 1
      assert length(data["siblings"]) == 4
      assert length(data["children"]) == 16
    end

    @tag authentication: [role: "service"]
    @tag fixture: "test/fixtures/metadata"
    test "uploads structure, field and relation metadata when source external id is specified", %{
      conn: conn,
      structures: structures,
      fields: fields,
      relations: relations,
      source: %{id: source_id, external_id: source_external_id}
    } do
<<<<<<< HEAD
      source_id = Map.get(source, :id)

      conn =
        post(conn, metadata_path(conn, :upload),
          data_structures: structures,
          data_fields: fields,
          data_structure_relations: relations,
          source: source.external_id
=======
      conn =
        post(conn, metadata_path(conn, :upload),
          data_structures: Map.put(structures, :filename, "structures"),
          data_fields: Map.put(fields, :filename, "fields"),
          data_structure_relations: Map.put(relations, :filename, "relations"),
          source: source_external_id
>>>>>>> 07657870
        )

      assert response(conn, :accepted) =~ ""

      # waits for loader to complete
      Worker.await(20_000)

      conn = get(conn, data_structure_path(conn, :index))
      json_response = json_response(conn, :ok)["data"]
      assert length(json_response) == 5 + 68
      assert Enum.all?(json_response, &(Map.get(&1, "source_id") == source_id))
    end
  end

  describe "td-2520" do
    @tag authentication: [role: "service"]
    test "synchronous load with parent_external_id and external_id", %{conn: conn} do
      insert(:system, external_id: "test1", name: "test1")

      assert conn
             |> post(metadata_path(conn, :upload),
               data_structures: upload("test/fixtures/td2520/structures1.csv")
             )
             |> response(:accepted)

      # wait for loader to complete
      Worker.await(20_000)

      assert %DataStructure{id: id} =
               DataStructures.get_data_structure_by_external_id("td-2520.root")

      assert conn
             |> post(metadata_path(conn, :upload),
               data_structures: upload("test/fixtures/td2520/structures2.csv"),
               data_structure_relations: upload("test/fixtures/td2520/relations2.csv"),
               parent_external_id: "td-2520.root",
               external_id: "td-2520.child1"
             )
             |> response(:ok)

      Worker.await(20_000)

      assert conn
             |> post(metadata_path(conn, :upload),
               data_structures: upload("test/fixtures/td2520/structures3.csv"),
               data_structure_relations: upload("test/fixtures/td2520/relations3.csv"),
               parent_external_id: "td-2520.root",
               external_id: "td-2520.child2"
             )
             |> response(:ok)

      conn =
        get(conn, Routes.data_structure_data_structure_version_path(conn, :show, id, "latest"))

      %{"children" => children} = json_response(conn, :ok)["data"]
      assert Enum.count(children) == 2

      assert Enum.all?(["Child1", "Child2"], fn name ->
               Enum.any?(children, &(&1["name"] == name))
             end)
    end
  end

  defp source(_) do
    {:ok, source: insert(:source)}
  end

  defp upload(path) do
    %Plug.Upload{path: path, filename: Path.basename(path)}
  end

  defp get_id(json, name) do
    json
    |> Enum.find(&(&1["name"] == name))
    |> Map.get("id")
  end
end<|MERGE_RESOLUTION|>--- conflicted
+++ resolved
@@ -9,12 +9,6 @@
       metadata_path: 2
     ]
 
-<<<<<<< HEAD
-  alias TdCache.Redix
-  alias TdCache.SourceCache
-=======
-  alias TdCache.TaxonomyCache
->>>>>>> 07657870
   alias TdDd.DataStructures
   alias TdDd.DataStructures.DataStructure
   alias TdDd.Loader.Worker
@@ -188,21 +182,8 @@
       fields: fields,
       relations: relations
     } do
-<<<<<<< HEAD
       %{id: domain_id, name: domain_name, external_id: domain_external_id} =
         DomainHelper.insert_domain()
-=======
-      domain_id = :rand.uniform(1_000_000)
-      domain_name = "domain_name#{domain_id}"
-      domain_external_id = "domain_exid#{domain_id}"
-
-      TaxonomyCache.put_domain(%{
-        external_id: domain_external_id,
-        name: domain_name,
-        id: domain_id,
-        updated_at: DateTime.utc_now()
-      })
->>>>>>> 07657870
 
       conn =
         post(conn, metadata_path(conn, :upload),
@@ -249,23 +230,12 @@
       relations: relations,
       source: %{id: source_id, external_id: source_external_id}
     } do
-<<<<<<< HEAD
-      source_id = Map.get(source, :id)
-
       conn =
         post(conn, metadata_path(conn, :upload),
           data_structures: structures,
           data_fields: fields,
           data_structure_relations: relations,
-          source: source.external_id
-=======
-      conn =
-        post(conn, metadata_path(conn, :upload),
-          data_structures: Map.put(structures, :filename, "structures"),
-          data_fields: Map.put(fields, :filename, "fields"),
-          data_structure_relations: Map.put(relations, :filename, "relations"),
           source: source_external_id
->>>>>>> 07657870
         )
 
       assert response(conn, :accepted) =~ ""
