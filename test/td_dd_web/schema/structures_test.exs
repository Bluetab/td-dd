--- conflicted
+++ resolved
@@ -520,8 +520,6 @@
     end
 
     @tag authentication: [role: "service"]
-<<<<<<< HEAD
-=======
     test "data fields enriched with degree", %{conn: conn} do
       %{id: ds_father_id} =
         structure_father =
@@ -604,7 +602,6 @@
     end
 
     @tag authentication: [role: "service"]
->>>>>>> 6d2279e0
     test "returns correct path for structure version", %{conn: conn} do
       domain_id = System.unique_integer([:positive])
       %{id: system_id} = insert(:system)
