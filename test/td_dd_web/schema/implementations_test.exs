defmodule TdDdWeb.Schema.ImplementationsTest do
  use TdDdWeb.ConnCase
  import TdDd.TestOperators

  @submit_implementation """
  mutation SubmitImplementation($id: ID!) {
    submitImplementation(id: $id) {
      id
      status
      version
    }
  }

  """
  @reject_implementation """
  mutation rejectImplementation($id: ID!) {
    rejectImplementation(id: $id) {
      id
      status
      version
    }
  }
  """

  @publish_implementation """
  mutation publishImplementation($id: ID!) {
    publishImplementation(id: $id) {
      id
      status
      version
    }
  }
  """

  @restore_implementation """
  mutation restoreImplementation($id: ID!) {
    restoreImplementation(id: $id) {
      id
      status
      version
    }
  }
  """

  @implementation_with_versions_query """
  query Implementation($id: ID!) {
    implementation(id: $id) {
      id,
      implementation_key,
      version,
      versions {
        id
        implementation_key
        version
      }
    }
  }
  """

  @implementation_with_results_query """
  query Implementation($id: ID!) {
    implementation(id: $id) {
      id,
      results {
        id
      }
    }
  }
  """

  @implementation_with_quality_event_query """
  query Implementation($id: ID!) {
    implementation(id: $id) {
      id,
      last_quality_event {
        message
        type
        inserted_at
      }
    }
  }
  """

  @implementation_with_results_and_segments_query """
  query Implementation($id: ID!) {
    implementation(id: $id) {
      id,
      results {
        id,
        has_segments
      }
    }
  }
  """

  @implementation_with_results_and_remediation_query """
  query Implementation($id: ID!) {
    implementation(id: $id) {
      id,
      results {
        id,
        has_remediation
      }
    }
  }
  """

  @implementation_with_versions_results_query """
  query Implementation($id: ID!) {
    implementation(id: $id) {
      id,
      versions {
        results {
          id
        }
      }
    }
  }
  """

  setup_all do
    start_supervised!(TdDd.Search.MockIndexWorker)
    :ok
  end

  describe "Implementations query" do
    @tag authentication: [role: "admin"]
    test "return last result event when is requested", %{conn: conn} do
      %{id: implementation_id} = insert(:implementation)

      %{id: execution_id} = insert(:execution, implementation_id: implementation_id)

      params = %{
        message: "foo",
        inserted_at: "2022-06-30T14:05:59.889855Z",
        type: "FAILED",
        execution_id: execution_id
      }

      insert(:quality_event, params)

      assert %{"data" => %{"implementation" => %{"last_quality_event" => last_quality_event}}} =
               conn
               |> post("/api/v2", %{
                 "query" => @implementation_with_quality_event_query,
                 "variables" => %{id: implementation_id}
               })
               |> json_response(:ok)

      assert params
             |> Map.Helpers.stringify_keys()
             |> Map.take(Map.keys(last_quality_event)) == last_quality_event
    end

    @tag authentication: [role: "admin"]
    test "return version when requested", %{conn: conn} do
      %{id: implementation_id} = insert(:implementation)

      assert %{"data" => %{"implementation" => implementation}} =
               conn
               |> post("/api/v2", %{
                 "query" => @implementation_with_versions_query,
                 "variables" => %{id: implementation_id}
               })
               |> json_response(:ok)

      id = to_string(implementation_id)
      assert %{"versions" => [%{"id" => ^id}]} = implementation
    end

    @tag authentication: [role: "admin"]
    test "return sorted versions of an implementation", %{conn: conn} do
      %{id: id1, implementation_ref: ref} =
        insert(:implementation, status: :versioned, version: 1)

      %{id: id2} = insert(:implementation, implementation_ref: ref, status: :draft, version: 3)

      %{id: id3} =
        insert(:implementation, implementation_ref: ref, status: :published, version: 2)

      assert %{"data" => %{"implementation" => implementation}} =
               conn
               |> post("/api/v2", %{
                 "query" => @implementation_with_versions_query,
                 "variables" => %{id: id2}
               })
               |> json_response(:ok)

      [sid1, sid2, sid3] = [id1, id2, id3] |> Enum.map(&to_string/1)

      assert %{
               "versions" => [
                 %{
                   "version" => 3,
                   "id" => ^sid2
                 },
                 %{
                   "version" => 2,
                   "id" => ^sid3
                 },
                 %{
                   "version" => 1,
                   "id" => ^sid1
                 }
               ]
             } = implementation
    end

    @tag authentication: [role: "admin"]
    test "get results of an implementation", %{conn: conn} do
      %{id: implementation_id} = implementation = insert(:implementation)
      %{id: rule_result_id_1} = insert(:rule_result, implementation: implementation)
      %{id: rule_result_id_2} = insert(:rule_result, implementation: implementation)
      %{id: rule_result_id_3} = insert(:rule_result, implementation: implementation)

      assert %{"data" => %{"implementation" => implementation}} =
               conn
               |> post("/api/v2", %{
                 "query" => @implementation_with_results_query,
                 "variables" => %{id: implementation_id}
               })
               |> json_response(:ok)

      assert [
               %{"id" => to_string(rule_result_id_1)},
               %{"id" => to_string(rule_result_id_2)},
               %{"id" => to_string(rule_result_id_3)}
             ]
             <|> Map.get(implementation, "results")
    end

    @tag authentication: [role: "admin"]
    test "get results of an implementation and its versions", %{conn: conn} do
      %{implementation_ref: ref} =
        implementation_1 = insert(:implementation, status: :versioned, version: 1)

      %{id: id2} =
        implementation_2 =
        insert(:implementation, implementation_ref: ref, status: :draft, version: 3)

      implementation_3 =
        insert(:implementation, implementation_ref: ref, status: :published, version: 2)

      %{id: rule_result_id_1_1} = insert(:rule_result, implementation: implementation_1)
      %{id: rule_result_id_1_2} = insert(:rule_result, implementation: implementation_1)
      %{id: rule_result_id_2_1} = insert(:rule_result, implementation: implementation_2)
      %{id: rule_result_id_3_1} = insert(:rule_result, implementation: implementation_3)
      %{id: rule_result_id_3_2} = insert(:rule_result, implementation: implementation_3)
      %{id: rule_result_id_3_3} = insert(:rule_result, implementation: implementation_3)

      assert %{"data" => %{"implementation" => implementation}} =
               conn
               |> post("/api/v2", %{
                 "query" => @implementation_with_versions_results_query,
                 "variables" => %{id: id2}
               })
               |> json_response(:ok)

      [
        str_rule_result_id_1_1,
        str_rule_result_id_1_2,
        str_rule_result_id_2_1,
        str_rule_result_id_3_1,
        str_rule_result_id_3_2,
        str_rule_result_id_3_3
      ] =
        [
          rule_result_id_1_1,
          rule_result_id_1_2,
          rule_result_id_2_1,
          rule_result_id_3_1,
          rule_result_id_3_2,
          rule_result_id_3_3
        ]
        |> Enum.map(&to_string/1)

      assert %{
               "versions" => [
                 %{
                   "results" => [
                     %{"id" => ^str_rule_result_id_2_1}
                   ]
                 },
                 %{
                   "results" => [
                     %{"id" => ^str_rule_result_id_3_1},
                     %{"id" => ^str_rule_result_id_3_2},
                     %{"id" => ^str_rule_result_id_3_3}
                   ]
                 },
                 %{
                   "results" => [
                     %{"id" => ^str_rule_result_id_1_1},
                     %{"id" => ^str_rule_result_id_1_2}
                   ]
                 }
               ]
             } = implementation
    end

    @tag authentication: [role: "admin"]
    test "get results of an implementation with has_segmentation boolean", %{conn: conn} do
      %{id: implementation_id} = implementation = insert(:implementation)
      %{id: rule_result_1} = insert(:rule_result, implementation: implementation)
      %{id: rule_result_2} = insert(:rule_result, implementation: implementation)
      %{id: parent_id} = insert(:rule_result, implementation: implementation)
      insert(:segment_result, parent_id: parent_id)
      insert(:segment_result, parent_id: parent_id)

      assert %{"data" => %{"implementation" => %{"results" => results}}} =
               conn
               |> post("/api/v2", %{
                 "query" => @implementation_with_results_and_segments_query,
                 "variables" => %{id: implementation_id}
               })
               |> json_response(:ok)

      assert [
               %{"has_segments" => false, "id" => to_string(rule_result_1)},
               %{"has_segments" => false, "id" => to_string(rule_result_2)},
               %{"has_segments" => true, "id" => to_string(parent_id)}
             ] == results
    end

    @tag authentication: [role: "admin"]
    test "get results of an implementation with has_remediation boolean", %{conn: conn} do
      %{id: implementation_id} = implementation = insert(:implementation)
      %{id: rule_result_1} = insert(:rule_result, implementation: implementation)
      %{id: rule_result_2} = insert(:rule_result, implementation: implementation)
      insert(:remediation, rule_result_id: rule_result_1)

      assert %{"data" => %{"implementation" => %{"results" => results}}} =
               conn
               |> post("/api/v2", %{
                 "query" => @implementation_with_results_and_remediation_query,
                 "variables" => %{id: implementation_id}
               })
               |> json_response(:ok)

      assert [
               %{"has_remediation" => true, "id" => to_string(rule_result_1)},
               %{"has_remediation" => false, "id" => to_string(rule_result_2)}
             ] == results
    end

    @tag authentication: [
           role: "user",
           permissions: ["view_quality_rule"]
         ]
    test "a user with permissions can get versions of an implementation", %{
      conn: conn,
      domain: %{id: domain_id}
    } do
      %{id: implementation_id} = insert(:implementation, domain_id: domain_id)

      assert %{"data" => %{"implementation" => implementation}} =
               conn
               |> post("/api/v2", %{
                 "query" => @implementation_with_versions_query,
                 "variables" => %{id: implementation_id}
               })
               |> json_response(:ok)

      id = to_string(implementation_id)
      assert %{"versions" => [%{"id" => ^id}]} = implementation
    end

    @tag authentication: [
           role: "user",
           permissions: ["view_quality_rule"]
         ]
    test "a user without permissions can not get versions of an implementation", %{conn: conn} do
      %{id: implementation_id} = insert(:implementation)

      assert %{"errors" => errors} =
               conn
               |> post("/api/v2", %{
                 "query" => @implementation_with_versions_query,
                 "variables" => %{id: implementation_id}
               })
               |> json_response(:ok)

      assert [%{"message" => "forbidden"}] = errors
    end
  end

  describe "submitImplementation mutation" do
    @tag authentication: [role: "user"]
    test "return error when user has no permissions", %{conn: conn} do
      %{id: implementation_id} = insert(:implementation)

      assert %{"data" => nil, "errors" => errors} =
               conn
               |> post("/api/v2", %{
                 "query" => @submit_implementation,
                 "variables" => %{"id" => implementation_id}
               })
               |> json_response(:ok)

      assert [%{"message" => "forbidden"}] = errors
    end

    @tag authentication: [
           role: "user",
           permissions: ["view_quality_rule", "manage_quality_rule_implementations"]
         ]
    test "return implementation when user has permissions", %{conn: conn, domain: domain} do
      %{id: implementation_id} = insert(:implementation, domain_id: domain.id, segments: [])

      assert %{"data" => data} =
               resp =
               conn
               |> post("/api/v2", %{
                 "query" => @submit_implementation,
                 "variables" => %{"id" => implementation_id}
               })
               |> json_response(:ok)

      refute Map.has_key?(resp, "errors")
      implementation_id = to_string(implementation_id)

      assert %{
               "submitImplementation" => %{
                 "id" => ^implementation_id,
                 "status" => "pending_approval",
                 "version" => 1
               }
             } = data
    end

    @tag authentication: [role: "user", permissions: ["view_quality_rule"]]
    test "return error when user not has permissions for specific domain",
         %{conn: conn} do
      %{id: implementation_id} = insert(:implementation)

      assert %{"data" => nil, "errors" => errors} =
               conn
               |> post("/api/v2", %{
                 "query" => @submit_implementation,
                 "variables" => %{"id" => implementation_id}
               })
               |> json_response(:ok)

      assert [%{"message" => "forbidden"}] = errors
    end

    @tag authentication: [role: "admin"]
    test "return error when try submit implementation different for draft", %{
      conn: conn
    } do
      %{id: implementation_id} = insert(:implementation, status: "pending_approval")

      assert %{"data" => nil, "errors" => errors} =
               conn
               |> post("/api/v2", %{
                 "query" => @submit_implementation,
                 "variables" => %{"id" => implementation_id}
               })
               |> json_response(:ok)

      assert [%{"message" => "forbidden"}] = errors
    end
  end

  describe "rejectImplementation mutation" do
    @tag authentication: [role: "user"]
    test "return error when user has no permissions", %{conn: conn} do
      %{id: implementation_id} = insert(:implementation, status: "pending_approval")

      assert %{"data" => nil, "errors" => errors} =
               conn
               |> post("/api/v2", %{
                 "query" => @reject_implementation,
                 "variables" => %{"id" => implementation_id}
               })
               |> json_response(:ok)

      assert [%{"message" => "forbidden"}] = errors
    end

    @tag authentication: [role: "user", permissions: ["publish_implementation"]]
    test "return implementation when user has permissions", %{conn: conn, domain: domain} do
      %{id: implementation_id} =
        insert(:implementation, domain_id: domain.id, status: "pending_approval")

      assert %{"data" => data} =
               resp =
               conn
               |> post("/api/v2", %{
                 "query" => @reject_implementation,
                 "variables" => %{"id" => implementation_id}
               })
               |> json_response(:ok)

      refute Map.has_key?(resp, "errors")
      implementation_id = to_string(implementation_id)

      assert %{
               "rejectImplementation" => %{
                 "id" => ^implementation_id,
                 "status" => "rejected",
                 "version" => 1
               }
             } = data
    end

    @tag authentication: [role: "user", permissions: ["reject_implementation"]]
    test "return error when user not has permissions for specific domain",
         %{conn: conn} do
      %{id: implementation_id} = insert(:implementation, status: "pending_approval")

      assert %{"data" => nil, "errors" => errors} =
               conn
               |> post("/api/v2", %{
                 "query" => @reject_implementation,
                 "variables" => %{"id" => implementation_id}
               })
               |> json_response(:ok)

      assert [%{"message" => "forbidden"}] = errors
    end

    @tag authentication: [role: "admin"]
    test "return error when try submit implementation different for pending_approval",
         %{
           conn: conn
         } do
      %{id: implementation_id} = insert(:implementation, status: "published")

      assert %{"data" => nil, "errors" => errors} =
               conn
               |> post("/api/v2", %{
                 "query" => @reject_implementation,
                 "variables" => %{"id" => implementation_id}
               })
               |> json_response(:ok)

      assert [%{"message" => "forbidden"}] = errors
    end
  end

  describe "publishImplementation mutation" do
    @tag authentication: [role: "user"]
    test "return error when user has no permissions", %{conn: conn} do
      %{id: implementation_id} = insert(:implementation, status: "pending_approval")

      assert %{"data" => nil, "errors" => errors} =
               conn
               |> post("/api/v2", %{
                 "query" => @publish_implementation,
                 "variables" => %{"id" => implementation_id}
               })
               |> json_response(:ok)

      assert [%{"message" => "forbidden"}] = errors
    end

    @tag authentication: [role: "user", permissions: ["publish_implementation"]]
    test "return implementation when user has permissions", %{conn: conn, domain: domain} do
      %{implementation_key: key, implementation_ref: implementation_ref} =
        insert(:implementation, status: :published, version: 4)

      %{id: implementation_id} =
        insert(:implementation,
          domain_id: domain.id,
          status: "pending_approval",
          implementation_key: key <> "_dif_key",
          version: 0,
          implementation_ref: implementation_ref
        )

      assert %{"data" => data} =
               resp =
               conn
               |> post("/api/v2", %{
                 "query" => @publish_implementation,
                 "variables" => %{"id" => implementation_id}
               })
               |> json_response(:ok)

      refute Map.has_key?(resp, "errors")
      implementation_id = to_string(implementation_id)

      assert %{
               "publishImplementation" => %{
                 "id" => ^implementation_id,
                 "status" => "published",
                 "version" => 5
               }
             } = data
    end

    @tag authentication: [role: "admin"]
    test "updating status workflow implementation will update the cache if implementation is linked",
         %{conn: conn} do
      %{id: id, implementation_ref: implementation_ref} =
        implementation = insert(:implementation, status: :draft, version: 0)

      CacheHelpers.put_implementation(implementation)

      %{id: concept_id} = CacheHelpers.insert_concept()

      CacheHelpers.insert_link(
        implementation_ref,
        "implementation_ref",
        "business_concept",
        concept_id
      )

      assert {:ok, %{id: ^id, deleted_at: nil, status: "draft"}} =
               CacheHelpers.get_implementation(implementation_ref)

      assert conn
             |> post("/api/v2", %{
               "query" => @submit_implementation,
               "variables" => %{"id" => id}
             })
             |> json_response(:ok)

      assert {:ok, %{id: ^id, status: "pending_approval"}} =
               CacheHelpers.get_implementation(implementation_ref)
    end

    @tag authentication: [
           role: "user",
           permissions: [
             "publish_implementation",
             "manage_ruleless_implementations",
             "manage_quality_rule_implementations",
             "manage_raw_quality_rule_implementations"
           ]
         ]
    test "updating status implementation will update the cache if implementation is linked", %{
      conn: conn,
      domain: domain
    } do
      %{id: id, implementation_key: key, implementation_ref: implementation_ref} =
        implementation =
        insert(:implementation, status: :published, version: 0, domain_id: domain.id)

      CacheHelpers.put_implementation(implementation)
      %{id: concept_id} = CacheHelpers.insert_concept(domain_id: domain.id)

      CacheHelpers.insert_link(
        implementation_ref,
        "implementation_ref",
        "business_concept",
        concept_id
      )

      assert {:ok, %{id: ^id, deleted_at: nil, status: "published"}} =
               CacheHelpers.get_implementation(implementation_ref)

      %{id: implementation_id} =
        insert(:implementation,
          domain_id: domain.id,
          status: "pending_approval",
          implementation_key: key <> "_dif_key",
          version: 1,
          implementation_ref: implementation_ref
        )

      assert conn
             |> post("/api/v2", %{
               "query" => @publish_implementation,
               "variables" => %{"id" => implementation_id}
             })
             |> json_response(:ok)

      assert {:ok, %{id: ^implementation_id, status: "published"}} =
               CacheHelpers.get_implementation(implementation_ref)
    end

    @tag authentication: [role: "admin"]
    test "updating draft to published implementation will update the cache if implementation is linked",
         %{conn: conn} do
      %{id: id, implementation_ref: implementation_ref} =
        implementation = insert(:implementation, status: :draft, version: 0)

      CacheHelpers.put_implementation(implementation)
      %{id: concept_id} = CacheHelpers.insert_concept()

      CacheHelpers.insert_link(
        implementation_ref,
        "implementation_ref",
        "business_concept",
        concept_id
      )

      assert {:ok, %{id: ^id, deleted_at: nil, status: "draft"}} =
               CacheHelpers.get_implementation(implementation_ref)

      assert conn
             |> post("/api/v2", %{
               "query" => @publish_implementation,
               "variables" => %{"id" => id}
             })
             |> json_response(:ok)

      assert {:ok, %{id: ^id, status: "published"}} =
               CacheHelpers.get_implementation(implementation_ref)
    end

    @tag authentication: [role: "user", permissions: ["publish_implementation"]]
    test "return error when user not has permissions for specific domain",
         %{conn: conn} do
      %{id: implementation_id} = insert(:implementation, status: "pending_approval")

      assert %{"data" => nil, "errors" => errors} =
               conn
               |> post("/api/v2", %{
                 "query" => @publish_implementation,
                 "variables" => %{"id" => implementation_id}
               })
               |> json_response(:ok)

      assert [%{"message" => "forbidden"}] = errors
    end

    @tag authentication: [role: "admin"]
    test "return error when try submit implementation different for pending_approval",
         %{
           conn: conn
         } do
      %{id: implementation_id} = insert(:implementation, status: "rejected")

      assert %{"data" => nil, "errors" => errors} =
               conn
               |> post("/api/v2", %{
                 "query" => @publish_implementation,
                 "variables" => %{"id" => implementation_id}
               })
               |> json_response(:ok)

      assert [%{"message" => "forbidden"}] = errors
    end
  end

  describe "restoreImplementation mutation" do
    @tag authentication: [role: "user"]
    test "return error when user has no permissions", %{conn: conn} do
      %{id: implementation_id} = insert(:implementation, status: "deprecated")

      assert %{"data" => nil, "errors" => errors} =
               conn
               |> post("/api/v2", %{
                 "query" => @restore_implementation,
                 "variables" => %{"id" => implementation_id}
               })
               |> json_response(:ok)

      assert [%{"message" => "forbidden"}] = errors
    end

    @tag authentication: [role: "user", permissions: ["publish_implementation"]]
    test "return implementation when user has permissions", %{conn: conn, domain: domain} do
      %{implementation_key: key, implementation_ref: implementation_ref} =
        insert(:implementation, status: :published, version: 4)

      %{id: implementation_id} =
        insert(:implementation,
          domain_id: domain.id,
          status: "deprecated",
          implementation_key: key <> "_dif_key",
          version: 0,
          implementation_ref: implementation_ref
        )

      assert %{"data" => data} =
               resp =
               conn
               |> post("/api/v2", %{
                 "query" => @restore_implementation,
                 "variables" => %{"id" => implementation_id}
               })
               |> json_response(:ok)

      refute Map.has_key?(resp, "errors")
      implementation_id = to_string(implementation_id)

      assert %{
               "restoreImplementation" => %{
                 "id" => ^implementation_id,
                 "status" => "published",
                 "version" => 5
               }
             } = data
    end

    @tag authentication: [role: "admin"]
    test "updating status workflow implementation will update the cache if implementation is linked",
         %{conn: conn} do
      %{id: id, implementation_ref: implementation_ref} =
        implementation = insert(:implementation, status: :draft, version: 0)

      CacheHelpers.put_implementation(implementation)

      %{id: concept_id} = CacheHelpers.insert_concept()

      CacheHelpers.insert_link(
        implementation_ref,
        "implementation_ref",
        "business_concept",
        concept_id
      )

      assert {:ok, %{id: ^id, deleted_at: nil, status: "draft"}} =
               CacheHelpers.get_implementation(implementation_ref)

      assert conn
             |> post("/api/v2", %{
               "query" => @submit_implementation,
               "variables" => %{"id" => id}
             })
             |> json_response(:ok)

      assert {:ok, %{id: ^id, status: "pending_approval"}} =
               CacheHelpers.get_implementation(implementation_ref)
    end

    @tag authentication: [
           role: "user",
           permissions: [
             "publish_implementation",
             "manage_ruleless_implementations",
             "manage_quality_rule_implementations",
             "manage_raw_quality_rule_implementations"
           ]
         ]
    test "updating status implementation will update the cache if implementation is linked", %{
      conn: conn,
      domain: domain
    } do
      %{id: id, implementation_key: key, implementation_ref: implementation_ref} =
        implementation =
        insert(:implementation, status: :published, version: 0, domain_id: domain.id)

      CacheHelpers.put_implementation(implementation)
      %{id: concept_id} = CacheHelpers.insert_concept(domain_id: domain.id)

      CacheHelpers.insert_link(
        implementation_ref,
        "implementation_ref",
        "business_concept",
        concept_id
      )

      assert {:ok, %{id: ^id, deleted_at: nil, status: "published"}} =
               CacheHelpers.get_implementation(implementation_ref)

      %{id: implementation_id} =
        insert(:implementation,
          domain_id: domain.id,
          status: "deprecated",
          implementation_key: key <> "_dif_key",
          version: 1,
          implementation_ref: implementation_ref
        )

      assert conn
             |> post("/api/v2", %{
               "query" => @restore_implementation,
               "variables" => %{"id" => implementation_id}
             })
             |> json_response(:ok)

      assert {:ok, %{id: ^implementation_id, status: "published"}} =
               CacheHelpers.get_implementation(implementation_ref)
    end

    @tag authentication: [role: "admin"]
    test "updating draft to restored implementation will update the cache if implementation is linked",
         %{conn: conn} do
      %{id: id, implementation_ref: implementation_ref} =
        implementation = insert(:implementation, status: :deprecated, version: 0)

      CacheHelpers.put_implementation(implementation)
      %{id: concept_id} = CacheHelpers.insert_concept()

      CacheHelpers.insert_link(
        implementation_ref,
        "implementation_ref",
        "business_concept",
        concept_id
      )

      assert {:ok, %{id: ^id, deleted_at: nil, status: "deprecated"}} =
               CacheHelpers.get_implementation(implementation_ref)

      assert conn
             |> post("/api/v2", %{
               "query" => @restore_implementation,
               "variables" => %{"id" => id}
             })
             |> json_response(:ok)

      assert {:ok, %{id: ^id, status: "published"}} =
               CacheHelpers.get_implementation(implementation_ref)
    end

    @tag authentication: [role: "user", permissions: ["publish_implementation"]]
    test "return error when user not has permissions for specific domain",
         %{conn: conn} do
      %{id: implementation_id} = insert(:implementation, status: "pending_approval")

      assert %{"data" => nil, "errors" => errors} =
               conn
               |> post("/api/v2", %{
                 "query" => @restore_implementation,
                 "variables" => %{"id" => implementation_id}
               })
               |> json_response(:ok)

      assert [%{"message" => "forbidden"}] = errors
    end

    @tag authentication: [role: "admin"]
    test "return error when trying to restore an implementation with a status other than deprecated",
         %{
           conn: conn
         } do
      %{id: implementation_id} = insert(:implementation, status: "rejected")

      assert %{"data" => nil, "errors" => errors} =
               conn
               |> post("/api/v2", %{
                 "query" => @restore_implementation,
                 "variables" => %{"id" => implementation_id}
               })
               |> json_response(:ok)

      assert [%{"message" => "forbidden"}] = errors
    end

    @tag authentication: [role: "admin"]
    test "restore an implementation related to an active rule", %{
      conn: conn
    } do
      rule = insert(:rule, active: true)

      %{id: implementation_id} =
        insert(
          :implementation,
          rule_id: rule.id,
          deleted_at: DateTime.utc_now(),
          status: :deprecated
        )

      assert %{"data" => data} =
               conn
               |> post("/api/v2", %{
                 "query" => @restore_implementation,
                 "variables" => %{"id" => implementation_id}
               })
               |> json_response(:ok)

      implementation_id_string = "#{implementation_id}"
<<<<<<< HEAD

      assert %{
               "restoreImplementation" => %{
                 "id" => ^implementation_id_string,
                 "status" => "published",
                 "version" => 1
               }
             } = data
=======
      assert %{
        "restoreImplementation" => %{
          "id" => ^implementation_id_string,
          "status" => "published",
          "version" => 1
        }
      } = data
>>>>>>> f9155374
    end

    @tag authentication: [role: "admin"]
    test "returns an error when trying to restore an implementation related to a deleted rule", %{
      conn: conn
    } do
      rule = insert(:rule, deleted_at: DateTime.utc_now(), active: false)

      %{id: implementation_id} =
        insert(
          :implementation,
          rule_id: rule.id,
          deleted_at: DateTime.utc_now(),
          status: :deprecated
        )

      assert %{"data" => nil, "errors" => errors} =
               conn
               |> post("/api/v2", %{
                 "query" => @restore_implementation,
                 "variables" => %{"id" => implementation_id}
               })
               |> json_response(:ok)

      assert [%{"message" => "forbidden"}] = errors
    end
  end
end<|MERGE_RESOLUTION|>--- conflicted
+++ resolved
@@ -955,16 +955,6 @@
                |> json_response(:ok)
 
       implementation_id_string = "#{implementation_id}"
-<<<<<<< HEAD
-
-      assert %{
-               "restoreImplementation" => %{
-                 "id" => ^implementation_id_string,
-                 "status" => "published",
-                 "version" => 1
-               }
-             } = data
-=======
       assert %{
         "restoreImplementation" => %{
           "id" => ^implementation_id_string,
@@ -972,7 +962,6 @@
           "version" => 1
         }
       } = data
->>>>>>> f9155374
     end
 
     @tag authentication: [role: "admin"]
