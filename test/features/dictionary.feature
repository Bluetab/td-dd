Feature: Data Dictionary Administration
  Creation of Data Sets (Files, Tables, Reports, ...) and Fields (field, column, ...)

  Scenario: Create a new Data Structure
    Given an existing system with external reference "S001" and name "SAS"
    When "app-admin" tries to create a Data Structure in the System "S001" with following data:
      | Field               | Value                                                                |
      | Group               | Risks                                                                |
      | Name                | TKIDS0001                                                            |
      | Description         | We are describing this table as a table in Risks group in SAS System |
      | Type                | Table                                                                |
      | Organizational Unit | General Management                                                   |
    Then the system returns a result with code "Created"
    And "app-admin" is able to view data structure in system "S001" group "Risks" and structure "TKIDS0001"  with following data:
      | Field               | Value                                                                |
      | Group               | Risks                                                                |
      | Name                | TKIDS0001                                                            |
      | Description         | We are describing this table as a table in Risks group in SAS System |
      | Type                | Table                                                                |
      | Organizational Unit | General Management                                                   |
      | Last Modification   | Some timestamp                                                       |

  Scenario: Create a new field related to an existing Data Structure inside Data Dictionary
    Given an existing system with external reference "S001" and name "SAS"
    And existing data structure in system "S001" with following data:
      | Field               | Value                                                                |
      | Group               | Risks                                                                |
      | Name                | TKIDS0001                                                            |
      | Description         | We are describing this table as a table in Risks group in SAS System |
      | Type                | Table                                                                |
      | Organizational Unit | General Management                                                   |
    When "app-admin" tries to create a Data Field from system "S001" group "Risks" and structure "TKIDS0001" with following data:
      | Field               | Value                                                |
      | Field Name          | My_Personal_Field                                    |
      | Type                | CHAR                                                 |
      | Precision           | 20                                                   |
      | Nullable            | Yes                                                  |
      | Description         | My personal fields can be only used by me and myself |
    Then the system returns a result with code "Created"
    And "app-admin" is able to view data field "My_Personal_Field" from system "S001" group "Risks" and structure "TKIDS0001" with following data:
      | Field               | Value                                                |
      | Field Name          | My_Personal_Field                                    |
      | Type                | CHAR                                                 |
      | Precision           | 20                                                   |
      | Nullable            | Yes                                                  |
      | Description         | My personal fields can be only used by me and myself |
      | Business Concept ID |                                                      |
      | Last Modification   | Some timestamp                                       |

  Scenario: Load metadata (structures and fields) into the system in bulk mode
    Given the existing systems:
      | Reference  | Name        |
      | S001       | SAS         |
      | S002       | PI          |

    When "app-admin" tries to load dictionary data with following information:
<<<<<<< HEAD
      | File             | System   | Group        | Structure_Name | Field_Name          | Description                        | Type      | Precision | Nullable | Business_Concept_ID | Domain_Name |
      | Data Structure   | SAS     | Risks        | TKIDS0001      |                     | TKIDS0001 Description              |           |           |          |                     | Domain_1    |
      | Data Structure   | SAS     | Risks        | TKIDS0002      |                     | TKIDS0002 Description              |           |           |          |                     | Domain_1    |
      | Data Structure   | PI     | Teradata     | TKIDS0003      |                     | TKIDS0003 Description              |           |           |          |                     |             |
=======
      | File             | System  | Group        | Structure_Name | Field_Name          | Description                        | Type      | Precision | Nullable | Business_Concept_ID | Domain_Name |
      | Data Structure   | SAS     | Risks        | TKIDS0001      |                     | TKIDS0001 Description              | TABLE     |           |          |                     | Domain_1    |
      | Data Structure   | SAS     | Risks        | TKIDS0002      |                     | TKIDS0002 Description              | TABLE     |           |          |                     | Domain_1    |
      | Data Structure   | PI      | Teradata     | TKIDS0003      |                     | TKIDS0003 Description              | TABLE     |           |          |                     |             |
>>>>>>> a44c17d4
      | Field            | SAS     | Risks        | TKIDS0001      | My_Personal01_Field | My_Personal01_Field Description    | CHAR      | 20        | Yes      | BCID001             |             |
      | Field            | SAS     | Risks        | TKIDS0001      | My_Personal02_Field | My_Personal02_Field Description    | VARCHAR   | 80        | No       | BCID002             |             |
      | Field            | SAS     | Risks        | TKIDS0001      | My_Personal03_Field | My_Personal03_Field Description    | DATE      |           | No       | BCID003             |             |
      | Field            | SAS     | Risks        | TKIDS0002      | My_Personal01_Field | My_Personal01bis_Field Description | TIMESTAMP |           | No       | BCID001             |             |
      | Field            | SAS     | Risks        | TKIDS0002      | My_Personal04_Field | My_Personal04_Field Description    | SMALLINT  |           | Yes      |                     |             |
    Then the system returns a result with code "No Content"
    And "app-admin" is able to view data field "My_Personal01_Field" from system "S001" group "Risks" and structure "TKIDS0002" with following data:
      | Field               | Value                              |
      | Field Name          | My_Personal01_Field                |
      | Type                | TIMESTAMP                          |
      | Precision           |                                    |
      | Nullable            | Yes                                |
      | Description         | My_Personal01bis_Field Description |
      | Business Concept ID | BCID001                            |
      | Last Modification   | Some timestamp                     |<|MERGE_RESOLUTION|>--- conflicted
+++ resolved
@@ -1,82 +1,75 @@
-Feature: Data Dictionary Administration
-  Creation of Data Sets (Files, Tables, Reports, ...) and Fields (field, column, ...)
-
-  Scenario: Create a new Data Structure
-    Given an existing system with external reference "S001" and name "SAS"
-    When "app-admin" tries to create a Data Structure in the System "S001" with following data:
-      | Field               | Value                                                                |
-      | Group               | Risks                                                                |
-      | Name                | TKIDS0001                                                            |
-      | Description         | We are describing this table as a table in Risks group in SAS System |
-      | Type                | Table                                                                |
-      | Organizational Unit | General Management                                                   |
-    Then the system returns a result with code "Created"
-    And "app-admin" is able to view data structure in system "S001" group "Risks" and structure "TKIDS0001"  with following data:
-      | Field               | Value                                                                |
-      | Group               | Risks                                                                |
-      | Name                | TKIDS0001                                                            |
-      | Description         | We are describing this table as a table in Risks group in SAS System |
-      | Type                | Table                                                                |
-      | Organizational Unit | General Management                                                   |
-      | Last Modification   | Some timestamp                                                       |
-
-  Scenario: Create a new field related to an existing Data Structure inside Data Dictionary
-    Given an existing system with external reference "S001" and name "SAS"
-    And existing data structure in system "S001" with following data:
-      | Field               | Value                                                                |
-      | Group               | Risks                                                                |
-      | Name                | TKIDS0001                                                            |
-      | Description         | We are describing this table as a table in Risks group in SAS System |
-      | Type                | Table                                                                |
-      | Organizational Unit | General Management                                                   |
-    When "app-admin" tries to create a Data Field from system "S001" group "Risks" and structure "TKIDS0001" with following data:
-      | Field               | Value                                                |
-      | Field Name          | My_Personal_Field                                    |
-      | Type                | CHAR                                                 |
-      | Precision           | 20                                                   |
-      | Nullable            | Yes                                                  |
-      | Description         | My personal fields can be only used by me and myself |
-    Then the system returns a result with code "Created"
-    And "app-admin" is able to view data field "My_Personal_Field" from system "S001" group "Risks" and structure "TKIDS0001" with following data:
-      | Field               | Value                                                |
-      | Field Name          | My_Personal_Field                                    |
-      | Type                | CHAR                                                 |
-      | Precision           | 20                                                   |
-      | Nullable            | Yes                                                  |
-      | Description         | My personal fields can be only used by me and myself |
-      | Business Concept ID |                                                      |
-      | Last Modification   | Some timestamp                                       |
-
-  Scenario: Load metadata (structures and fields) into the system in bulk mode
-    Given the existing systems:
-      | Reference  | Name        |
-      | S001       | SAS         |
-      | S002       | PI          |
-
-    When "app-admin" tries to load dictionary data with following information:
-<<<<<<< HEAD
-      | File             | System   | Group        | Structure_Name | Field_Name          | Description                        | Type      | Precision | Nullable | Business_Concept_ID | Domain_Name |
-      | Data Structure   | SAS     | Risks        | TKIDS0001      |                     | TKIDS0001 Description              |           |           |          |                     | Domain_1    |
-      | Data Structure   | SAS     | Risks        | TKIDS0002      |                     | TKIDS0002 Description              |           |           |          |                     | Domain_1    |
-      | Data Structure   | PI     | Teradata     | TKIDS0003      |                     | TKIDS0003 Description              |           |           |          |                     |             |
-=======
-      | File             | System  | Group        | Structure_Name | Field_Name          | Description                        | Type      | Precision | Nullable | Business_Concept_ID | Domain_Name |
-      | Data Structure   | SAS     | Risks        | TKIDS0001      |                     | TKIDS0001 Description              | TABLE     |           |          |                     | Domain_1    |
-      | Data Structure   | SAS     | Risks        | TKIDS0002      |                     | TKIDS0002 Description              | TABLE     |           |          |                     | Domain_1    |
-      | Data Structure   | PI      | Teradata     | TKIDS0003      |                     | TKIDS0003 Description              | TABLE     |           |          |                     |             |
->>>>>>> a44c17d4
-      | Field            | SAS     | Risks        | TKIDS0001      | My_Personal01_Field | My_Personal01_Field Description    | CHAR      | 20        | Yes      | BCID001             |             |
-      | Field            | SAS     | Risks        | TKIDS0001      | My_Personal02_Field | My_Personal02_Field Description    | VARCHAR   | 80        | No       | BCID002             |             |
-      | Field            | SAS     | Risks        | TKIDS0001      | My_Personal03_Field | My_Personal03_Field Description    | DATE      |           | No       | BCID003             |             |
-      | Field            | SAS     | Risks        | TKIDS0002      | My_Personal01_Field | My_Personal01bis_Field Description | TIMESTAMP |           | No       | BCID001             |             |
-      | Field            | SAS     | Risks        | TKIDS0002      | My_Personal04_Field | My_Personal04_Field Description    | SMALLINT  |           | Yes      |                     |             |
-    Then the system returns a result with code "No Content"
-    And "app-admin" is able to view data field "My_Personal01_Field" from system "S001" group "Risks" and structure "TKIDS0002" with following data:
-      | Field               | Value                              |
-      | Field Name          | My_Personal01_Field                |
-      | Type                | TIMESTAMP                          |
-      | Precision           |                                    |
-      | Nullable            | Yes                                |
-      | Description         | My_Personal01bis_Field Description |
-      | Business Concept ID | BCID001                            |
+Feature: Data Dictionary Administration
+  Creation of Data Sets (Files, Tables, Reports, ...) and Fields (field, column, ...)
+
+  Scenario: Create a new Data Structure
+    Given an existing system with external reference "S001" and name "SAS"
+    When "app-admin" tries to create a Data Structure in the System "S001" with following data:
+      | Field               | Value                                                                |
+      | Group               | Risks                                                                |
+      | Name                | TKIDS0001                                                            |
+      | Description         | We are describing this table as a table in Risks group in SAS System |
+      | Type                | Table                                                                |
+      | Organizational Unit | General Management                                                   |
+    Then the system returns a result with code "Created"
+    And "app-admin" is able to view data structure in system "S001" group "Risks" and structure "TKIDS0001"  with following data:
+      | Field               | Value                                                                |
+      | Group               | Risks                                                                |
+      | Name                | TKIDS0001                                                            |
+      | Description         | We are describing this table as a table in Risks group in SAS System |
+      | Type                | Table                                                                |
+      | Organizational Unit | General Management                                                   |
+      | Last Modification   | Some timestamp                                                       |
+
+  Scenario: Create a new field related to an existing Data Structure inside Data Dictionary
+    Given an existing system with external reference "S001" and name "SAS"
+    And existing data structure in system "S001" with following data:
+      | Field               | Value                                                                |
+      | Group               | Risks                                                                |
+      | Name                | TKIDS0001                                                            |
+      | Description         | We are describing this table as a table in Risks group in SAS System |
+      | Type                | Table                                                                |
+      | Organizational Unit | General Management                                                   |
+    When "app-admin" tries to create a Data Field from system "S001" group "Risks" and structure "TKIDS0001" with following data:
+      | Field               | Value                                                |
+      | Field Name          | My_Personal_Field                                    |
+      | Type                | CHAR                                                 |
+      | Precision           | 20                                                   |
+      | Nullable            | Yes                                                  |
+      | Description         | My personal fields can be only used by me and myself |
+    Then the system returns a result with code "Created"
+    And "app-admin" is able to view data field "My_Personal_Field" from system "S001" group "Risks" and structure "TKIDS0001" with following data:
+      | Field               | Value                                                |
+      | Field Name          | My_Personal_Field                                    |
+      | Type                | CHAR                                                 |
+      | Precision           | 20                                                   |
+      | Nullable            | Yes                                                  |
+      | Description         | My personal fields can be only used by me and myself |
+      | Business Concept ID |                                                      |
+      | Last Modification   | Some timestamp                                       |
+
+  Scenario: Load metadata (structures and fields) into the system in bulk mode
+    Given the existing systems:
+      | Reference  | Name        |
+      | S001       | SAS         |
+      | S002       | PI          |
+
+    When "app-admin" tries to load dictionary data with following information:
+      | File             | System  | Group        | Structure_Name | Field_Name          | Description                        | Type      | Precision | Nullable | Business_Concept_ID | Domain_Name |
+      | Data Structure   | SAS     | Risks        | TKIDS0001      |                     | TKIDS0001 Description              | TABLE     |           |          |                     | Domain_1    |
+      | Data Structure   | SAS     | Risks        | TKIDS0002      |                     | TKIDS0002 Description              | TABLE     |           |          |                     | Domain_1    |
+      | Data Structure   | PI      | Teradata     | TKIDS0003      |                     | TKIDS0003 Description              | TABLE     |           |          |                     |             |
+      | Field            | SAS     | Risks        | TKIDS0001      | My_Personal01_Field | My_Personal01_Field Description    | CHAR      | 20        | Yes      | BCID001             |             |
+      | Field            | SAS     | Risks        | TKIDS0001      | My_Personal02_Field | My_Personal02_Field Description    | VARCHAR   | 80        | No       | BCID002             |             |
+      | Field            | SAS     | Risks        | TKIDS0001      | My_Personal03_Field | My_Personal03_Field Description    | DATE      |           | No       | BCID003             |             |
+      | Field            | SAS     | Risks        | TKIDS0002      | My_Personal01_Field | My_Personal01bis_Field Description | TIMESTAMP |           | No       | BCID001             |             |
+      | Field            | SAS     | Risks        | TKIDS0002      | My_Personal04_Field | My_Personal04_Field Description    | SMALLINT  |           | Yes      |                     |             |
+    Then the system returns a result with code "No Content"
+    And "app-admin" is able to view data field "My_Personal01_Field" from system "S001" group "Risks" and structure "TKIDS0002" with following data:
+      | Field               | Value                              |
+      | Field Name          | My_Personal01_Field                |
+      | Type                | TIMESTAMP                          |
+      | Precision           |                                    |
+      | Nullable            | Yes                                |
+      | Description         | My_Personal01bis_Field Description |
+      | Business Concept ID | BCID001                            |
       | Last Modification   | Some timestamp                     |