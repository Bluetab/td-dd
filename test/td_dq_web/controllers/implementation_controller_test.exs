--- conflicted
+++ resolved
@@ -83,7 +83,6 @@
     end
 
     @tag authentication: [role: "admin"]
-<<<<<<< HEAD
     test "includes has_segments in results", %{conn: conn, swagger_schema: schema} do
       %{id: impl_id} = implementation = insert(:implementation)
       %{id: rule_result_id_1} = insert(:rule_result, implementation: implementation)
@@ -101,7 +100,9 @@
       assert %{"id" => ^rule_result_id_1, "has_segments" => true} = result_1
       assert %{"id" => ^rule_result_id_2, "has_segments" => true} = result_2
       assert %{"id" => ^rule_result_id_3, "has_segments" => false} = result_3
-=======
+    end
+
+    @tag authentication: [role: "admin"]
     test "includes related structures with current version and system in the response", %{
       conn: conn,
       swagger_schema: schema
@@ -249,7 +250,6 @@
                  }
                }
              ] = data_structures
->>>>>>> e6d17848
     end
 
     @tag authentication: [
