--- conflicted
+++ resolved
@@ -9,17 +9,12 @@
     :ok
   end
 
-<<<<<<< HEAD
-  setup _ do
-    %{id: id} = implementation = insert(:implementation, domain_id: @implementation_domain_id)
-=======
   setup context do
     %{id: domain_id} =
       case context do
         %{domain: domain} -> domain
         _ -> CacheHelpers.insert_domain()
       end
->>>>>>> 2af53b64
 
     %{id: id} = implementation = insert(:implementation, domain_id: domain_id)
     execution = insert(:execution, group: build(:execution_group), implementation_id: id)
@@ -28,15 +23,8 @@
   end
 
   describe "POST /api/rule_implementations/:id/results" do
-<<<<<<< HEAD
-    @tag authentication: [
-           role: "non_admin",
-           permissions: [:manage_rule_results],
-           domain_id: @implementation_domain_id
-         ]
-=======
+
     @tag authentication: [role: "non_admin", permissions: [:manage_rule_results]]
->>>>>>> 2af53b64
     test "returns 201 Created with the result", %{
       conn: conn,
       swagger_schema: schema,
