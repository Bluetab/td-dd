--- conflicted
+++ resolved
@@ -110,11 +110,8 @@
     [group: "dd", key: "data_structure:events", consumer: TdDd.Cache.StructureLoader],
     [group: "dd", key: "template:events", consumer: TdDd.Search.IndexWorker],
     [group: "dq", key: "business_concept:events", consumer: TdDq.Search.IndexWorker],
-<<<<<<< HEAD
     [group: "dq", key: "domain:events", consumer: TdDq.Cache.DomainEventConsumer],
     [group: "dq", key: "implementation:events", consumer: TdDq.Cache.ImplementationLoader],
-=======
->>>>>>> 6b6fc9e0
     [group: "dq", key: "template:events", consumer: TdDq.Search.IndexWorker]
   ]
 
