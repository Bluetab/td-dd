--- conflicted
+++ resolved
@@ -1,51 +1,6 @@
 use Mix.Config
 
 config :td_dd, :metadata,
-<<<<<<< HEAD
-  data_structure_keys: [
-    "system",
-    "group",
-    "external_id",
-    "name",
-    "description",
-    "type",
-    "ou",
-    "metadata",
-    "domain_id",
-    "version"
-  ],
-  data_field_keys: [
-    "system",
-    "group",
-    "external_id",
-    "name",
-    "field_name",
-    "type",
-    "description",
-    "nullable",
-    "precision",
-    "business_concept_id",
-    "metadata",
-    "version"
-  ],
-  data_structure_relation_keys: [
-    "system",
-    "parent_group",
-    "parent_external_id",
-    "parent_name",
-    "child_group",
-    "child_external_id",
-    "child_name"
-  ],
-  data_structure_modifiable_fields: [
-    "description",
-    "confidential",
-    "df_name",
-    "df_content",
-    "type"
-  ],
-  data_field_modifiable_fields: ["description"]
-=======
   structure_import_schema: %{
     description: :string,
     domain_id: :integer,
@@ -83,5 +38,4 @@
     child_external_id: :string,
     child_name: :string
   },
-  relation_import_required: [:parent_group, :system, :child_group]
->>>>>>> a44c17d4
+  relation_import_required: [:parent_group, :system, :child_group]