--- conflicted
+++ resolved
@@ -1,9 +1,5 @@
 variables:
-<<<<<<< HEAD
-  VERSION: "6.2.4" # used for alpha builds
-=======
   VERSION: "6.3.1" # used for alpha builds
->>>>>>> 7fd5a6c7
   APP_NAME: "td_dd"
   COMPOSE_FILE: "ci/docker-compose.yml"
   COMPOSE_PROJECT_NAME: "${APP_NAME}_${CI_JOB_ID}"
