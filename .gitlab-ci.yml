--- conflicted
+++ resolved
@@ -1,9 +1,5 @@
 variables:
-<<<<<<< HEAD
-  VERSION: "7.9.2" # used for alpha builds
-=======
   VERSION: "7.10.2" # used for alpha builds
->>>>>>> fc95c2db
   APP_NAME: "td_dd"
   COMPOSE_FILE: "ci/docker-compose.yml"
   COMPOSE_PROJECT_NAME: "${APP_NAME}_${CI_JOB_ID}"
