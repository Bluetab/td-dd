variables:
<<<<<<< HEAD
  VERSION: "6.2.5" # used for alpha builds
=======
  VERSION: "6.3.3" # used for alpha builds
>>>>>>> b8145c45
  APP_NAME: "td_dd"
  COMPOSE_FILE: "ci/docker-compose.yml"
  COMPOSE_PROJECT_NAME: "${APP_NAME}_${CI_JOB_ID}"
  # See also variables set in ci/env.sh

stages:
  - build
  - publish
  - acceptance
  - deploy

before_script:
  - source ci/env.sh ecr-login

build:
  stage: build
  tags:
    - docker-compose
  script:
    - docker-compose run --rm build
  after_script:
    - docker-compose down -v
  artifacts:
    paths:
      - _build/prod/*.tar.gz

test:
  stage: build
  tags:
    - docker-compose
  script:
    - docker-compose run --rm test
  after_script:
    - docker-compose down -v

publish:
  stage: publish
  only:
    - develop
    - tags
  tags:
    - docker
  script:
    - docker build --build-arg APP_NAME=${APP_NAME} --build-arg APP_VERSION=${APP_VERSION} -t ${ECR_NAMESPACE}/${CI_PROJECT_NAME}:${CI_COMMIT_SHA} .
    - docker tag ${ECR_NAMESPACE}/${CI_PROJECT_NAME}:${CI_COMMIT_SHA} ${ECR}/${ECR_NAMESPACE}/${CI_PROJECT_NAME}:${APP_VERSION}
    - docker push ${ECR}/${ECR_NAMESPACE}/${CI_PROJECT_NAME}:${APP_VERSION}

acceptance:
  stage: acceptance
  only:
    - develop
    - tags
  tags:
    - docker-compose
  dependencies: []
  script:
    - docker-compose up -d redis postgres elastic vault
    - docker-compose run --rm wait_for_elastic
    - docker-compose run --rm acceptance
  after_script:
    - docker-compose logs elastic
    - docker-compose logs service
    - docker-compose down -v

acceptance:branches:
  stage: acceptance
  except:
    - develop
    - main
    - tags
  tags:
    - docker-compose
  script:
    - docker-compose up -d redis postgres elastic vault
    - docker build --build-arg APP_NAME=${APP_NAME} --build-arg APP_VERSION=${APP_VERSION} -t ${ECR_NAMESPACE}/${CI_PROJECT_NAME}:${CI_COMMIT_SHA} .
    - docker tag ${ECR_NAMESPACE}/${CI_PROJECT_NAME}:${CI_COMMIT_SHA} ${ECR}/${ECR_NAMESPACE}/${CI_PROJECT_NAME}:${APP_VERSION}
    - docker-compose run --rm wait_for_elastic
    - docker-compose run --rm acceptance
  after_script:
    - docker-compose logs elastic
    - docker-compose logs service
    - docker-compose down -v

publish:branches:
  stage: deploy
  except:
    - develop
    - main
    - tags
  when: manual
  tags:
    - docker
  script:
    - docker build --build-arg APP_NAME=${APP_NAME} --build-arg APP_VERSION=${APP_VERSION} -t ${ECR_NAMESPACE}/${CI_PROJECT_NAME}:${CI_COMMIT_SHA} .
    - docker tag ${ECR_NAMESPACE}/${CI_PROJECT_NAME}:${CI_COMMIT_SHA} ${ECR}/${ECR_NAMESPACE}/${CI_PROJECT_NAME}:${APP_VERSION}
    - docker push ${ECR}/${ECR_NAMESPACE}/${CI_PROJECT_NAME}:${APP_VERSION}

deploy:
  stage: deploy
  tags:
    - kubectl
  only:
    - develop
    - tags
  dependencies: []
  script:
    - aws eks update-kubeconfig --region eu-west-1 --name test-truedat-eks
    - kubectl set image deployment.v1.apps/${K8S_DEPLOYMENT} ${K8S_CONTAINER}=${ECR}/${ECR_NAMESPACE}/${CI_PROJECT_NAME}:${APP_VERSION} --record<|MERGE_RESOLUTION|>--- conflicted
+++ resolved
@@ -1,9 +1,5 @@
 variables:
-<<<<<<< HEAD
-  VERSION: "6.2.5" # used for alpha builds
-=======
   VERSION: "6.3.3" # used for alpha builds
->>>>>>> b8145c45
   APP_NAME: "td_dd"
   COMPOSE_FILE: "ci/docker-compose.yml"
   COMPOSE_PROJECT_NAME: "${APP_NAME}_${CI_JOB_ID}"
